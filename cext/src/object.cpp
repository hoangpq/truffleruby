--- conflicted
+++ resolved
@@ -62,13 +62,8 @@
 rb_respond_to(VALUE obj, ID id)
 {
     JLocalEnv env;
-<<<<<<< HEAD
-
     return env->CallBooleanMethod(valueToObject(env, obj),
             IRubyObject_respondsTo_method, idToObject(env, id)) != JNI_FALSE;
-=======
-    return (int)(env->CallBooleanMethod(valueToObject(env, obj_handle), IRubyObject_respondsTo_method));
->>>>>>> f627dd59
 }
 
 extern "C" VALUE

/*
 * Copyright (c) 2013 Oracle and/or its affiliates. All rights reserved. This
 * code is released under a tri EPL/GPL/LGPL license. You can use it,
 * redistribute it and/or modify it under the terms of the:
 *
 * Eclipse Public License version 1.0
 * GNU General Public License version 2
 * GNU Lesser General Public License version 2.1
 */
package org.jruby.truffle.translator;

import com.oracle.truffle.api.*;
import com.oracle.truffle.api.frame.*;
import com.oracle.truffle.api.impl.DefaultSourceSection;
import com.oracle.truffle.api.nodes.*;
import org.jruby.runtime.builtin.IRubyObject;
import org.jruby.truffle.nodes.*;
import org.jruby.truffle.nodes.control.*;
import org.jruby.truffle.nodes.literal.*;
import org.jruby.truffle.nodes.methods.*;
import org.jruby.truffle.runtime.*;
import org.jruby.truffle.runtime.control.*;
import org.jruby.truffle.runtime.core.*;
import org.jruby.truffle.runtime.methods.*;

import org.jruby.Ruby;
import org.jruby.runtime.scope.ManyVarsDynamicScope;

import java.io.InputStreamReader;

public class TranslatorDriver {

    public static enum ParserContext {
        TOP_LEVEL, SHELL, MODULE
    }

    private final Ruby jruby;
    private long nextReturnID = 0;

    public TranslatorDriver(Ruby jruby) {
        this.jruby = jruby;
    }

    public MethodDefinitionNode parse(RubyContext context, org.jruby.ast.Node parseTree, org.jruby.ast.ArgsNode argsNode, org.jruby.ast.Node bodyNode) {
        final SourceSection sourceSection = new DefaultSourceSection(
                context.getSourceManager().get(bodyNode.getPosition().getFile()),
                "(unknown)", bodyNode.getPosition().getStartLine() + 1, -1, -1, -1);

        final SharedMethodInfo sharedMethod = new SharedMethodInfo(sourceSection, "(unknown)", parseTree);

        final TranslatorEnvironment environment = new TranslatorEnvironment(
                context, environmentForFrame(context, null), this, allocateReturnID(), true, true, sharedMethod);

        // All parsing contexts have a visibility slot at their top level

        environment.addMethodDeclarationSlots();

        // Translate to Ruby Truffle nodes

        final MethodTranslator translator = new MethodTranslator(context, null, environment, false, false, context.getSourceManager().get(bodyNode.getPosition().getFile()));

        return translator.compileFunctionNode(sourceSection, "(unknown)", argsNode, bodyNode, false);
    }

    public RubyParserResult parse(RubyContext context, Source source, ParserContext parserContext, MaterializedFrame parentFrame) {
        // Set up the JRuby parser

        final org.jruby.parser.Parser parser = new org.jruby.parser.Parser(jruby);

        final org.jruby.parser.LocalStaticScope staticScope = new org.jruby.parser.LocalStaticScope(null);

        if (parentFrame != null) {
            /*
             * Note that jruby-parser will be mistaken about how deep the existing variables are,
             * but that doesn't matter as we look them up ourselves after being told they're in some
             * parent scope.
             */

            MaterializedFrame frame = parentFrame;

            while (frame != null) {
                for (FrameSlot slot : frame.getFrameDescriptor().getSlots()) {
                    if (slot.getIdentifier() instanceof String) {
                        final String name = (String) slot.getIdentifier();
                        staticScope.addVariableThisScope(name);
                    }
                }

                frame = RubyArguments.getDeclarationFrame(frame.getArguments());
            }
        }

        final org.jruby.parser.ParserConfiguration parserConfiguration = new org.jruby.parser.ParserConfiguration(jruby, 0, false, false, parserContext == ParserContext.TOP_LEVEL, true);

        // Parse to the JRuby AST

        org.jruby.ast.RootNode node;

        try {
            node = (org.jruby.ast.RootNode) parser.parse(source.getName(), source.getCode().getBytes(), new ManyVarsDynamicScope(staticScope), parserConfiguration);
        } catch (Exception e) {
            String message = e.getMessage();

            if (message == null) {
                message = "(no message)";
            }

            throw new RaiseException(new RubyException(context.getCoreLibrary().getSyntaxErrorClass(), message));
        }

        return parse(context, source, parserContext, parentFrame, node);
    }

    public RubyParserResult parse(RubyContext context, Source source, ParserContext parserContext, MaterializedFrame parentFrame, org.jruby.ast.RootNode rootNode) {
        final SharedMethodInfo sharedMethodInfo = new SharedMethodInfo(null, "(root)", rootNode);

        final TranslatorEnvironment environment = new TranslatorEnvironment(context, environmentForFrame(context, parentFrame), this, allocateReturnID(), true, true, sharedMethodInfo);

        // Get the DATA constant

        final Object data = getData(context);

        if (data != null) {
            context.getCoreLibrary().getObjectClass().setConstant("DATA", data);
        }

        // All parsing contexts have a visibility slot at their top level

        environment.addMethodDeclarationSlots();

        // Translate to Ruby Truffle nodes

        final BodyTranslator translator;

        if (parserContext == TranslatorDriver.ParserContext.MODULE) {
            translator = new ModuleTranslator(context, null, environment, source);
        } else {
            translator = new BodyTranslator(context, null, environment, source);
        }

        RubyNode truffleNode;

        if (rootNode.getBodyNode() == null) {
            truffleNode = new NilNode(context, null);
        } else {
            truffleNode = rootNode.getBodyNode().accept(translator);
        }

        // Load flip-flop states

        if (environment.getFlipFlopStates().size() > 0) {
            truffleNode = SequenceNode.sequence(context, truffleNode.getSourceSection(), translator.initFlipFlopStates(truffleNode.getSourceSection()), truffleNode);
        }

        // Catch next

        truffleNode = new CatchNextNode(context, truffleNode.getSourceSection(), truffleNode);

        // Catch return

        truffleNode = new CatchReturnAsErrorNode(context, truffleNode.getSourceSection(), truffleNode);

        // Catch retry

        truffleNode = new CatchRetryAsErrorNode(context, truffleNode.getSourceSection(), truffleNode);

        // Shell result

        if (parserContext == TranslatorDriver.ParserContext.SHELL) {
            truffleNode = new ShellResultNode(context, truffleNode.getSourceSection(), truffleNode);
        }

        // Root Node

        String indicativeName;

        switch (parserContext) {
            case TOP_LEVEL:
                indicativeName = "(main)";
                break;
            case SHELL:
                indicativeName = "(shell)";
                break;
            case MODULE:
                indicativeName = "(module)";
                break;
            default:
                throw new UnsupportedOperationException();
        }

<<<<<<< HEAD
        final RootNode root = new RubyRootNode(truffleNode.getSourceSection(), environment.getFrameDescriptor(), indicativeName, rootNode, truffleNode);
=======
            final RootNode root = new RubyRootNode(truffleNode.getSourceSection(), environment.getFrameDescriptor(), sharedMethodInfo, truffleNode);
>>>>>>> fade414b

        // Return the root and the frame descriptor

        return new RubyParserResult(root);
    }

    private Object getData(RubyContext context) {
        // TODO(CS) how do we know this has been populated already?

        // TODO(CS) rough translation of File object just to get up and running

        final IRubyObject jrubyData = context.getRuntime().getObject().getConstantNoConstMissing("DATA", false, false);

        if (jrubyData == null) {
            return null;
        }

        final org.jruby.RubyFile jrubyFile = (org.jruby.RubyFile) jrubyData;
        final RubyFile truffleFile = new RubyFile(context.getCoreLibrary().getFileClass(), new InputStreamReader(jrubyFile.getInStream()), null);

        return truffleFile;
    }

    public long allocateReturnID() {
        if (nextReturnID == Long.MAX_VALUE) {
            throw new RuntimeException("Return IDs exhausted");
        }

        final long allocated = nextReturnID;
        nextReturnID++;
        return allocated;
    }

    private TranslatorEnvironment environmentForFrame(RubyContext context, MaterializedFrame frame) {
        if (frame == null) {
            return null;
        } else {
<<<<<<< HEAD
            final MaterializedFrame parent = RubyArguments.getDeclarationFrame(frame.getArguments());
            return new TranslatorEnvironment(context, environmentForFrame(context, parent), frame.getFrameDescriptor(), this, allocateReturnID(), true, true, new SharedRubyMethod(null));
=======
            final MaterializedFrame parent = frame.getArguments(RubyArguments.class).getDeclarationFrame();
            final SharedMethodInfo sharedMethodInfo = new SharedMethodInfo(null, null, null);
            return new TranslatorEnvironment(context, environmentForFrame(context, parent), frame.getFrameDescriptor(), this, allocateReturnID(), true, true, sharedMethodInfo);
>>>>>>> fade414b
        }
    }

}<|MERGE_RESOLUTION|>--- conflicted
+++ resolved
@@ -188,11 +188,7 @@
                 throw new UnsupportedOperationException();
         }
 
-<<<<<<< HEAD
-        final RootNode root = new RubyRootNode(truffleNode.getSourceSection(), environment.getFrameDescriptor(), indicativeName, rootNode, truffleNode);
-=======
-            final RootNode root = new RubyRootNode(truffleNode.getSourceSection(), environment.getFrameDescriptor(), sharedMethodInfo, truffleNode);
->>>>>>> fade414b
+        final RootNode root = new RubyRootNode(truffleNode.getSourceSection(), environment.getFrameDescriptor(), sharedMethodInfo, truffleNode);
 
         // Return the root and the frame descriptor
 
@@ -230,14 +226,9 @@
         if (frame == null) {
             return null;
         } else {
-<<<<<<< HEAD
+            final SharedMethodInfo sharedMethodInfo = new SharedMethodInfo(null, null, null);
             final MaterializedFrame parent = RubyArguments.getDeclarationFrame(frame.getArguments());
-            return new TranslatorEnvironment(context, environmentForFrame(context, parent), frame.getFrameDescriptor(), this, allocateReturnID(), true, true, new SharedRubyMethod(null));
-=======
-            final MaterializedFrame parent = frame.getArguments(RubyArguments.class).getDeclarationFrame();
-            final SharedMethodInfo sharedMethodInfo = new SharedMethodInfo(null, null, null);
             return new TranslatorEnvironment(context, environmentForFrame(context, parent), frame.getFrameDescriptor(), this, allocateReturnID(), true, true, sharedMethodInfo);
->>>>>>> fade414b
         }
     }
 

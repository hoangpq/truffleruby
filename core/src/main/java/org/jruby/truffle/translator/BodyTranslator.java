/*
 * Copyright (c) 2013 Oracle and/or its affiliates. All rights reserved. This
 * code is released under a tri EPL/GPL/LGPL license. You can use it,
 * redistribute it and/or modify it under the terms of the:
 *
 * Eclipse Public License version 1.0
 * GNU General Public License version 2
 * GNU Lesser General Public License version 2.1
 */
package org.jruby.truffle.translator;

import com.oracle.truffle.api.source.Source;
import com.oracle.truffle.api.source.SourceSection;
import com.oracle.truffle.api.frame.FrameSlot;
import com.oracle.truffle.api.nodes.NodeUtil;
import org.joni.Regex;
import org.jruby.ast.Node;
import org.jruby.common.IRubyWarnings;
import org.jruby.truffle.nodes.DefinedNode;
import org.jruby.truffle.nodes.ReadNode;
import org.jruby.truffle.nodes.RubyNode;
import org.jruby.truffle.nodes.WriteNode;
import org.jruby.truffle.nodes.call.RubyCallNode;
import org.jruby.truffle.nodes.cast.*;
import org.jruby.truffle.nodes.constants.EncodingPseudoVariableNode;
import org.jruby.truffle.nodes.constants.ReadConstantNode;
import org.jruby.truffle.nodes.constants.WriteConstantNode;
import org.jruby.truffle.nodes.control.*;
import org.jruby.truffle.nodes.core.*;
<<<<<<< HEAD
=======
import org.jruby.truffle.nodes.debug.ObjectSpaceSafepointNode;
import org.jruby.truffle.nodes.debug.TraceNode;
>>>>>>> 5b0c78e8
import org.jruby.truffle.nodes.globals.CheckMatchVariableTypeNode;
import org.jruby.truffle.nodes.literal.*;
import org.jruby.truffle.nodes.literal.ArrayLiteralNode;
import org.jruby.truffle.nodes.methods.AddMethodNode;
import org.jruby.truffle.nodes.methods.AliasNode;
import org.jruby.truffle.nodes.methods.MethodDefinitionNode;
import org.jruby.truffle.nodes.methods.UndefNode;
import org.jruby.truffle.nodes.methods.locals.*;
import org.jruby.truffle.nodes.objects.*;
import org.jruby.truffle.nodes.yield.YieldNode;
import org.jruby.truffle.runtime.RubyContext;
import org.jruby.truffle.runtime.core.RubyFixnum;
import org.jruby.truffle.runtime.core.RubyRegexp;
import org.jruby.truffle.runtime.methods.SharedMethodInfo;
import org.jruby.util.ByteList;
import org.jruby.util.KeyValuePair;

import java.util.*;

/**
 * A JRuby parser node visitor which translates JRuby AST nodes into truffle Nodes. Therefore there is some namespace
 * contention here! We make all references to JRuby explicit.
 */
public class BodyTranslator extends Translator {

    protected final BodyTranslator parent;

    protected final TranslatorEnvironment environment;

    public boolean translatingForStatement = false;
    public boolean useClassVariablesAsIfInClass = false;
    private boolean translatingNextExpression = false;
    private String currentCallMethodName = null;

    private static final Map<Class, String> nodeDefinedNames = new HashMap<>();

    static {
        // TODO(CS): this was a temporary hack and needs to be removed
        nodeDefinedNames.put(org.jruby.ast.SelfNode.class, "self");
        nodeDefinedNames.put(org.jruby.ast.NilNode.class, "nil");
        nodeDefinedNames.put(org.jruby.ast.TrueNode.class, "true");
        nodeDefinedNames.put(org.jruby.ast.FalseNode.class, "false");
        nodeDefinedNames.put(org.jruby.ast.LocalAsgnNode.class, "assignment");
        nodeDefinedNames.put(org.jruby.ast.DAsgnNode.class, "assignment");
        nodeDefinedNames.put(org.jruby.ast.GlobalAsgnNode.class, "assignment");
        nodeDefinedNames.put(org.jruby.ast.InstAsgnNode.class, "assignment");
        nodeDefinedNames.put(org.jruby.ast.ClassVarAsgnNode.class, "assignment");
        nodeDefinedNames.put(org.jruby.ast.OpAsgnAndNode.class, "assignment");
        nodeDefinedNames.put(org.jruby.ast.OpAsgnOrNode.class, "assignment");
        nodeDefinedNames.put(org.jruby.ast.OpAsgnNode.class, "assignment");
        nodeDefinedNames.put(org.jruby.ast.OpElementAsgnNode.class, "assignment");
        nodeDefinedNames.put(org.jruby.ast.MultipleAsgn19Node.class, "assignment");
        nodeDefinedNames.put(org.jruby.ast.StrNode.class, "expression");
        nodeDefinedNames.put(org.jruby.ast.DStrNode.class, "expression");
        nodeDefinedNames.put(org.jruby.ast.FixnumNode.class, "expression");
        nodeDefinedNames.put(org.jruby.ast.BignumNode.class, "expression");
        nodeDefinedNames.put(org.jruby.ast.FloatNode.class, "expression");
        nodeDefinedNames.put(org.jruby.ast.RegexpNode.class, "expression");
        nodeDefinedNames.put(org.jruby.ast.DRegexpNode.class, "expression");
        nodeDefinedNames.put(org.jruby.ast.ArrayNode.class, "expression");
        nodeDefinedNames.put(org.jruby.ast.HashNode.class, "expression");
        nodeDefinedNames.put(org.jruby.ast.SymbolNode.class, "expression");
        nodeDefinedNames.put(org.jruby.ast.DotNode.class, "expression");
        nodeDefinedNames.put(org.jruby.ast.AndNode.class, "expression");
        nodeDefinedNames.put(org.jruby.ast.OrNode.class, "expression");
        nodeDefinedNames.put(org.jruby.ast.LocalVarNode.class, "local-variable");
        nodeDefinedNames.put(org.jruby.ast.DVarNode.class, "local-variable");
    }

    private static final Set<String> debugIgnoredCalls = new HashSet<>();

    static {
        debugIgnoredCalls.add("downto");
        debugIgnoredCalls.add("each");
        debugIgnoredCalls.add("times");
        debugIgnoredCalls.add("upto");
    }

    /**
     * Global variables which in common usage have frame local semantics.
     */
    public static final Set<String> FRAME_LOCAL_GLOBAL_VARIABLES = new HashSet<>(Arrays.asList("$_", "$~", "$+"));

    public BodyTranslator(RubyContext context, BodyTranslator parent, TranslatorEnvironment environment, Source source) {
        super(context, source, environment.getSharedMethodInfo().getName());
        this.parent = parent;
        this.environment = environment;
    }

    @Override
    public RubyNode visitAliasNode(org.jruby.ast.AliasNode node) {
        final SourceSection sourceSection = translate(node.getPosition());

        final org.jruby.ast.LiteralNode oldName = (org.jruby.ast.LiteralNode) node.getOldName();
        final org.jruby.ast.LiteralNode newName = (org.jruby.ast.LiteralNode) node.getNewName();

        return new AliasNode(context, sourceSection, new SelfNode(context, sourceSection), newName.getName(), oldName.getName());
    }

    @Override
    public RubyNode visitAndNode(org.jruby.ast.AndNode node) {
        final SourceSection sourceSection = translate(node.getPosition());

        RubyNode x;

        if (node.getFirstNode() == null) {
            x = new NilLiteralNode(context, sourceSection);
        } else {
            x = node.getFirstNode().accept(this);
        }

        RubyNode y;

        if (node.getSecondNode() == null) {
            y = new NilLiteralNode(context, sourceSection);
        } else {
            y = node.getSecondNode().accept(this);
        }

        return new AndNode(context, sourceSection, x, y);
    }

    @Override
    public RubyNode visitArgsCatNode(org.jruby.ast.ArgsCatNode node) {
        final List<org.jruby.ast.Node> nodes = new ArrayList<>();
        collectArgsCatNodes(nodes, node);

        final List<RubyNode> translatedNodes = new ArrayList<>();

        for (org.jruby.ast.Node catNode : nodes) {
            translatedNodes.add(catNode.accept(this));
        }

        return new ArrayConcatNode(context, translate(node.getPosition()), translatedNodes.toArray(new RubyNode[translatedNodes.size()]));
    }

    // ArgsCatNodes can be nested - this collects them into a flat list of children
    private void collectArgsCatNodes(List<org.jruby.ast.Node> nodes, org.jruby.ast.ArgsCatNode node) {
        if (node.getFirstNode() instanceof org.jruby.ast.ArgsCatNode) {
            collectArgsCatNodes(nodes, (org.jruby.ast.ArgsCatNode) node.getFirstNode());
        } else {
            nodes.add(node.getFirstNode());
        }

        if (node.getSecondNode() instanceof org.jruby.ast.ArgsCatNode) {
            collectArgsCatNodes(nodes, (org.jruby.ast.ArgsCatNode) node.getSecondNode());
        } else {
            nodes.add(node.getSecondNode());
        }
    }

    @Override
    public RubyNode visitArgsPushNode(org.jruby.ast.ArgsPushNode node) {
        final SourceSection sourceSection = translate(node.getPosition());

        return ArrayNodesFactory.PushOneNodeFactory.create(context, sourceSection, new RubyNode[]{
                ArrayNodesFactory.DupNodeFactory.create(context, sourceSection, new RubyNode[]{
                        node.getFirstNode().accept(this)
                }),
                node.getSecondNode().accept(this)
        });
    }

    @Override
    public RubyNode visitArrayNode(org.jruby.ast.ArrayNode node) {
        final List<org.jruby.ast.Node> values = node.childNodes();

        final RubyNode[] translatedValues = new RubyNode[values.size()];

        for (int n = 0; n < values.size(); n++) {
            translatedValues[n] = values.get(n).accept(this);
        }

        return new ArrayLiteralNode.UninitialisedArrayLiteralNode(context, translate(node.getPosition()), translatedValues);
    }

    @Override
    public RubyNode visitAttrAssignNode(org.jruby.ast.AttrAssignNode node) {
        return visitAttrAssignNodeExtraArgument(node, null);
    }

    /**
     * See translateDummyAssignment to understand what this is for.
     */
    public RubyNode visitAttrAssignNodeExtraArgument(org.jruby.ast.AttrAssignNode node, RubyNode extraArgument) {
        final org.jruby.ast.CallNode callNode = new org.jruby.ast.CallNode(node.getPosition(), node.getReceiverNode(), node.getName(), node.getArgsNode(), null);
        return visitCallNodeExtraArgument(callNode, extraArgument);
    }

    @Override
    public RubyNode visitBeginNode(org.jruby.ast.BeginNode node) {
        return node.getBodyNode().accept(this);
    }

    @Override
    public RubyNode visitBignumNode(org.jruby.ast.BignumNode node) {
        return new BignumLiteralNode(context, translate(node.getPosition()), node.getValue());
    }

    @Override
    public RubyNode visitBlockNode(org.jruby.ast.BlockNode node) {
        final List<org.jruby.ast.Node> children = node.childNodes();

        final List<RubyNode> translatedChildren = new ArrayList<>();

        for (int n = 0; n < children.size(); n++) {
            final RubyNode translatedChild = children.get(n).accept(this);

            if (!(translatedChild instanceof DeadNode)) {
                translatedChildren.add(translatedChild);
            }
        }

        if (translatedChildren.size() == 1) {
            return translatedChildren.get(0);
        } else {
            return SequenceNode.sequence(context, translate(node.getPosition()), translatedChildren.toArray(new RubyNode[translatedChildren.size()]));
        }
    }

    @Override
    public RubyNode visitBreakNode(org.jruby.ast.BreakNode node) {
        final SourceSection sourceSection = translate(node.getPosition());

        RubyNode resultNode;

        if (node.getValueNode() == null) {
            resultNode = new NilLiteralNode(context, sourceSection);
        } else {
            resultNode = node.getValueNode().accept(this);
        }

        return new BreakNode(context, sourceSection, resultNode);
    }

    @Override
    public RubyNode visitCallNode(org.jruby.ast.CallNode node) {
        return visitCallNodeExtraArgument(node, null);
    }

    /**
     * See translateDummyAssignment to understand what this is for.
     */
    public RubyNode visitCallNodeExtraArgument(org.jruby.ast.CallNode node, RubyNode extraArgument) {
        final SourceSection sourceSection = translate(node.getPosition());

        final RubyNode receiverTranslated = node.getReceiverNode().accept(this);

        org.jruby.ast.Node args = node.getArgsNode();
        org.jruby.ast.Node block = node.getIterNode();

        if (block == null && args instanceof org.jruby.ast.IterNode) {
            final org.jruby.ast.Node temp = args;
            args = block;
            block = temp;
        }

        final ArgumentsAndBlockTranslation argumentsAndBlock = translateArgumentsAndBlock(sourceSection, block, args, extraArgument, node.getName());

        RubyNode translated = new RubyCallNode(context, sourceSection, node.getName(), receiverTranslated, argumentsAndBlock.getBlock(), argumentsAndBlock.isSplatted(), argumentsAndBlock.getArguments());

        // return instrumenter.instrumentAsCall(translated, node.getName());
        return translated;
    }

    protected class ArgumentsAndBlockTranslation {

        private final RubyNode block;
        private final RubyNode[] arguments;
        private final boolean isSplatted;

        public ArgumentsAndBlockTranslation(RubyNode block, RubyNode[] arguments, boolean isSplatted) {
            super();
            this.block = block;
            this.arguments = arguments;
            this.isSplatted = isSplatted;
        }

        public RubyNode getBlock() {
            return block;
        }

        public RubyNode[] getArguments() {
            return arguments;
        }

        public boolean isSplatted() {
            return isSplatted;
        }

    }

    protected ArgumentsAndBlockTranslation translateArgumentsAndBlock(SourceSection sourceSection, org.jruby.ast.Node iterNode, org.jruby.ast.Node argsNode, RubyNode extraArgument, String nameToSetWhenTranslatingBlock) {
        assert !(argsNode instanceof org.jruby.ast.IterNode);

        final List<org.jruby.ast.Node> arguments = new ArrayList<>();
        org.jruby.ast.Node blockPassNode = null;

        boolean isSplatted = false;

        if (argsNode instanceof org.jruby.ast.ListNode) {
            arguments.addAll(argsNode.childNodes());
        } else if (argsNode instanceof org.jruby.ast.BlockPassNode) {
            final org.jruby.ast.BlockPassNode blockPass = (org.jruby.ast.BlockPassNode) argsNode;

            final org.jruby.ast.Node blockPassArgs = blockPass.getArgsNode();

            if (blockPassArgs instanceof org.jruby.ast.ListNode) {
                arguments.addAll(blockPassArgs.childNodes());
            } else if (blockPassArgs instanceof org.jruby.ast.ArgsCatNode) {
                arguments.add(blockPassArgs);
            } else if (blockPassArgs != null) {
                throw new UnsupportedOperationException("Don't know how to block pass " + blockPassArgs);
            }

            blockPassNode = blockPass.getBodyNode();
        } else if (argsNode instanceof org.jruby.ast.SplatNode) {
            isSplatted = true;
            arguments.add(argsNode);
        } else if (argsNode instanceof org.jruby.ast.ArgsCatNode) {
            isSplatted = true;
            arguments.add(argsNode);
        } else if (argsNode != null) {
            isSplatted = true;
            arguments.add(argsNode);
        }

        if (iterNode instanceof org.jruby.ast.BlockPassNode) {
            blockPassNode = ((org.jruby.ast.BlockPassNode) iterNode).getBodyNode();
        }

        currentCallMethodName = nameToSetWhenTranslatingBlock;

        RubyNode blockTranslated;

        if (blockPassNode != null) {
            blockTranslated = ProcCastNodeFactory.create(context, sourceSection, blockPassNode.accept(this));
        } else if (iterNode != null) {
            blockTranslated = iterNode.accept(this);

            if (blockTranslated instanceof NilLiteralNode) {
                blockTranslated = null;
            }
        } else {
            blockTranslated = null;
        }

        final List<RubyNode> argumentsTranslated = new ArrayList<>();

        for (org.jruby.ast.Node argument : arguments) {
            argumentsTranslated.add(argument.accept(this));
        }

        if (extraArgument != null) {
            argumentsTranslated.add(extraArgument);
        }

        final RubyNode[] argumentsTranslatedArray = argumentsTranslated.toArray(new RubyNode[argumentsTranslated.size()]);

        return new ArgumentsAndBlockTranslation(blockTranslated, argumentsTranslatedArray, isSplatted);
    }

    @Override
    public RubyNode visitCaseNode(org.jruby.ast.CaseNode node) {
        final SourceSection sourceSection = translate(node.getPosition());

        RubyNode elseNode;

        if (node.getElseNode() != null) {
            elseNode = node.getElseNode().accept(this);
        } else {
            elseNode = new NilLiteralNode(context, sourceSection);
        }

        /*
         * There are two sorts of case - one compares a list of expressions against a value, the
         * other just checks a list of expressions for truth.
         */

        if (node.getCaseNode() != null) {
            // Evaluate the case expression and store it in a local

            final String tempName = environment.allocateLocalTemp("case");

            final RubyNode readTemp = environment.findLocalVarNode(tempName, sourceSection);

            final RubyNode assignTemp = ((ReadNode) readTemp).makeWriteNode(node.getCaseNode().accept(this));

            /*
             * Build an if expression from the whens and else. Work backwards because the first if
             * contains all the others in its else clause.
             */

            for (int n = node.getCases().size() - 1; n >= 0; n--) {
                final org.jruby.ast.WhenNode when = (org.jruby.ast.WhenNode) node.getCases().get(n);

                // Make a condition from the one or more expressions combined in an or expression

                final List<org.jruby.ast.Node> expressions;

                if (when.getExpressionNodes() instanceof org.jruby.ast.ListNode && !(when.getExpressionNodes() instanceof org.jruby.ast.ArrayNode)) {
                    expressions = when.getExpressionNodes().childNodes();
                } else {
                    expressions = Arrays.asList(when.getExpressionNodes());
                }

                final List<RubyNode> comparisons = new ArrayList<>();

                for (org.jruby.ast.Node expressionNode : expressions) {
                    final RubyNode rubyExpression = expressionNode.accept(this);

                    if (expressionNode instanceof org.jruby.ast.SplatNode) {
                        final SplatCastNode splatCastNode = (SplatCastNode) rubyExpression;
                        comparisons.add(new WhenSplatNode(context, sourceSection, NodeUtil.cloneNode(readTemp), splatCastNode));
                    } else if (expressionNode instanceof org.jruby.ast.ArgsCatNode) {
                        final ArrayConcatNode arrayConcatNode = (ArrayConcatNode) rubyExpression;
                        comparisons.add(new WhenSplatNode(context, sourceSection, NodeUtil.cloneNode(readTemp), arrayConcatNode));
                    } else {
                        comparisons.add(new RubyCallNode(context, sourceSection, "===", rubyExpression, null, false, NodeUtil.cloneNode(readTemp)));
                    }
                }

                RubyNode conditionNode = comparisons.get(comparisons.size() - 1);

                // As with the if nodes, we work backwards to make it left associative

                for (int i = comparisons.size() - 2; i >= 0; i--) {
                    conditionNode = new OrNode(context, sourceSection, comparisons.get(i), conditionNode);
                }

                // Create the if node

                final BooleanCastNode conditionCastNode = BooleanCastNodeFactory.create(context, sourceSection, conditionNode);

                RubyNode thenNode;

                if (when.getBodyNode() == null) {
                    thenNode = new NilLiteralNode(context, sourceSection);
                } else {
                    thenNode = when.getBodyNode().accept(this);
                }

                final IfNode ifNode = new IfNode(context, sourceSection, conditionCastNode, thenNode, elseNode);

                // This if becomes the else for the next if

                elseNode = ifNode;
            }

            final RubyNode ifNode = elseNode;

            // A top-level block assigns the temp then runs the if

            return SequenceNode.sequence(context, sourceSection, assignTemp, ifNode);
        } else {
            for (int n = node.getCases().size() - 1; n >= 0; n--) {
                final org.jruby.ast.WhenNode when = (org.jruby.ast.WhenNode) node.getCases().get(n);

                // Make a condition from the one or more expressions combined in an or expression

                final List<org.jruby.ast.Node> expressions;

                if (when.getExpressionNodes() instanceof org.jruby.ast.ListNode) {
                    expressions = when.getExpressionNodes().childNodes();
                } else {
                    expressions = Arrays.asList(when.getExpressionNodes());
                }

                final List<RubyNode> tests = new ArrayList<>();

                for (org.jruby.ast.Node expressionNode : expressions) {
                    final RubyNode rubyExpression = expressionNode.accept(this);
                    tests.add(rubyExpression);
                }

                RubyNode conditionNode = tests.get(tests.size() - 1);

                // As with the if nodes, we work backwards to make it left associative

                for (int i = tests.size() - 2; i >= 0; i--) {
                    conditionNode = new OrNode(context, sourceSection, tests.get(i), conditionNode);
                }

                // Create the if node

                final BooleanCastNode conditionCastNode = BooleanCastNodeFactory.create(context, sourceSection, conditionNode);

                final RubyNode thenNode = when.getBodyNode().accept(this);

                final IfNode ifNode = new IfNode(context, sourceSection, conditionCastNode, thenNode, elseNode);

                // This if becomes the else for the next if

                elseNode = ifNode;
            }

            return elseNode;
        }
    }

    @Override
    public RubyNode visitClassNode(org.jruby.ast.ClassNode node) {
        final SourceSection sourceSection = translate(node.getPosition());

        final SharedMethodInfo sharedMethodInfo = new SharedMethodInfo(sourceSection, node.getCPath().getName(), false, node.getBodyNode());

        final TranslatorEnvironment newEnvironment = new TranslatorEnvironment(context, environment, environment.getParser(), environment.getParser().allocateReturnID(), true, true,
                        sharedMethodInfo, sharedMethodInfo.getName());
        final ModuleTranslator classTranslator = new ModuleTranslator(context, this, newEnvironment, source);

        final MethodDefinitionNode definitionMethod = classTranslator.compileClassNode(node.getPosition(), sharedMethodInfo.getName(), node.getBodyNode());

        /*
         * See my note in visitDefnNode about where the class gets defined - the same applies here.
         */

        RubyNode superClass;

        if (node.getSuperNode() != null) {
            superClass = node.getSuperNode().accept(this);
        } else {
            superClass = new ObjectLiteralNode(context, sourceSection, context.getCoreLibrary().getObjectClass());
        }

        final DefineOrGetClassNode defineOrGetClass = new DefineOrGetClassNode(context, sourceSection, node.getCPath().getName(), translateCPath(sourceSection, node.getCPath()), superClass);

        return new OpenModuleNode(context, sourceSection, defineOrGetClass, definitionMethod);
    }

    private RubyNode translateCPath(SourceSection sourceSection, org.jruby.ast.Colon3Node node) {
        if (node instanceof org.jruby.ast.Colon2ImplicitNode) {
            return getModuleToDefineModulesIn(sourceSection);
        } else {
            if (node.childNodes().isEmpty()) {
                return new ClassNode(context, sourceSection, new BoxingNode(context, sourceSection, new ObjectLiteralNode(context, sourceSection, context.getCoreLibrary().getMainObject())));
            } else {
                return node.childNodes().get(0).accept(this);
            }
        }
    }

    protected RubyNode getModuleToDefineModulesIn(SourceSection sourceSection) {
        return new ClassNode(context, sourceSection, new BoxingNode(context, sourceSection, new SelfNode(context, sourceSection)));
    }

    @Override
    public RubyNode visitClassVarAsgnNode(org.jruby.ast.ClassVarAsgnNode node) {
        final SourceSection sourceSection = translate(node.getPosition());
        final RubyNode receiver;
        if (useClassVariablesAsIfInClass) {
            receiver = new BoxingNode(context, sourceSection, new SelfNode(context, sourceSection));
        } else {
            receiver = new ClassNode(context, sourceSection, new BoxingNode(context, sourceSection, new SelfNode(context, sourceSection)));
        }
        final RubyNode rhs = node.getValueNode().accept(this);
        return new WriteClassVariableNode(context, sourceSection, node.getName(), receiver, rhs);
    }

    @Override
    public RubyNode visitClassVarNode(org.jruby.ast.ClassVarNode node) {
        final SourceSection sourceSection = translate(node.getPosition());
        final RubyNode receiver;
        if (useClassVariablesAsIfInClass) {
            receiver = new BoxingNode(context, sourceSection, new SelfNode(context, sourceSection));
        } else {
            receiver = new ClassNode(context, sourceSection, new BoxingNode(context, sourceSection, new SelfNode(context, sourceSection)));
        }
        return new ReadClassVariableNode(context, sourceSection, node.getName(), receiver);
    }

    @Override
    public RubyNode visitColon2Node(org.jruby.ast.Colon2Node node) {
        final RubyNode lhs = node.getLeftNode().accept(this);

        return new ReadConstantNode(context, translate(node.getPosition()), node.getName(), lhs);
    }

    @Override
    public RubyNode visitColon3Node(org.jruby.ast.Colon3Node node) {
        // Colon3 means the root namespace, as in ::Foo

        final SourceSection sourceSection = translate(node.getPosition());

        final ObjectLiteralNode root = new ObjectLiteralNode(context, sourceSection, context.getCoreLibrary().getMainObject());

        return new ReadConstantNode(context, sourceSection, node.getName(), root);
    }

    @Override
    public RubyNode visitConstDeclNode(org.jruby.ast.ConstDeclNode node) {
        final SourceSection sourceSection = translate(node.getPosition());

        final ClassNode classNode = new ClassNode(context, sourceSection, new BoxingNode(context, sourceSection, new SelfNode(context, sourceSection)));

        return new WriteConstantNode(context, sourceSection, node.getName(), classNode, node.getValueNode().accept(this));
    }

    @Override
    public RubyNode visitConstNode(org.jruby.ast.ConstNode node) {
        final SourceSection sourceSection = translate(node.getPosition());

        return new ReadConstantNode(context, sourceSection, node.getName(), new SelfNode(context, sourceSection));
    }

    @Override
    public RubyNode visitDAsgnNode(org.jruby.ast.DAsgnNode node) {
        return new org.jruby.ast.LocalAsgnNode(node.getPosition(), node.getName(), node.getDepth(), node.getValueNode()).accept(this);
    }

    @Override
    public RubyNode visitDRegxNode(org.jruby.ast.DRegexpNode node) {
        SourceSection sourceSection = translate(node.getPosition());

        final RubyNode stringNode = translateInterpolatedString(sourceSection, node.childNodes());

        return StringToRegexpNodeFactory.create(context, sourceSection, stringNode);
    }

    @Override
    public RubyNode visitDStrNode(org.jruby.ast.DStrNode node) {
        return translateInterpolatedString(translate(node.getPosition()), node.childNodes());
    }

    @Override
    public RubyNode visitDSymbolNode(org.jruby.ast.DSymbolNode node) {
        SourceSection sourceSection = translate(node.getPosition());

        final RubyNode stringNode = translateInterpolatedString(sourceSection, node.childNodes());

        return StringToSymbolNodeFactory.create(context, sourceSection, stringNode);
    }

    private RubyNode translateInterpolatedString(SourceSection sourceSection, List<org.jruby.ast.Node> childNodes) {
        final List<RubyNode> children = new ArrayList<>();

        for (org.jruby.ast.Node child : childNodes) {
            children.add(child.accept(this));
        }

        return new InterpolatedStringNode(context, sourceSection, children.toArray(new RubyNode[children.size()]));
    }

    @Override
    public RubyNode visitDVarNode(org.jruby.ast.DVarNode node) {
        RubyNode readNode = environment.findLocalVarNode(node.getName(), translate(node.getPosition()));

        if (readNode == null) {
            context.getRuntime().getWarnings().warn(IRubyWarnings.ID.TRUFFLE, node.getPosition().getFile(), node.getPosition().getStartLine(), "can't find variable " + node.getName() + ", translating as nil");
            readNode = new NilLiteralNode(context, translate(node.getPosition()));
        }

        return readNode;
    }

    @Override
    public RubyNode visitDXStrNode(org.jruby.ast.DXStrNode node) {
        SourceSection sourceSection = translate(node.getPosition());

        final RubyNode string = translateInterpolatedString(sourceSection, node.childNodes());

        return new SystemNode(context, sourceSection, string);
    }

    @Override
    public RubyNode visitDefinedNode(org.jruby.ast.DefinedNode node) {
        final SourceSection sourceSection = translate(node.getPosition());

        org.jruby.ast.Node expressionNode = node.getExpressionNode();

        while (expressionNode instanceof org.jruby.ast.NewlineNode) {
            expressionNode = ((org.jruby.ast.NewlineNode) expressionNode).getNextNode();
        }

        final String name = nodeDefinedNames.get(expressionNode.getClass());

        if (name != null) {
            final StringLiteralNode literal = new StringLiteralNode(context, sourceSection, ByteList.create(name));
            return literal;
        }

        return new DefinedNode(context, sourceSection, node.getExpressionNode().accept(this));
    }

    @Override
    public RubyNode visitDefnNode(org.jruby.ast.DefnNode node) {
        final SourceSection sourceSection = translate(node.getPosition());
        final SelfNode classNode = new SelfNode(context, sourceSection);
        return translateMethodDefinition(sourceSection, classNode, node.getName(), node, node.getArgsNode(), node.getBodyNode(), false);
    }

    @Override
    public RubyNode visitDefsNode(org.jruby.ast.DefsNode node) {
        final SourceSection sourceSection = translate(node.getPosition());

        final RubyNode objectNode = node.getReceiverNode().accept(this);

        final SingletonClassNode singletonClassNode = new SingletonClassNode(context, sourceSection, new BoxingNode(context, sourceSection, objectNode));

        return translateMethodDefinition(sourceSection, singletonClassNode, node.getName(), node, node.getArgsNode(), node.getBodyNode(), true);
    }

    private RubyNode translateMethodDefinition(SourceSection sourceSection, RubyNode classNode, String methodName, org.jruby.ast.Node parseTree, org.jruby.ast.ArgsNode argsNode, org.jruby.ast.Node bodyNode, boolean ignoreLocalVisiblity) {
        final SharedMethodInfo sharedMethodInfo = new SharedMethodInfo(sourceSection, methodName, false, parseTree);

        final TranslatorEnvironment newEnvironment = new TranslatorEnvironment(
                context, environment, environment.getParser(), environment.getParser().allocateReturnID(), true, true, sharedMethodInfo, methodName);

        // ownScopeForAssignments is the same for the defined method as the current one.

        final MethodTranslator methodCompiler = new MethodTranslator(context, this, newEnvironment, false, parent == null, source);

        final MethodDefinitionNode functionExprNode = methodCompiler.compileFunctionNode(sourceSection, methodName, argsNode, bodyNode, ignoreLocalVisiblity);

        /*
         * In the top-level, methods are defined in the class of the main object. This is
         * counter-intuitive - I would have expected them to be defined in the singleton class.
         * Apparently this is a design decision to make top-level methods sort of global.
         * 
         * http://stackoverflow.com/questions/1761148/where-are-methods-defined-at-the-ruby-top-level
         */

        return new AddMethodNode(context, sourceSection, classNode, functionExprNode);
    }

    @Override
    public RubyNode visitDotNode(org.jruby.ast.DotNode node) {
        final RubyNode begin = node.getBeginNode().accept(this);
        final RubyNode end = node.getEndNode().accept(this);
        SourceSection sourceSection = translate(node.getPosition());

        // See RangeNode for why there is a node specifically for creating this one type
        return RangeLiteralNodeFactory.create(context, sourceSection, node.isExclusive(), begin, end);
    }

    @Override
    public RubyNode visitEncodingNode(org.jruby.ast.EncodingNode node) {
        SourceSection sourceSection = translate(node.getPosition());
        return new EncodingPseudoVariableNode(context, sourceSection);
    }

    @Override
    public RubyNode visitEnsureNode(org.jruby.ast.EnsureNode node) {
        final RubyNode tryPart = node.getBodyNode().accept(this);
        final RubyNode ensurePart = node.getEnsureNode().accept(this);
        return new EnsureNode(context, translate(node.getPosition()), tryPart, ensurePart);
    }

    @Override
    public RubyNode visitEvStrNode(org.jruby.ast.EvStrNode node) {
        return node.getBody().accept(this);
    }

    @Override
    public RubyNode visitFCallNode(org.jruby.ast.FCallNode node) {
        final org.jruby.ast.Node receiver = new org.jruby.ast.SelfNode(node.getPosition());
        final org.jruby.ast.Node callNode = new org.jruby.ast.CallNode(node.getPosition(), receiver, node.getName(), node.getArgsNode(), node.getIterNode());

        return callNode.accept(this);
    }

    @Override
    public RubyNode visitFalseNode(org.jruby.ast.FalseNode node) {
        return new BooleanLiteralNode(context, translate(node.getPosition()), false);
    }

    @Override
    public RubyNode visitFixnumNode(org.jruby.ast.FixnumNode node) {
        final long value = node.getValue();

        if (RubyFixnum.fitsIntoInteger(value) && RubyContext.LITERALS_INT) {
            return new FixnumLiteralNode.IntegerFixnumLiteralNode(context, translate(node.getPosition()), (int) value);
        } else {
            return new FixnumLiteralNode.LongFixnumLiteralNode(context, translate(node.getPosition()), value);
        }
    }

    @Override
    public RubyNode visitFlipNode(org.jruby.ast.FlipNode node) {
        final SourceSection sourceSection = translate(node.getPosition());

        final RubyNode begin = node.getBeginNode().accept(this);
        final RubyNode end = node.getEndNode().accept(this);

        final BooleanCastNode beginCast = BooleanCastNodeFactory.create(context, sourceSection, begin);
        final BooleanCastNode endCast = BooleanCastNodeFactory.create(context, sourceSection, end);
        final FlipFlopStateNode stateNode = createFlipFlopState(sourceSection, 0);

        return new FlipFlopNode(context, sourceSection, beginCast, endCast, stateNode, node.isExclusive());
    }

    protected FlipFlopStateNode createFlipFlopState(SourceSection sourceSection, int depth) {
        final FrameSlot frameSlot = environment.declareVar(environment.allocateLocalTemp("flipflop"));
        environment.getFlipFlopStates().add(frameSlot);

        if (depth == 0) {
            return new LocalFlipFlopStateNode(sourceSection, frameSlot);
        } else {
            return new LevelFlipFlopStateNode(sourceSection, depth, frameSlot);
        }
    }

    @Override
    public RubyNode visitFloatNode(org.jruby.ast.FloatNode node) {
        return new FloatLiteralNode(context, translate(node.getPosition()), node.getValue());
    }

    @Override
    public RubyNode visitForNode(org.jruby.ast.ForNode node) {
        /**
         * A Ruby for-loop, such as:
         * 
         * <pre>
         * for x in y
         *     z = x
         *     puts z
         * end
         * </pre>
         * 
         * naively desugars to:
         * 
         * <pre>
         * y.each do |x|
         *     z = x
         *     puts z
         * end
         * </pre>
         * 
         * The main difference is that z is always going to be local to the scope outside the block,
         * so it's a bit more like:
         * 
         * <pre>
         * z = nil unless z is already defined
         * y.each do |x|
         *    z = x
         *    puts x
         * end
         * </pre>
         * 
         * Which forces z to be defined in the correct scope. The parser already correctly calls z a
         * local, but then that causes us a problem as if we're going to translate to a block we
         * need a formal parameter - not a local variable. My solution to this is to add a
         * temporary:
         * 
         * <pre>
         * z = nil unless z is already defined
         * y.each do |temp|
         *    x = temp
         *    z = x
         *    puts x
         * end
         * </pre>
         * 
         * We also need that temp because the expression assigned in the for could be index
         * assignment, multiple assignment, or whatever:
         * 
         * <pre>
         * for x[0] in y
         *     z = x[0]
         *     puts z
         * end
         * </pre>
         * 
         * http://blog.grayproductions.net/articles/the_evils_of_the_for_loop
         * http://stackoverflow.com/questions/3294509/for-vs-each-in-ruby
         * 
         * The other complication is that normal locals should be defined in the enclosing scope,
         * unlike a normal block. We do that by setting a flag on this translator object when we
         * visit the new iter, translatingForStatement, which we recognise when visiting an iter
         * node.
         * 
         * Finally, note that JRuby's terminology is strange here. Normally 'iter' is a different
         * term for a block. Here, JRuby calls the object being iterated over the 'iter'.
         */

        final String temp = environment.allocateLocalTemp("for");

        final org.jruby.ast.Node receiver = node.getIterNode();

        /*
         * The x in for x in ... is like the nodes in multiple assignment - it has a dummy RHS which
         * we need to replace with our temp. Just like in multiple assignment this is really awkward
         * with the JRuby AST.
         */

        final org.jruby.ast.LocalVarNode readTemp = new org.jruby.ast.LocalVarNode(node.getPosition(), 0, temp);
        final org.jruby.ast.Node forVar = node.getVarNode();
        final org.jruby.ast.Node assignTemp = setRHS(forVar, readTemp);

        final org.jruby.ast.BlockNode bodyWithTempAssign = new org.jruby.ast.BlockNode(node.getPosition());
        bodyWithTempAssign.add(assignTemp);
        bodyWithTempAssign.add(node.getBodyNode());

        final org.jruby.ast.ArgumentNode blockVar = new org.jruby.ast.ArgumentNode(node.getPosition(), temp);
        final org.jruby.ast.ListNode blockArgsPre = new org.jruby.ast.ListNode(node.getPosition(), blockVar);
        final org.jruby.ast.ArgsNode blockArgs = new org.jruby.ast.ArgsNode(node.getPosition(), blockArgsPre, null, null, null, null, null, null);
        final org.jruby.ast.IterNode block = new org.jruby.ast.IterNode(node.getPosition(), blockArgs, node.getScope(), bodyWithTempAssign);

        final org.jruby.ast.CallNode callNode = new org.jruby.ast.CallNode(node.getPosition(), receiver, "each", null, block);

        translatingForStatement = true;
        final RubyNode translated = callNode.accept(this);
        translatingForStatement = false;

        return translated;
    }

    private static org.jruby.ast.Node setRHS(org.jruby.ast.Node node, org.jruby.ast.Node rhs) {
        if (node instanceof org.jruby.ast.LocalAsgnNode) {
            final org.jruby.ast.LocalAsgnNode localAsgnNode = (org.jruby.ast.LocalAsgnNode) node;
            return new org.jruby.ast.LocalAsgnNode(node.getPosition(), localAsgnNode.getName(), 0, rhs);
        } else if (node instanceof org.jruby.ast.DAsgnNode) {
            final org.jruby.ast.DAsgnNode dAsgnNode = (org.jruby.ast.DAsgnNode) node;
            return new org.jruby.ast.DAsgnNode(node.getPosition(), dAsgnNode.getName(), 0, rhs);
        } else if (node instanceof org.jruby.ast.MultipleAsgn19Node) {
            final org.jruby.ast.MultipleAsgn19Node multAsgnNode = (org.jruby.ast.MultipleAsgn19Node) node;
            final org.jruby.ast.MultipleAsgn19Node newNode = new org.jruby.ast.MultipleAsgn19Node(node.getPosition(), multAsgnNode.getPre(), multAsgnNode.getRest(), multAsgnNode.getPost());
            newNode.setValueNode(rhs);
            return newNode;
        } else if (node instanceof org.jruby.ast.InstAsgnNode) {
            final org.jruby.ast.InstAsgnNode instAsgnNode = (org.jruby.ast.InstAsgnNode) node;
            return new org.jruby.ast.InstAsgnNode(node.getPosition(), instAsgnNode.getName(), rhs);
        } else if (node instanceof org.jruby.ast.ClassVarAsgnNode) {
            final org.jruby.ast.ClassVarAsgnNode instAsgnNode = (org.jruby.ast.ClassVarAsgnNode) node;
            return new org.jruby.ast.ClassVarAsgnNode(node.getPosition(), instAsgnNode.getName(), rhs);
        } else if (node instanceof org.jruby.ast.ConstDeclNode) {
            final org.jruby.ast.ConstDeclNode constDeclNode = (org.jruby.ast.ConstDeclNode) node;
            return new org.jruby.ast.ConstDeclNode(node.getPosition(), constDeclNode.getName(), (org.jruby.ast.types.INameNode) constDeclNode.getConstNode(), rhs);
        } else {
            throw new UnsupportedOperationException("Don't know how to set the RHS of a " + node.getClass().getName());
        }
    }

    @Override
    public RubyNode visitGlobalAsgnNode(org.jruby.ast.GlobalAsgnNode node) {
        final SourceSection sourceSection = translate(node.getPosition());

        final String name = node.getName();
        RubyNode rhs = node.getValueNode().accept(this);

        if (name.equals("$~")) {
            rhs = new CheckMatchVariableTypeNode(context, sourceSection, rhs);
        }

        final ObjectLiteralNode globalVariablesObjectNode = new ObjectLiteralNode(context, sourceSection, context.getCoreLibrary().getGlobalVariablesObject());
        return new WriteInstanceVariableNode(context, sourceSection, name, globalVariablesObjectNode, rhs, true);
    }

    @Override
    public RubyNode visitGlobalVarNode(org.jruby.ast.GlobalVarNode node) {
        final String name = node.getName();
        final SourceSection sourceSection = translate(node.getPosition());

        if (FRAME_LOCAL_GLOBAL_VARIABLES.contains(name)) {
            // Assignment is implicit for many of these, so we need to declare when we use

            environment.declareVar(name);

            final RubyNode readNode = environment.findLocalVarNode(name, sourceSection);

            return readNode;
        } else {
            final ObjectLiteralNode globalVariablesObjectNode = new ObjectLiteralNode(context, sourceSection, context.getCoreLibrary().getGlobalVariablesObject());

            return new ReadInstanceVariableNode(context, sourceSection, name, globalVariablesObjectNode, true);
        }
    }

    @Override
    public RubyNode visitHashNode(org.jruby.ast.HashNode node) {
        final SourceSection sourceSection = translate(node.getPosition());

        final List<RubyNode> keyValues = new ArrayList<>();

        for (KeyValuePair<Node, Node> pair: node.getPairs()) {
            if (pair.getKey() == null) {
                keyValues.add(new NilLiteralNode(context, sourceSection));
            } else {
                keyValues.add(pair.getKey().accept(this));
            }

            if (pair.getValue() == null) {
                keyValues.add(new NilLiteralNode(context, sourceSection));
            } else {
                keyValues.add(pair.getValue().accept(this));
            }
        }

        return HashLiteralNode.create(context, translate(node.getPosition()), keyValues.toArray(new RubyNode[keyValues.size()]));
    }

    @Override
    public RubyNode visitIfNode(org.jruby.ast.IfNode node) {
        final SourceSection sourceSection = translate(node.getPosition());

        org.jruby.ast.Node thenBody = node.getThenBody();

        if (thenBody == null) {
            thenBody = new org.jruby.ast.NilNode(node.getPosition());
        }

        org.jruby.ast.Node elseBody = node.getElseBody();

        if (elseBody == null) {
            elseBody = new org.jruby.ast.NilNode(node.getPosition());
        }

        RubyNode condition;

        if (node.getCondition() == null) {
            condition = new NilLiteralNode(context, sourceSection);
        } else {
            condition = node.getCondition().accept(this);
        }

        final BooleanCastNode conditionCast = BooleanCastNodeFactory.create(context, sourceSection, condition);

        final RubyNode thenBodyTranslated = thenBody.accept(this);
        final RubyNode elseBodyTranslated = elseBody.accept(this);

        return new IfNode(context, sourceSection, conditionCast, thenBodyTranslated, elseBodyTranslated);
    }

    @Override
    public RubyNode visitInstAsgnNode(org.jruby.ast.InstAsgnNode node) {
        final SourceSection sourceSection = translate(node.getPosition());
        final String nameWithoutSigil = node.getName();

        final RubyNode receiver = new SelfNode(context, sourceSection);

        RubyNode rhs;

        if (node.getValueNode() == null) {
            rhs = new DeadNode(context, sourceSection);
        } else {
            rhs = node.getValueNode().accept(this);
        }

        return new WriteInstanceVariableNode(context, sourceSection, nameWithoutSigil, receiver, rhs, false);
    }

    @Override
    public RubyNode visitInstVarNode(org.jruby.ast.InstVarNode node) {
        final SourceSection sourceSection = translate(node.getPosition());
        final String nameWithoutSigil = node.getName();

        final RubyNode receiver = new SelfNode(context, sourceSection);

        return new ReadInstanceVariableNode(context, sourceSection, nameWithoutSigil, receiver, false);
    }

    @Override
    public RubyNode visitIterNode(org.jruby.ast.IterNode node) {
        final SourceSection sourceSection = translate(node.getPosition());

        /*
         * In a block we do NOT allocate a new return ID - returns will return from the method, not
         * the block (in the general case, see Proc and the difference between Proc and Lambda for
         * specifics).
         */

        final boolean hasOwnScope = !translatingForStatement;

        // Unset this flag for any for any blocks within the for statement's body

        final SharedMethodInfo sharedMethodInfo = new SharedMethodInfo(sourceSection, "(" + currentCallMethodName + "-block)", true, node.getBodyNode());

        final TranslatorEnvironment newEnvironment = new TranslatorEnvironment(
                context, environment, environment.getParser(), environment.getReturnID(), hasOwnScope, false, sharedMethodInfo, environment.getNamedMethodName());
        final MethodTranslator methodCompiler = new MethodTranslator(context, this, newEnvironment, true, parent == null, source);
        methodCompiler.translatingForStatement = translatingForStatement;

        org.jruby.ast.ArgsNode argsNode;

        if (node.getVarNode() instanceof org.jruby.ast.ArgsNode) {
            argsNode = (org.jruby.ast.ArgsNode) node.getVarNode();
        } else if (node.getVarNode() instanceof org.jruby.ast.DAsgnNode) {
            final org.jruby.ast.ArgumentNode arg = new org.jruby.ast.ArgumentNode(node.getPosition(), ((org.jruby.ast.DAsgnNode) node.getVarNode()).getName());
            final org.jruby.ast.ListNode preArgs = new org.jruby.ast.ArrayNode(node.getPosition(), arg);
            argsNode = new org.jruby.ast.ArgsNode(node.getPosition(), preArgs, null, null, null, null, null, null);
        } else if (node.getVarNode() == null) {
            argsNode = null;
        } else {
            throw new UnsupportedOperationException();
        }

        if (translatingForStatement && useClassVariablesAsIfInClass) {
            methodCompiler.useClassVariablesAsIfInClass = true;
        }

        return methodCompiler.compileFunctionNode(translate(node.getPosition()), sharedMethodInfo.getName(), argsNode, node.getBodyNode(), false);
    }

    @Override
    public RubyNode visitLocalAsgnNode(org.jruby.ast.LocalAsgnNode node) {
        final SourceSection sourceSection = translate(node.getPosition());

        if (environment.getNeverAssignInParentScope()) {
            environment.declareVar(node.getName());
        }

        RubyNode lhs = environment.findLocalVarNode(node.getName(), sourceSection);

        if (lhs == null) {
            if (environment.hasOwnScopeForAssignments()) {
                environment.declareVar(node.getName());
            }

            TranslatorEnvironment environmentToDeclareIn = environment;

            while (!environmentToDeclareIn.hasOwnScopeForAssignments()) {
                environmentToDeclareIn = environmentToDeclareIn.getParent();
            }

            environmentToDeclareIn.declareVar(node.getName());
            lhs = environment.findLocalVarNode(node.getName(), sourceSection);

            if (lhs == null) {
                throw new RuntimeException("shoudln't be here");
            }
        }

        RubyNode rhs;

        if (node.getValueNode() == null) {
            rhs = new DeadNode(context, sourceSection);
        } else {
            rhs = node.getValueNode().accept(this);
        }

        RubyNode translated = ((ReadNode) lhs).makeWriteNode(rhs);

        final SharedMethodInfo methodIdentifier = environment.findMethodForLocalVar(node.getName());

        // return instrumenter.instrumentAsLocalAssignment(translated, methodIdentifier, node.getName());
        return translated;
    }

    @Override
    public RubyNode visitLocalVarNode(org.jruby.ast.LocalVarNode node) {
        final SourceSection sourceSection = translate(node.getPosition());

        final String name = node.getName();

        RubyNode readNode = environment.findLocalVarNode(name, sourceSection);

        if (readNode == null) {
            context.getRuntime().getWarnings().warn(IRubyWarnings.ID.TRUFFLE, node.getPosition().getFile(), node.getPosition().getStartLine(), "local variable " + name + " found by parser but not by translator");
            readNode = new NilLiteralNode(context, sourceSection);
        }

        return readNode;
    }

    @Override
    public RubyNode visitMatch2Node(org.jruby.ast.Match2Node node) {
        final org.jruby.ast.Node argsNode = buildArrayNode(node.getPosition(), node.getValueNode());
        final org.jruby.ast.Node callNode = new org.jruby.ast.CallNode(node.getPosition(), node.getReceiverNode(), "=~", argsNode, null);
        return callNode.accept(this);
    }

    @Override
    public RubyNode visitMatch3Node(org.jruby.ast.Match3Node node) {
        final org.jruby.ast.Node argsNode = buildArrayNode(node.getPosition(), node.getValueNode());
        final org.jruby.ast.Node callNode = new org.jruby.ast.CallNode(node.getPosition(), node.getReceiverNode(), "=~", argsNode, null);
        return callNode.accept(this);
    }

    @Override
    public RubyNode visitModuleNode(org.jruby.ast.ModuleNode node) {
        // See visitClassNode

        final SourceSection sourceSection = translate(node.getPosition());

        final String name = node.getCPath().getName();

        final SharedMethodInfo sharedMethodInfo = new SharedMethodInfo(sourceSection, name, false, node);

        final TranslatorEnvironment newEnvironment = new TranslatorEnvironment(
                context, environment, environment.getParser(), environment.getParser().allocateReturnID(), true, true, sharedMethodInfo, name);
        final ModuleTranslator classTranslator = new ModuleTranslator(context, this, newEnvironment, source);

        final MethodDefinitionNode definitionMethod = classTranslator.compileClassNode(node.getPosition(), name, node.getBodyNode());

        final DefineOrGetModuleNode defineModuleNode = new DefineOrGetModuleNode(context, sourceSection, name, translateCPath(sourceSection, node.getCPath()));

        return new OpenModuleNode(context, sourceSection, defineModuleNode, definitionMethod);
    }

    @Override
    public RubyNode visitMultipleAsgnNode(org.jruby.ast.MultipleAsgnNode node) {
        throw new UnsupportedOperationException();
    }

    @Override
    public RubyNode visitMultipleAsgnNode(org.jruby.ast.MultipleAsgn19Node node) {
        final SourceSection sourceSection = translate(node.getPosition());

        final org.jruby.ast.ArrayNode preArray = (org.jruby.ast.ArrayNode) node.getPre();
        final org.jruby.ast.Node rhs = node.getValueNode();

        RubyNode rhsTranslated;

        if (rhs == null) {
            context.getRuntime().getWarnings().warn(IRubyWarnings.ID.TRUFFLE, node.getPosition().getFile(), node.getPosition().getStartLine(), "no RHS for multiple assignment - using nil");
            rhsTranslated = new NilLiteralNode(context, sourceSection);
        } else {
            rhsTranslated = rhs.accept(this);
        }

        /*
         * One very common case is to do
         *
         * a, b = c, d
         */

        if (preArray != null && node.getPost() == null && node.getRest() == null && rhsTranslated instanceof ArrayLiteralNode.UninitialisedArrayLiteralNode &&
                ((ArrayLiteralNode.UninitialisedArrayLiteralNode) rhsTranslated).getValues().length == preArray.size()) {
            /*
             * We can deal with this common case be rewriting as
             *
             * temp1 = c; temp2 = d; a = temp1; b = temp2
             *
             * We can't just do
             *
             * a = c; b = d
             *
             * As we don't know if d depends on the original value of a.
             *
             * We also need to return an array [c, d], but we make that result elidable so it isn't
             * executed if it isn't actually demanded.
             */

            final RubyNode[] rhsValues = ((ArrayLiteralNode.UninitialisedArrayLiteralNode) rhsTranslated).getValues();
            final int assignedValuesCount = preArray.size();

            final RubyNode[] sequence = new RubyNode[assignedValuesCount * 2];

            final RubyNode[] tempValues = new RubyNode[assignedValuesCount];

            for (int n = 0; n < assignedValuesCount; n++) {
                final String tempName = environment.allocateLocalTemp("multi");
                final RubyNode readTemp = environment.findLocalVarNode(tempName, sourceSection);
                final RubyNode assignTemp = ((ReadNode) readTemp).makeWriteNode(rhsValues[n]);
                final RubyNode assignFinalValue = translateDummyAssignment(preArray.get(n), readTemp);

                sequence[n] = assignTemp;
                sequence[assignedValuesCount + n] = assignFinalValue;

                tempValues[n] = readTemp;
            }

            final RubyNode blockNode = SequenceNode.sequence(context, sourceSection, sequence);

            final ArrayLiteralNode.UninitialisedArrayLiteralNode arrayNode = new ArrayLiteralNode.UninitialisedArrayLiteralNode(context, sourceSection, tempValues);

            final ElidableResultNode elidableResult = new ElidableResultNode(context, sourceSection, blockNode, arrayNode);

            return elidableResult;
        } else if (preArray != null) {
            /*
             * The other simple case is
             *
             * a, b, c = x
             *
             * If x is an array, then it's
             *
             * a[0] = x[0] etc
             *
             * If x isn't an array then it's
             *
             * a, b, c = [x, nil, nil]
             *
             * Which I believe is the same effect as
             *
             * a, b, c, = *x
             *
             * So we insert the splat cast node, even though it isn't there.
             */

            /*
             * Create a temp for the array.
             */

            final String tempName = environment.allocateLocalTemp("array");

            /*
             * Create a sequence of instructions, with the first being the literal array assigned to
             * the temp.
             */

            final List<RubyNode> sequence = new ArrayList<>();

            final RubyNode splatCastNode = SplatCastNodeFactory.create(context, sourceSection, translatingNextExpression ? SplatCastNode.NilBehavior.EMPTY_ARRAY : SplatCastNode.NilBehavior.ARRAY_WITH_NIL, rhsTranslated);

            final RubyNode writeTemp = ((ReadNode) environment.findLocalVarNode(tempName, sourceSection)).makeWriteNode(splatCastNode);

            sequence.add(writeTemp);

            /*
             * Then index the temp array for each assignment on the LHS.
             */

            for (int n = 0; n < preArray.size(); n++) {
                final ArrayIndexNode assignedValue = ArrayIndexNodeFactory.create(context, sourceSection, n, environment.findLocalVarNode(tempName, sourceSection));

                sequence.add(translateDummyAssignment(preArray.get(n), assignedValue));
            }

            if (node.getRest() != null) {
                final ArrayGetTailNode assignedValue = ArrayGetTailNodeFactory.create(context, sourceSection, preArray.size(), environment.findLocalVarNode(tempName, sourceSection));

                sequence.add(translateDummyAssignment(node.getRest(), assignedValue));
            }

            return SequenceNode.sequence(context, sourceSection, sequence);
        } else if (node.getPre() == null && node.getPost() == null && node.getRest() instanceof org.jruby.ast.StarNode) {
            return rhsTranslated;
        } else if (node.getPre() == null && node.getPost() == null && node.getRest() != null && rhs != null && !(rhs instanceof org.jruby.ast.ArrayNode)) {
            /*
             * *a = b
             *
             * >= 1.8, this seems to be the same as:
             *
             * a = *b
             */

            final RubyNode restTranslated = (node.getRest().accept(this)).getNonProxyNode();

            /*
             * Sometimes rest is a corrupt write with no RHS, like in other multiple assignments,
             * and sometimes it is already a read.
             */

            ReadNode restRead;

            if (restTranslated instanceof ReadNode) {
                restRead = (ReadNode) restTranslated;
            } else if (restTranslated instanceof WriteNode) {
                restRead = (ReadNode) ((WriteNode) restTranslated).makeReadNode();
            } else {
                throw new RuntimeException("Unknown form of multiple assignment " + node + " at " + node.getPosition());
            }

            final SplatCastNode rhsSplatCast = SplatCastNodeFactory.create(context, sourceSection, translatingNextExpression ? SplatCastNode.NilBehavior.EMPTY_ARRAY : SplatCastNode.NilBehavior.ARRAY_WITH_NIL, rhsTranslated);

            return restRead.makeWriteNode(rhsSplatCast);
        } else if (node.getPre() == null && node.getPost() == null && node.getRest() != null && rhs != null && rhs instanceof org.jruby.ast.ArrayNode) {
            /*
             * *a = [b, c]
             *
             * This seems to be the same as:
             *
             * a = [b, c]
             */

            final RubyNode restTranslated = (node.getRest().accept(this)).getNonProxyNode();

            /*
             * Sometimes rest is a corrupt write with no RHS, like in other multiple assignments,
             * and sometimes it is already a read.
             */

            ReadNode restRead;

            if (restTranslated instanceof ReadNode) {
                restRead = (ReadNode) restTranslated;
            } else if (restTranslated instanceof WriteNode) {
                restRead = (ReadNode) ((WriteNode) restTranslated).makeReadNode();
            } else {
                throw new RuntimeException("Unknown form of multiple assignment " + node + " at " + node.getPosition());
            }

            return restRead.makeWriteNode(rhsTranslated);
        } else {
            context.getRuntime().getWarnings().warn(IRubyWarnings.ID.TRUFFLE, node.getPosition().getFile(), node.getPosition().getStartLine(), node + " unknown form of multiple assignment");
            return new NilLiteralNode(context, sourceSection);
        }
    }

    private RubyNode translateDummyAssignment(org.jruby.ast.Node dummyAssignment, RubyNode rhs) {
        final SourceSection sourceSection = translate(dummyAssignment.getPosition());

        /*
         * This is tricky. To represent the RHS of a multiple assignment they use corrupt assignment
         * values, in some cases with no value to be assigned, and in other cases with a dummy
         * value. We can't visit them normally, as they're corrupt. We can't just modify them to
         * have our RHS, as that's a node in our AST, not theirs. We can't use a dummy value in
         * their AST because I can't add new visitors to this interface.
         */

        RubyNode translated;

        if (dummyAssignment instanceof org.jruby.ast.LocalAsgnNode) {
            /*
             * They have a dummy NilImplicitNode as the RHS. Translate, convert to read, convert to
             * write which allows us to set the RHS.
             */

            final WriteNode dummyTranslated = (WriteNode) (dummyAssignment.accept(this)).getNonProxyNode();
            translated = ((ReadNode) dummyTranslated.makeReadNode()).makeWriteNode(rhs);
        } else if (dummyAssignment instanceof org.jruby.ast.InstAsgnNode) {
            /*
             * Same as before, just a different type of assignment.
             */

            final WriteInstanceVariableNode dummyTranslated = (WriteInstanceVariableNode) dummyAssignment.accept(this);
            translated = ((ReadNode) dummyTranslated.makeReadNode()).makeWriteNode(rhs);
        } else if (dummyAssignment instanceof org.jruby.ast.AttrAssignNode) {
            /*
             * They've given us an AttrAssignNode with the final argument, the assigned value,
             * missing. If we translate that we'll get foo.[]=(index), so missing the value. To
             * solve we have a special version of the visitCallNode that allows us to pass another
             * already translated argument, visitCallNodeExtraArgument. However, we initially have
             * an AttrAssignNode, so we also need a special version of that.
             */

            final org.jruby.ast.AttrAssignNode dummyAttrAssignment = (org.jruby.ast.AttrAssignNode) dummyAssignment;
            translated = visitAttrAssignNodeExtraArgument(dummyAttrAssignment, rhs);
        } else if (dummyAssignment instanceof org.jruby.ast.DAsgnNode) {
            final RubyNode dummyTranslated = dummyAssignment.accept(this);

            if (dummyTranslated.getNonProxyNode() instanceof WriteLevelVariableNode) {
                translated = ((ReadNode) ((WriteLevelVariableNode) dummyTranslated.getNonProxyNode()).makeReadNode()).makeWriteNode(rhs);
            } else {
                translated = ((ReadNode) ((WriteLocalVariableNode) dummyTranslated.getNonProxyNode()).makeReadNode()).makeWriteNode(rhs);
            }
        } else {
            translated = ((ReadNode) environment.findLocalVarNode(environment.allocateLocalTemp("dummy"), sourceSection)).makeWriteNode(rhs);
        }

        return translated;
    }

    @Override
    public RubyNode visitNewlineNode(org.jruby.ast.NewlineNode node) {
        return context.getASTProber().probeAsStatement(node.getNextNode().accept(this));
    }

    @Override
    public RubyNode visitNextNode(org.jruby.ast.NextNode node) {
        final SourceSection sourceSection = translate(node.getPosition());

        RubyNode resultNode;

        if (node.getValueNode() == null) {
            resultNode = new NilLiteralNode(context, sourceSection);
        } else {
            final boolean t = translatingNextExpression;
            translatingNextExpression = true;
            resultNode = node.getValueNode().accept(this);
            translatingNextExpression = t;
        }

        return new NextNode(context, sourceSection, resultNode);
    }

    @Override
    public RubyNode visitNilNode(org.jruby.ast.NilNode node) {
        return new NilLiteralNode(context, translate(node.getPosition()));
    }

    @Override
    public RubyNode visitNthRefNode(org.jruby.ast.NthRefNode node) {
        final SourceSection sourceSection = translate(node.getPosition());

        final String name = "$" + node.getMatchNumber();

        RubyNode readLocal = environment.findLocalVarNode(name, sourceSection);

        if (readLocal == null) {
            environment.declareVar(name);
            readLocal = environment.findLocalVarNode(name, sourceSection);
        }

        return readLocal;
    }

    @Override
    public RubyNode visitOpAsgnAndNode(org.jruby.ast.OpAsgnAndNode node) {
        final org.jruby.ast.Node lhs = node.getFirstNode();
        final org.jruby.ast.Node rhs = node.getSecondNode();

        return new AndNode(context, translate(node.getPosition()), lhs.accept(this), rhs.accept(this));
    }

    @Override
    public RubyNode visitOpAsgnNode(org.jruby.ast.OpAsgnNode node) {
        /*
         * We're going to de-sugar a.foo += c into a.foo = a.foo + c. Note that we can't evaluate a
         * more than once, so we put it into a temporary, and we're doing something more like:
         * 
         * temp = a; temp.foo = temp.foo + c
         */

        final String temp = environment.allocateLocalTemp("opassign");
        final org.jruby.ast.Node writeReceiverToTemp = new org.jruby.ast.LocalAsgnNode(node.getPosition(), temp, 0, node.getReceiverNode());
        final org.jruby.ast.Node readReceiverFromTemp = new org.jruby.ast.LocalVarNode(node.getPosition(), 0, temp);

        final org.jruby.ast.Node readMethod = new org.jruby.ast.CallNode(node.getPosition(), readReceiverFromTemp, node.getVariableName(), null, null);
        final org.jruby.ast.Node operation = new org.jruby.ast.CallNode(node.getPosition(), readMethod, node.getOperatorName(), buildArrayNode(node.getPosition(), node.getValueNode()), null);
        final org.jruby.ast.Node writeMethod = new org.jruby.ast.CallNode(node.getPosition(), readReceiverFromTemp, node.getVariableName() + "=", buildArrayNode(node.getPosition(),
                        operation), null);

        final org.jruby.ast.BlockNode block = new org.jruby.ast.BlockNode(node.getPosition());
        block.add(writeReceiverToTemp);
        block.add(writeMethod);

        return block.accept(this);
    }

    @Override
    public RubyNode visitOpAsgnOrNode(org.jruby.ast.OpAsgnOrNode node) {
        /*
         * De-sugar x ||= y into x || x = y. No repeated evaluations there so it's easy. It's also
         * basically how jruby-parser represents it already. We'll do it directly, rather than via
         * another JRuby AST node.
         */

        final org.jruby.ast.Node lhs = node.getFirstNode();
        final org.jruby.ast.Node rhs = node.getSecondNode();

        return new OrNode(context, translate(node.getPosition()), lhs.accept(this), rhs.accept(this));
    }

    @Override
    public RubyNode visitOpElementAsgnNode(org.jruby.ast.OpElementAsgnNode node) {
        /*
         * We're going to de-sugar a[b] += c into a[b] = a[b] + c. See discussion in
         * visitOpAsgnNode.
         */

        org.jruby.ast.Node index;

        if (node.getArgsNode() == null) {
            index = null;
        } else {
            index = node.getArgsNode().childNodes().get(0);
        }

        final org.jruby.ast.Node operand = node.getValueNode();

        final String temp = environment.allocateLocalTemp("opelementassign");
        final org.jruby.ast.Node writeArrayToTemp = new org.jruby.ast.LocalAsgnNode(node.getPosition(), temp, 0, node.getReceiverNode());
        final org.jruby.ast.Node readArrayFromTemp = new org.jruby.ast.LocalVarNode(node.getPosition(), 0, temp);

        final org.jruby.ast.Node arrayRead = new org.jruby.ast.CallNode(node.getPosition(), readArrayFromTemp, "[]", buildArrayNode(node.getPosition(), index), null);

        final String op = node.getOperatorName();

        org.jruby.ast.Node operation = null;

        if (op.equals("||")) {
            operation = new org.jruby.ast.OrNode(node.getPosition(), arrayRead, operand);
        } else if (op.equals("&&")) {
            operation = new org.jruby.ast.AndNode(node.getPosition(), arrayRead, operand);
        } else {
            operation = new org.jruby.ast.CallNode(node.getPosition(), arrayRead, node.getOperatorName(), buildArrayNode(node.getPosition(), operand), null);
        }

        final org.jruby.ast.Node arrayWrite = new org.jruby.ast.CallNode(node.getPosition(), readArrayFromTemp, "[]=", buildArrayNode(node.getPosition(), index, operation), null);

        final org.jruby.ast.BlockNode block = new org.jruby.ast.BlockNode(node.getPosition());
        block.add(writeArrayToTemp);
        block.add(arrayWrite);

        return block.accept(this);
    }

    private static org.jruby.ast.ArrayNode buildArrayNode(org.jruby.lexer.yacc.ISourcePosition sourcePosition, org.jruby.ast.Node first, org.jruby.ast.Node... rest) {
        if (first == null) {
            return new org.jruby.ast.ArrayNode(sourcePosition);
        }

        final org.jruby.ast.ArrayNode array = new org.jruby.ast.ArrayNode(sourcePosition, first);

        for (org.jruby.ast.Node node : rest) {
            array.add(node);
        }

        return array;
    }

    @Override
    public RubyNode visitOrNode(org.jruby.ast.OrNode node) {
        final SourceSection sourceSection = translate(node.getPosition());

        RubyNode x;

        if (node.getFirstNode() == null) {
            x = new NilLiteralNode(context, sourceSection);
        } else {
            x = node.getFirstNode().accept(this);
        }

        RubyNode y;

        if (node.getSecondNode() == null) {
            y = new NilLiteralNode(context, sourceSection);
        } else {
            y = node.getSecondNode().accept(this);
        }

        return new OrNode(context, sourceSection, x, y);
    }

    @Override
    public RubyNode visitRedoNode(org.jruby.ast.RedoNode node) {
        return new RedoNode(context, translate(node.getPosition()));
    }

    @Override
    public RubyNode visitRegexpNode(org.jruby.ast.RegexpNode node) {
        Regex regex = RubyRegexp.compile(context, node.getValue().bytes(), node.getEncoding(), node.getOptions().toOptions());

        final RubyRegexp regexp = new RubyRegexp(context.getCoreLibrary().getRegexpClass(), regex, node.getValue().toString());
        final ObjectLiteralNode literalNode = new ObjectLiteralNode(context, translate(node.getPosition()), regexp);
        return literalNode;
    }

    @Override
    public RubyNode visitRescueNode(org.jruby.ast.RescueNode node) {
        final SourceSection sourceSection = translate(node.getPosition());

        RubyNode tryPart;

        if (node.getBodyNode() != null) {
            tryPart = node.getBodyNode().accept(this);
        } else {
            tryPart = new NilLiteralNode(context, sourceSection);
        }

        final List<RescueNode> rescueNodes = new ArrayList<>();

        org.jruby.ast.RescueBodyNode rescueBody = node.getRescueNode();

        while (rescueBody != null) {
            if (rescueBody.getExceptionNodes() != null) {
                if (rescueBody.getExceptionNodes() instanceof org.jruby.ast.ArrayNode) {
                    final List<org.jruby.ast.Node> exceptionNodes = ((org.jruby.ast.ArrayNode) rescueBody.getExceptionNodes()).childNodes();

                    final RubyNode[] handlingClasses = new RubyNode[exceptionNodes.size()];

                    for (int n = 0; n < handlingClasses.length; n++) {
                        handlingClasses[n] = exceptionNodes.get(n).accept(this);
                    }

                    RubyNode translatedBody;

                    if (rescueBody.getBodyNode() == null) {
                        translatedBody = new NilLiteralNode(context, sourceSection);
                    } else {
                        translatedBody = rescueBody.getBodyNode().accept(this);
                    }

                    final RescueClassesNode rescueNode = new RescueClassesNode(context, sourceSection, handlingClasses, translatedBody);
                    rescueNodes.add(rescueNode);
                } else if (rescueBody.getExceptionNodes() instanceof org.jruby.ast.SplatNode) {
                    final org.jruby.ast.SplatNode splat = (org.jruby.ast.SplatNode) rescueBody.getExceptionNodes();

                    RubyNode splatTranslated;

                    if (splat.getValue() == null) {
                        splatTranslated = new NilLiteralNode(context, sourceSection);
                    } else {
                        splatTranslated = splat.getValue().accept(this);
                    }

                    RubyNode bodyTranslated;

                    if (rescueBody.getBodyNode() == null) {
                        bodyTranslated = new NilLiteralNode(context, sourceSection);
                    } else {
                        bodyTranslated = rescueBody.getBodyNode().accept(this);
                    }

                    final RescueSplatNode rescueNode = new RescueSplatNode(context, sourceSection, splatTranslated, bodyTranslated);
                    rescueNodes.add(rescueNode);
                } else {
                    unimplemented(node);
                }
            } else {
                RubyNode bodyNode;

                if (rescueBody.getBodyNode() == null) {
                    bodyNode = new NilLiteralNode(context, sourceSection);
                } else {
                    bodyNode = rescueBody.getBodyNode().accept(this);
                }

                final RescueAnyNode rescueNode = new RescueAnyNode(context, sourceSection, bodyNode);
                rescueNodes.add(rescueNode);
            }

            rescueBody = rescueBody.getOptRescueNode();
        }

        RubyNode elsePart;

        if (node.getElseNode() != null) {
            elsePart = node.getElseNode().accept(this);
        } else {
            elsePart = new NilLiteralNode(context, sourceSection);
        }

        return new TryNode(context, sourceSection, tryPart, rescueNodes.toArray(new RescueNode[rescueNodes.size()]), elsePart);
    }

    @Override
    public RubyNode visitRetryNode(org.jruby.ast.RetryNode node) {
        return new RetryNode(context, translate(node.getPosition()));
    }

    @Override
    public RubyNode visitReturnNode(org.jruby.ast.ReturnNode node) {
        final SourceSection sourceSection = translate(node.getPosition());

        RubyNode translatedChild;

        if (node.getValueNode() == null) {
            translatedChild = new NilLiteralNode(context, sourceSection);
        } else {
            translatedChild = node.getValueNode().accept(this);
        }

        return new ReturnNode(context, sourceSection, environment.getReturnID(), translatedChild);
    }

    @Override
    public RubyNode visitSClassNode(org.jruby.ast.SClassNode node) {
        final SourceSection sourceSection = translate(node.getPosition());

        final SharedMethodInfo sharedMethodInfo = new SharedMethodInfo(sourceSection, "(singleton-def)", false, node);

        final TranslatorEnvironment newEnvironment = new TranslatorEnvironment(
                context, environment, environment.getParser(), environment.getParser().allocateReturnID(), true, true, sharedMethodInfo, sharedMethodInfo.getName());
        final ModuleTranslator classTranslator = new ModuleTranslator(context, this, newEnvironment, source);

        final MethodDefinitionNode definitionMethod = classTranslator.compileClassNode(node.getPosition(), sharedMethodInfo.getName(), node.getBodyNode());

        final RubyNode receiverNode = node.getReceiverNode().accept(this);

        final SingletonClassNode singletonClassNode = new SingletonClassNode(context, sourceSection, new BoxingNode(context, sourceSection, receiverNode));

        return new OpenModuleNode(context, sourceSection, singletonClassNode, definitionMethod);
    }

    @Override
    public RubyNode visitSValueNode(org.jruby.ast.SValueNode node) {
        return node.getValue().accept(this);
    }

    @Override
    public RubyNode visitSelfNode(org.jruby.ast.SelfNode node) {
        return new SelfNode(context, translate(node.getPosition()));
    }

    @Override
    public RubyNode visitSplatNode(org.jruby.ast.SplatNode node) {
        final SourceSection sourceSection = translate(node.getPosition());

        RubyNode value;

        if (node.getValue() == null) {
            value = new NilLiteralNode(context, sourceSection);
        } else {
            value = node.getValue().accept(this);
        }

        return SplatCastNodeFactory.create(context, sourceSection, SplatCastNode.NilBehavior.EMPTY_ARRAY, value);
    }

    @Override
    public RubyNode visitStrNode(org.jruby.ast.StrNode node) {
        return new StringLiteralNode(context, translate(node.getPosition()), node.getValue());
    }

    @Override
    public RubyNode visitSymbolNode(org.jruby.ast.SymbolNode node) {
        return new ObjectLiteralNode(context, translate(node.getPosition()), context.newSymbol(node.getName()));
    }

    @Override
    public RubyNode visitTrueNode(org.jruby.ast.TrueNode node) {
        return new BooleanLiteralNode(context, translate(node.getPosition()), true);
    }

    @Override
    public RubyNode visitUndefNode(org.jruby.ast.UndefNode node) {
        final SourceSection sourceSection = translate(node.getPosition());
        final SelfNode classNode = new SelfNode(context, sourceSection);
        return new UndefNode(context, sourceSection, classNode, ((org.jruby.ast.LiteralNode) node.getName()).getName());
    }

    @Override
    public RubyNode visitUntilNode(org.jruby.ast.UntilNode node) {
        final SourceSection sourceSection = translate(node.getPosition());

        RubyNode condition;

        if (node.getConditionNode() == null) {
            condition = new NilLiteralNode(context, sourceSection);
        } else {
            condition = node.getConditionNode().accept(this);
        }

        final BooleanCastNode conditionCast = BooleanCastNodeFactory.create(context, sourceSection, condition);
        final NotNode conditionCastNot = new NotNode(context, sourceSection, conditionCast);
        final BooleanCastNode conditionCastNotCast = BooleanCastNodeFactory.create(context, sourceSection, conditionCastNot);

        RubyNode body = node.getBodyNode().accept(this);

        if (RubyContext.OBJECTSPACE) {
            body = new ObjectSpaceSafepointNode(context, sourceSection, body);
        }

        if (node.evaluateAtStart()) {
            return new WhileNode(context, sourceSection, conditionCastNotCast, body);
        } else {
            return new DoWhileNode(context, sourceSection, conditionCastNotCast, body);
        }
    }

    @Override
    public RubyNode visitVCallNode(org.jruby.ast.VCallNode node) {
        final org.jruby.ast.Node receiver = new org.jruby.ast.SelfNode(node.getPosition());
        final org.jruby.ast.Node args = null;
        final org.jruby.ast.Node callNode = new org.jruby.ast.CallNode(node.getPosition(), receiver, node.getName(), args, null);

        return callNode.accept(this);
    }

    @Override
    public RubyNode visitWhileNode(org.jruby.ast.WhileNode node) {
        final SourceSection sourceSection = translate(node.getPosition());

        RubyNode condition;

        if (node.getConditionNode() == null) {
            condition = new NilLiteralNode(context, sourceSection);
        } else {
            condition = node.getConditionNode().accept(this);
        }

        final BooleanCastNode conditionCast = BooleanCastNodeFactory.create(context, sourceSection, condition);

        RubyNode body = node.getBodyNode().accept(this);

        if (RubyContext.OBJECTSPACE) {
            body = new ObjectSpaceSafepointNode(context, sourceSection, body);
        }

        if (node.evaluateAtStart()) {
            return new WhileNode(context, sourceSection, conditionCast, body);
        } else {
            return new DoWhileNode(context, sourceSection, conditionCast, body);
        }
    }

    @Override
    public RubyNode visitXStrNode(org.jruby.ast.XStrNode node) {
        SourceSection sourceSection = translate(node.getPosition());

        final StringLiteralNode literal = new StringLiteralNode(context, sourceSection, node.getValue());

        return new SystemNode(context, sourceSection, literal);
    }

    @Override
    public RubyNode visitYieldNode(org.jruby.ast.YieldNode node) {
        final List<org.jruby.ast.Node> arguments = new ArrayList<>();

        org.jruby.ast.Node argsNode = node.getArgsNode();

        final boolean unsplat = argsNode instanceof org.jruby.ast.SplatNode;

        if (unsplat) {
            argsNode = ((org.jruby.ast.SplatNode) argsNode).getValue();
        }

        if (argsNode != null) {
            if (argsNode instanceof org.jruby.ast.ListNode) {
                arguments.addAll((node.getArgsNode()).childNodes());
            } else {
                arguments.add(node.getArgsNode());
            }
        }

        final List<RubyNode> argumentsTranslated = new ArrayList<>();

        for (org.jruby.ast.Node argument : arguments) {
            argumentsTranslated.add(argument.accept(this));
        }

        final RubyNode[] argumentsTranslatedArray = argumentsTranslated.toArray(new RubyNode[argumentsTranslated.size()]);

        return new YieldNode(context, translate(node.getPosition()), argumentsTranslatedArray, unsplat);
    }

    @Override
    public RubyNode visitZArrayNode(org.jruby.ast.ZArrayNode node) {
        final RubyNode[] values = new RubyNode[0];

        return new ArrayLiteralNode.UninitialisedArrayLiteralNode(context, translate(node.getPosition()), values);
    }

    @Override
    public RubyNode visitBackRefNode(org.jruby.ast.BackRefNode node) {
       return new org.jruby.ast.GlobalVarNode(node.getPosition(), "$" + Character.toString(node.getType())).accept(this);
    }

    public RubyNode visitLambdaNode(org.jruby.ast.LambdaNode node) {
        final SourceSection sourceSection = translate(node.getPosition());

        // TODO(cs): code copied and modified from visitIterNode - extract common

        final SharedMethodInfo sharedMethodInfo = new SharedMethodInfo(sourceSection, "(lambda)", true, node);

        final TranslatorEnvironment newEnvironment = new TranslatorEnvironment(
                context, environment, environment.getParser(), environment.getReturnID(), false, false, sharedMethodInfo, sharedMethodInfo.getName());
        final MethodTranslator methodCompiler = new MethodTranslator(context, this, newEnvironment, false, parent == null, source);

        org.jruby.ast.ArgsNode argsNode;

        if (node.getVarNode() instanceof org.jruby.ast.ArgsNode) {
            argsNode = (org.jruby.ast.ArgsNode) node.getVarNode();
        } else if (node.getVarNode() instanceof org.jruby.ast.DAsgnNode) {
            final org.jruby.ast.ArgumentNode arg = new org.jruby.ast.ArgumentNode(node.getPosition(), ((org.jruby.ast.DAsgnNode) node.getVarNode()).getName());
            final org.jruby.ast.ListNode preArgs = new org.jruby.ast.ArrayNode(node.getPosition(), arg);
            argsNode = new org.jruby.ast.ArgsNode(node.getPosition(), preArgs, null, null, null, null, null, null);
        } else if (node.getVarNode() == null) {
            argsNode = null;
        } else {
            throw new UnsupportedOperationException();
        }

        final MethodDefinitionNode definitionNode = methodCompiler.compileFunctionNode(translate(node.getPosition()), sharedMethodInfo.getName(), argsNode, node.getBodyNode(), false);

        return new LambdaNode(context, translate(node.getPosition()), definitionNode);
    }

    protected RubyNode initFlipFlopStates(SourceSection sourceSection) {
        final RubyNode[] initNodes = new RubyNode[environment.getFlipFlopStates().size()];

        for (int n = 0; n < initNodes.length; n++) {
            initNodes[n] = new InitFlipFlopSlotNode(context, sourceSection, environment.getFlipFlopStates().get(n));
        }

        return SequenceNode.sequence(context, sourceSection, initNodes);
    }

    @Override
    protected RubyNode defaultVisit(Node node) {
        return unimplemented(node);
    }

    protected RubyNode unimplemented(Node node) {
        context.getRuntime().getWarnings().warn(IRubyWarnings.ID.TRUFFLE, node.getPosition().getFile(), node.getPosition().getStartLine(), node + " does nothing - translating as nil");
        return new NilLiteralNode(context, translate(node.getPosition()));
    }

    public TranslatorEnvironment getEnvironment() {
        return environment;
    }

}<|MERGE_RESOLUTION|>--- conflicted
+++ resolved
@@ -27,11 +27,7 @@
 import org.jruby.truffle.nodes.constants.WriteConstantNode;
 import org.jruby.truffle.nodes.control.*;
 import org.jruby.truffle.nodes.core.*;
-<<<<<<< HEAD
-=======
-import org.jruby.truffle.nodes.debug.ObjectSpaceSafepointNode;
-import org.jruby.truffle.nodes.debug.TraceNode;
->>>>>>> 5b0c78e8
+import org.jruby.truffle.nodes.debug.ObjectSpaceSafepointInstrument;
 import org.jruby.truffle.nodes.globals.CheckMatchVariableTypeNode;
 import org.jruby.truffle.nodes.literal.*;
 import org.jruby.truffle.nodes.literal.ArrayLiteralNode;
@@ -1843,9 +1839,7 @@
 
         RubyNode body = node.getBodyNode().accept(this);
 
-        if (RubyContext.OBJECTSPACE) {
-            body = new ObjectSpaceSafepointNode(context, sourceSection, body);
-        }
+        body = context.getASTProber().probeAsPeriodic(body);
 
         if (node.evaluateAtStart()) {
             return new WhileNode(context, sourceSection, conditionCastNotCast, body);
@@ -1879,9 +1873,7 @@
 
         RubyNode body = node.getBodyNode().accept(this);
 
-        if (RubyContext.OBJECTSPACE) {
-            body = new ObjectSpaceSafepointNode(context, sourceSection, body);
-        }
+        body = context.getASTProber().probeAsPeriodic(body);
 
         if (node.evaluateAtStart()) {
             return new WhileNode(context, sourceSection, conditionCast, body);

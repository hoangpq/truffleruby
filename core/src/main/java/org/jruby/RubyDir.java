--- conflicted
+++ resolved
@@ -127,10 +127,6 @@
      * <code>Dir</code> object returned, so a new <code>Dir</code> instance
      * must be created to reflect changes to the underlying file system.
      */
-<<<<<<< HEAD
-=======
-    @JRubyMethod(compat = RUBY1_8, visibility = Visibility.PRIVATE)
->>>>>>> 78d80b54
     public IRubyObject initialize(ThreadContext context, IRubyObject arg) {
         return initialize19(context, arg);
     }
@@ -151,19 +147,6 @@
         return this;
     }
 
-<<<<<<< HEAD
-=======
-    @Deprecated
-    public IRubyObject initialize19(IRubyObject arg) {
-        return initialize19(getRuntime().getCurrentContext(), arg);
-    }
-
-    @JRubyMethod(name = "initialize", compat = RUBY1_9, visibility = Visibility.PRIVATE)
-    public IRubyObject initialize19(ThreadContext context, IRubyObject arg) {
-        return initialize(context, RubyFile.get_path(context, arg));
-    }
-
->>>>>>> 78d80b54
 // ----- Ruby Class Methods ----------------------------------------------------
 
     private static List<ByteList> dirGlobs(ThreadContext context, String cwd, IRubyObject[] args, int flags) {

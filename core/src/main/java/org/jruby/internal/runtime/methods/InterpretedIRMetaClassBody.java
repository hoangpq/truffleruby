package org.jruby.internal.runtime.methods;

import org.jruby.RubyModule;
import org.jruby.ir.IRScope;
import org.jruby.ir.interpreter.InterpreterContext;
import org.jruby.ir.runtime.IRRuntimeHelpers;
import org.jruby.runtime.Block;
import org.jruby.runtime.DynamicScope;
import org.jruby.runtime.ThreadContext;
import org.jruby.runtime.builtin.IRubyObject;

public class InterpretedIRMetaClassBody extends InterpretedIRBodyMethod {
    public InterpretedIRMetaClassBody(IRScope metaClassBody, RubyModule implementationClass) {
        super(metaClassBody, implementationClass);
    }

    @Override
    protected void post(InterpreterContext ic, ThreadContext context) {
        // update call stacks (pop: ..)
        context.popFrame();
        if (ic.popDynScope()) {
            context.popScope();
        }
    }

    @Override
    protected void pre(InterpreterContext ic, ThreadContext context, IRubyObject self, String name, Block block, RubyModule implClass) {
        // update call stacks (push: frame, class, scope, etc.)
        context.preMethodFrameOnly(getImplementationClass(), name, self, block);
        if (ic.pushNewDynScope()) {
            // Add a parent-link to current dynscope to support non-local returns cheaply
            // This doesn't affect variable scoping since local variables will all have
            // the right scope depth.
            context.pushScope(DynamicScope.newDynamicScope(ic.getStaticScope(), context.getCurrentScope()));
        }
        context.setCurrentVisibility(getVisibility());
    }

    @Override
    public IRubyObject call(ThreadContext context, IRubyObject self, RubyModule clazz, String name, Block block) {
<<<<<<< HEAD
        InterpreterContext ic = ensureInstrsReady();
=======
        DynamicMethodBox box = this.box;
        if (box.callCount >= 0) tryJit(context, box);
        DynamicMethod actualMethod = box.actualMethod;
        if (actualMethod != null) return actualMethod.call(context, self, clazz, name, block);
>>>>>>> c38ac675

        if (IRRuntimeHelpers.isDebug()) doDebug();

        return callInternal(context, self, clazz, name, block);
    }
}<|MERGE_RESOLUTION|>--- conflicted
+++ resolved
@@ -38,15 +38,6 @@
 
     @Override
     public IRubyObject call(ThreadContext context, IRubyObject self, RubyModule clazz, String name, Block block) {
-<<<<<<< HEAD
-        InterpreterContext ic = ensureInstrsReady();
-=======
-        DynamicMethodBox box = this.box;
-        if (box.callCount >= 0) tryJit(context, box);
-        DynamicMethod actualMethod = box.actualMethod;
-        if (actualMethod != null) return actualMethod.call(context, self, clazz, name, block);
->>>>>>> c38ac675
-
         if (IRRuntimeHelpers.isDebug()) doDebug();
 
         return callInternal(context, self, clazz, name, block);

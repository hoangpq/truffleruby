/*
 ***** BEGIN LICENSE BLOCK *****
 * Version: EPL 1.0/GPL 2.0/LGPL 2.1
 *
 * The contents of this file are subject to the Eclipse Public
 * License Version 1.0 (the "License"); you may not use this file
 * except in compliance with the License. You may obtain a copy of
 * the License at http://www.eclipse.org/legal/epl-v10.html
 *
 * Software distributed under the License is distributed on an "AS
 * IS" basis, WITHOUT WARRANTY OF ANY KIND, either express or
 * implied. See the License for the specific language governing
 * rights and limitations under the License.
 *
 * Copyright (C) 2002 Anders Bengtsson <ndrsbngtssn@yahoo.se>
 * Copyright (C) 2002 Jan Arne Petersen <jpetersen@uni-bonn.de>
 * Copyright (C) 2002 Benoit Cerrina <b.cerrina@wanadoo.fr>
 * Copyright (C) 2004 Thomas E Enebo <enebo@acm.org>
 * Copyright (C) 2006 Lukas Felber <lfelber@hsr.ch>
 * 
 * Alternatively, the contents of this file may be used under the terms of
 * either of the GNU General Public License Version 2 or later (the "GPL"),
 * or the GNU Lesser General Public License Version 2.1 or later (the "LGPL"),
 * in which case the provisions of the GPL or the LGPL are applicable instead
 * of those above. If you wish to allow use of your version of this file only
 * under the terms of either the GPL or the LGPL, and not to allow others to
 * use your version of this file under the terms of the EPL, indicate your
 * decision by deleting the provisions above and replace them with the notice
 * and other provisions required by the GPL or the LGPL. If you do not delete
 * the provisions above, a recipient may use your version of this file under
 * the terms of any one of the EPL, the GPL or the LGPL.
 ***** END LICENSE BLOCK *****/
package org.jruby.ast;

import java.awt.image.ByteLookupTable;
import java.util.List;
<<<<<<< HEAD
import org.jcodings.Encoding;
import org.jcodings.specific.USASCIIEncoding;
=======

import org.jcodings.Encoding;
import org.jcodings.specific.USASCIIEncoding;
import org.jruby.Ruby;
import org.jruby.RubySymbol;

import org.jruby.ast.types.IEqlNode;
>>>>>>> 81879f19
import org.jruby.ast.types.ILiteralNode;
import org.jruby.ast.types.INameNode;
import org.jruby.ast.visitor.NodeVisitor;
import org.jruby.lexer.yacc.ISourcePosition;
<<<<<<< HEAD
=======
import org.jruby.runtime.Block;
import org.jruby.runtime.ThreadContext;
import org.jruby.runtime.builtin.IRubyObject;
>>>>>>> 81879f19
import org.jruby.util.ByteList;

/** 
 * Represents a symbol (:symbol_name).
 */
<<<<<<< HEAD
public class SymbolNode extends Node implements ILiteralNode, INameNode {
    private final String name;
    private final Encoding encoding;

    public SymbolNode(ISourcePosition position, ByteList value) {
	    super(position);
	    this.name = value.toString().intern();
        encoding = value.lengthEnc() != value.length() ? value.getEncoding() : USASCIIEncoding.INSTANCE;
=======
public class SymbolNode extends Node implements ILiteralNode, INameNode, IEqlNode {
    private String name;
    private RubySymbol symbol;
    private Encoding encoding;

    public SymbolNode(ISourcePosition position, String name) {
        super(position);

        this.name = name;
        this.encoding = null;
    }

    public SymbolNode(ISourcePosition position, ByteList value) {
        super(position);
        this.name = value.toString().intern();
        // FIXME: A full scan to determine whether we should back off to US-ASCII.  Lexer should just do this properly.
        if (value.lengthEnc() == value.length()) {
            this.encoding = USASCIIEncoding.INSTANCE;
        } else {
            this.encoding = value.getEncoding();
        }
>>>>>>> 81879f19
    }

    public NodeType getNodeType() {
        return NodeType.SYMBOLNODE;
    }

    public <T> T accept(NodeVisitor<T> iVisitor) {
        return iVisitor.visitSymbolNode(this);
    }

    /**
     * Gets the name.
     * @return Returns a String
     */
    public String getName() {
        return name;
    }
<<<<<<< HEAD

    public Encoding getEncoding() {
        return encoding;
    }
    
    public List<Node> childNodes() {
        return EMPTY_LIST;
=======

    public Encoding getEncoding() {
        return encoding;
    }
    
    public List<Node> childNodes() {
        return EMPTY_LIST;
    }

    public RubySymbol getSymbol(Ruby runtime) {
        RubySymbol sym;
        if ((sym = symbol) != null) return sym;
        sym = runtime.fastNewSymbol(name);
        if (encoding != null) sym.associateEncoding(encoding);
        return symbol = sym;
    }
    
    @Override
    public IRubyObject interpret(Ruby runtime, ThreadContext context, IRubyObject self, Block aBlock) {
        return getSymbol(runtime);
    }

    public boolean eql(IRubyObject otherValue, ThreadContext context, Ruby runtime, IRubyObject self, Block aBlock) {
       return otherValue instanceof RubySymbol && otherValue.asJavaString() == name;
>>>>>>> 81879f19
    }
}<|MERGE_RESOLUTION|>--- conflicted
+++ resolved
@@ -17,7 +17,7 @@
  * Copyright (C) 2002 Benoit Cerrina <b.cerrina@wanadoo.fr>
  * Copyright (C) 2004 Thomas E Enebo <enebo@acm.org>
  * Copyright (C) 2006 Lukas Felber <lfelber@hsr.ch>
- * 
+ *
  * Alternatively, the contents of this file may be used under the terms of
  * either of the GNU General Public License Version 2 or later (the "GPL"),
  * or the GNU Lesser General Public License Version 2.1 or later (the "LGPL"),
@@ -34,44 +34,25 @@
 
 import java.awt.image.ByteLookupTable;
 import java.util.List;
-<<<<<<< HEAD
-import org.jcodings.Encoding;
-import org.jcodings.specific.USASCIIEncoding;
-=======
 
 import org.jcodings.Encoding;
 import org.jcodings.specific.USASCIIEncoding;
 import org.jruby.Ruby;
 import org.jruby.RubySymbol;
 
-import org.jruby.ast.types.IEqlNode;
->>>>>>> 81879f19
 import org.jruby.ast.types.ILiteralNode;
 import org.jruby.ast.types.INameNode;
 import org.jruby.ast.visitor.NodeVisitor;
 import org.jruby.lexer.yacc.ISourcePosition;
-<<<<<<< HEAD
-=======
 import org.jruby.runtime.Block;
 import org.jruby.runtime.ThreadContext;
 import org.jruby.runtime.builtin.IRubyObject;
->>>>>>> 81879f19
 import org.jruby.util.ByteList;
 
-/** 
+/**
  * Represents a symbol (:symbol_name).
  */
-<<<<<<< HEAD
 public class SymbolNode extends Node implements ILiteralNode, INameNode {
-    private final String name;
-    private final Encoding encoding;
-
-    public SymbolNode(ISourcePosition position, ByteList value) {
-	    super(position);
-	    this.name = value.toString().intern();
-        encoding = value.lengthEnc() != value.length() ? value.getEncoding() : USASCIIEncoding.INSTANCE;
-=======
-public class SymbolNode extends Node implements ILiteralNode, INameNode, IEqlNode {
     private String name;
     private RubySymbol symbol;
     private Encoding encoding;
@@ -92,7 +73,6 @@
         } else {
             this.encoding = value.getEncoding();
         }
->>>>>>> 81879f19
     }
 
     public NodeType getNodeType() {
@@ -110,20 +90,11 @@
     public String getName() {
         return name;
     }
-<<<<<<< HEAD
 
     public Encoding getEncoding() {
         return encoding;
     }
-    
-    public List<Node> childNodes() {
-        return EMPTY_LIST;
-=======
 
-    public Encoding getEncoding() {
-        return encoding;
-    }
-    
     public List<Node> childNodes() {
         return EMPTY_LIST;
     }
@@ -135,14 +106,4 @@
         if (encoding != null) sym.associateEncoding(encoding);
         return symbol = sym;
     }
-    
-    @Override
-    public IRubyObject interpret(Ruby runtime, ThreadContext context, IRubyObject self, Block aBlock) {
-        return getSymbol(runtime);
-    }
-
-    public boolean eql(IRubyObject otherValue, ThreadContext context, Ruby runtime, IRubyObject self, Block aBlock) {
-       return otherValue instanceof RubySymbol && otherValue.asJavaString() == name;
->>>>>>> 81879f19
-    }
 }
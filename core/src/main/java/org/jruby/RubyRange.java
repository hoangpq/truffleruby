--- conflicted
+++ resolved
@@ -570,15 +570,9 @@
         } else if (begin instanceof RubyFloat || end instanceof RubyFloat || step instanceof RubyFloat) {
             RubyNumeric.floatStep(context, runtime, begin, end, step, isExclusive, block);
         } else if (begin instanceof RubyNumeric
-<<<<<<< HEAD
-                || !TypeConverter.checkIntegerType(context, begin).isNil()
-                || !TypeConverter.checkIntegerType(context, end).isNil()) {
-            numericStep19(context, runtime, step, block);
-=======
                 || !TypeConverter.checkIntegerType(runtime, begin, "to_int").isNil()
                 || !TypeConverter.checkIntegerType(runtime, end, "to_int").isNil()) {
             numericStep(context, runtime, step, block);
->>>>>>> b65d5077
         } else {
             IRubyObject tmp = begin.checkStringType();
             if (!tmp.isNil()) {

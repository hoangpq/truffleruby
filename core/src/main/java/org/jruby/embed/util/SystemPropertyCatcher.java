--- conflicted
+++ resolved
@@ -115,11 +115,7 @@
      */
 
     public static void setClassLoader(ScriptingContainer container) {
-<<<<<<< HEAD
-        String s = SafePropertyAccessor.getProperty(PropertyName.CLASSLOADER.toString());
-=======
         String loader = SafePropertyAccessor.getProperty(PropertyName.CLASSLOADER.toString());
->>>>>>> aedbf262
 
         // current should be removed later
         if (loader == null || "container".equals(loader) || "current".equals(loader)) { // default
@@ -158,22 +154,8 @@
                 config.setCompileMode(CompileMode.OFF);
             }
         }
-<<<<<<< HEAD
-=======
-        String compat = SafePropertyAccessor.getProperty(PropertyName.COMPATVERSION.toString());
-        if (compat != null) {
-            compat = compat.toLowerCase();
-            if ( matches(compat, "j?(ruby)?1[\\._]?8") ) {
-                config.setCompatVersion(CompatVersion.RUBY1_8);
-            }
-            else if ( matches(compat, "j?(ruby)?2[\\._]?0") ) {
-                config.setCompatVersion(CompatVersion.RUBY2_0);
-            }
-            else if ( matches(compat, "j?(ruby)?1[\\._]?9") ) {
-                config.setCompatVersion(CompatVersion.RUBY1_9);
-            }
-        }
->>>>>>> aedbf262
+        // NOTE: no JRuby COMPAT version setting, since it no longer makes sense in 9K !
+        // String compat = SafePropertyAccessor.getProperty(PropertyName.COMPATVERSION.toString());
     }
 
     /**
@@ -205,16 +187,8 @@
         }
         if ((jrubyhome = SafePropertyAccessor.getProperty("jruby.home")) != null) {
             return jrubyhome;
-<<<<<<< HEAD
-        } else {
-            return "uri:classloader://META-INF/jruby.home";
-=======
-        }
-        if ((jrubyhome = findFromJar(instance)) != null) {
-            return jrubyhome;
->>>>>>> aedbf262
-        }
-        return null;
+        }
+        return "uri:classloader://META-INF/jruby.home";
     }
 
     public static String findFromJar(Object instance) {

/***** BEGIN LICENSE BLOCK *****
 * Version: EPL 1.0/GPL 2.0/LGPL 2.1
 *
 * The contents of this file are subject to the Eclipse Public
 * License Version 1.0 (the "License"); you may not use this file
 * except in compliance with the License. You may obtain a copy of
 * the License at http://www.eclipse.org/legal/epl-v10.html
 *
 * Software distributed under the License is distributed on an "AS
 * IS" basis, WITHOUT WARRANTY OF ANY KIND, either express or
 * implied. See the License for the specific language governing
 * rights and limitations under the License.
 *
 * Copyright (C) 2006 Ola Bini <ola@ologix.com>
 *
 * Alternatively, the contents of this file may be used under the terms of
 * either of the GNU General Public License Version 2 or later (the "GPL"),
 * or the GNU Lesser General Public License Version 2.1 or later (the "LGPL"),
 * in which case the provisions of the GPL or the LGPL are applicable instead
 * of those above. If you wish to allow use of your version of this file only
 * under the terms of either the GPL or the LGPL, and not to allow others to
 * use your version of this file under the terms of the EPL, indicate your
 * decision by deleting the provisions above and replace them with the notice
 * and other provisions required by the GPL or the LGPL. If you do not delete
 * the provisions above, a recipient may use your version of this file under
 * the terms of any one of the EPL, the GPL or the LGPL.
 ***** END LICENSE BLOCK *****/
package org.jruby;

import org.jruby.anno.JRubyMethod;
import org.jruby.anno.JRubyModule;
import org.jruby.common.IRubyWarnings.ID;
import org.jruby.exceptions.JumpException;
import org.jruby.exceptions.RaiseException;
import org.jruby.runtime.Arity;
import org.jruby.runtime.Block;
import org.jruby.runtime.BlockBody;
import org.jruby.runtime.BlockCallback;
import org.jruby.runtime.CallBlock;
import org.jruby.runtime.CallBlock19;
import org.jruby.runtime.Helpers;
import org.jruby.runtime.JavaInternalBlockBody;
import org.jruby.runtime.Signature;
import org.jruby.runtime.ThreadContext;
import org.jruby.runtime.Visibility;
import org.jruby.runtime.builtin.InternalVariables;
import org.jruby.runtime.builtin.IRubyObject;
import org.jruby.util.TypeConverter;

import java.util.ArrayList;
import java.util.Arrays;
import java.util.Comparator;
import java.util.List;
import java.util.concurrent.atomic.AtomicInteger;

import static org.jruby.RubyEnumerator.enumeratorize;
import static org.jruby.RubyEnumerator.enumeratorizeWithSize;
import static org.jruby.RubyObject.equalInternal;
import static org.jruby.runtime.Helpers.invokedynamic;
import static org.jruby.runtime.invokedynamic.MethodNames.OP_CMP;
import static org.jruby.RubyEnumerator.SizeFn;

/**
 * The implementation of Ruby's Enumerable module.
 */

@JRubyModule(name="Enumerable")
public class RubyEnumerable {

    public static RubyModule createEnumerableModule(Ruby runtime) {
        RubyModule enumModule = runtime.defineModule("Enumerable");
        runtime.setEnumerable(enumModule);

        enumModule.defineAnnotatedMethods(RubyEnumerable.class);

        return enumModule;
    }

    public static IRubyObject callEach(Ruby runtime, ThreadContext context, IRubyObject self,
            BlockCallback callback) {
        return Helpers.invoke(context, self, "each", CallBlock.newCallClosure(self, runtime.getEnumerable(),
                Signature.OPTIONAL, callback, context));
    }

    public static IRubyObject callEach19(Ruby runtime, ThreadContext context, IRubyObject self,
            BlockCallback callback) {
        return Helpers.invoke(context, self, "each", CallBlock19.newCallClosure(self, runtime.getEnumerable(),
                Signature.OPTIONAL, callback, context));
    }

    @Deprecated
    public static IRubyObject callEach(Ruby runtime, ThreadContext context, IRubyObject self, IRubyObject[] args,
            BlockCallback callback) {
        return Helpers.invoke(context, self, "each", args, CallBlock.newCallClosure(self, runtime.getEnumerable(), Signature.OPTIONAL, callback, context));
    }

    public static IRubyObject callEach(Ruby runtime, ThreadContext context, IRubyObject self,
                                       Signature signature, BlockCallback callback) {
        return Helpers.invoke(context, self, "each", CallBlock.newCallClosure(self, runtime.getEnumerable(),
                signature, callback, context));
    }

    @Deprecated
    public static IRubyObject callEach(Ruby runtime, ThreadContext context, IRubyObject self,
            Arity arity, BlockCallback callback) {
        return Helpers.invoke(context, self, "each", CallBlock.newCallClosure(self, runtime.getEnumerable(),
                arity, callback, context));
    }

    public static IRubyObject callEach19(Ruby runtime, ThreadContext context, IRubyObject self,
                                         Signature signature, BlockCallback callback) {
        return Helpers.invoke(context, self, "each", CallBlock19.newCallClosure(self, runtime.getEnumerable(),
                signature, callback, context));
    }

    @Deprecated
    public static IRubyObject callEach19(Ruby runtime, ThreadContext context, IRubyObject self,
            Arity arity, BlockCallback callback) {
        return Helpers.invoke(context, self, "each", CallBlock19.newCallClosure(self, runtime.getEnumerable(),
                arity, callback, context));
    }

    public static IRubyObject each(ThreadContext context, IRubyObject self, BlockBody body) {
        Block block = new Block(body, context.currentBinding(self, Visibility.PUBLIC));
        return Helpers.invoke(context, self, "each", block);
    }

    @Deprecated
    public static IRubyObject callEach(Ruby runtime, ThreadContext context, IRubyObject self, IRubyObject[] args,
            Arity arity, BlockCallback callback) {
        return Helpers.invoke(context, self, "each", args, CallBlock.newCallClosure(self, runtime.getEnumerable(), arity, callback, context));
    }

    public static IRubyObject callEach(Ruby runtime, ThreadContext context, IRubyObject self, IRubyObject[] args,
                                       Signature signature, BlockCallback callback) {
        return Helpers.invoke(context, self, "each", args, CallBlock.newCallClosure(self, runtime.getEnumerable(), signature, callback, context));
    }

    private static void checkContext(ThreadContext firstContext, ThreadContext secondContext, String name) {
        if (firstContext != secondContext) {
            throw secondContext.runtime.newThreadError("Enumerable#" + name + " cannot be parallelized");
        }
    }

    public static IRubyObject count18(ThreadContext context, IRubyObject self, final Block block) {
        return count(context, self, block);
    }

    @JRubyMethod(name = "count")
    public static IRubyObject count(ThreadContext context, IRubyObject self, final Block block) {
        return countCommon(context, self, block);
    }

    private static IRubyObject countCommon(ThreadContext context, IRubyObject self, final Block block) {
        final Ruby runtime = context.runtime;
        final int result[] = new int[] { 0 };

        if (block.isGiven()) {
<<<<<<< HEAD
            each(context, self, new JavaInternalBlockBody(runtime, context, "Enumerable#count", block.getSignature()) {
                public IRubyObject yield(ThreadContext context, IRubyObject[] args) {
                    IRubyObject packedArg = packEnumValues(context.runtime, args);
                    if (block.yield(context, packedArg).isTrue()) result[0]++;
                    return runtime.getNil();
=======
            callEach(runtime, context, self, callbackArity, new BlockCallback() {
                public IRubyObject call(ThreadContext ctx, IRubyObject[] largs, Block blk) {
                    IRubyObject packedArgs = packEnumValues(ctx.runtime, largs);
                    if (block.yield(ctx, packedArgs).isTrue()) result[0]++;
                    return ctx.nil;
>>>>>>> 967ca406
                }
            });
        } else {
            each(context, self, new JavaInternalBlockBody(runtime, context, "Enumerable#count", Signature.NO_ARGUMENTS) {
                public IRubyObject yield(ThreadContext context, IRubyObject[] unusedValue) {
                    result[0]++;
                    return context.nil;
                }
            });
        }
        return RubyFixnum.newFixnum(runtime, result[0]);
    }

    public static IRubyObject count18(ThreadContext context, IRubyObject self, final IRubyObject methodArg, final Block block) {
        return count(context, self, methodArg, block);
    }

    @JRubyMethod(name = "count")
    public static IRubyObject count(ThreadContext context, IRubyObject self, final IRubyObject methodArg, final Block block) {
        final Ruby runtime = context.runtime;
        final int result[] = new int[] { 0 };

        if (block.isGiven()) runtime.getWarnings().warn(ID.BLOCK_UNUSED , "given block not used");
<<<<<<< HEAD
        
        each(context, self, new JavaInternalBlockBody(runtime, context, "Enumerable#count", Signature.ONE_REQUIRED) {
            public IRubyObject yield(ThreadContext context, IRubyObject[] args) {
                IRubyObject packedArg = packEnumValues(context.runtime, args);
                if (packedArg.equals(methodArg)) result[0]++;
                
=======

        each(context, self, new JavaInternalBlockBody(runtime, context, "Enumerable#count", Arity.ONE_REQUIRED) {
            public IRubyObject yield(ThreadContext context, IRubyObject blockArg) {
                if (blockArg.equals(methodArg)) result[0]++;

>>>>>>> 967ca406
                return runtime.getNil();
            }
        });

        return RubyFixnum.newFixnum(runtime, result[0]);
    }

    @JRubyMethod
    public static IRubyObject cycle(ThreadContext context, IRubyObject self, final Block block) {
        if (!block.isGiven()) {
            return enumeratorizeWithSize(context, self, "cycle", cycleSizeFn(context, self));
        }

        return cycleCommon(context, self, -1, block);
    }

    @JRubyMethod
    public static IRubyObject cycle(ThreadContext context, IRubyObject self, IRubyObject arg, final Block block) {
        if (arg.isNil()) return cycle(context, self, block);
        if (!block.isGiven()) {
            return enumeratorizeWithSize(context, self, "cycle", new IRubyObject[] { arg }, cycleSizeFn(context, self));
        }

        long times = RubyNumeric.num2long(arg);
        if (times <= 0) {
            return context.nil;
        }

        return cycleCommon(context, self, times, block);
    }

    /*
     * @param nv number of times to cycle or -1 to cycle indefinitely
     */
    private static IRubyObject cycleCommon(ThreadContext context, IRubyObject self, long nv, final Block block) {
        final Ruby runtime = context.runtime;
        final RubyArray result = runtime.newArray();

<<<<<<< HEAD
        each(context, self, new JavaInternalBlockBody(runtime, Signature.OPTIONAL) {
            public IRubyObject yield(ThreadContext context, IRubyObject[] args) {
                IRubyObject packedArg = packEnumValues(context.runtime, args);
                synchronized (result) { result.append(packedArg); }
                block.yield(context, packedArg);
                return runtime.getNil();            
=======
        each(context, self, new JavaInternalBlockBody(runtime, Arity.OPTIONAL) {
            public IRubyObject yield(ThreadContext context, IRubyObject arg) {
                synchronized (result) { result.append(arg); }
                block.yield(context, arg);
                return context.nil;
>>>>>>> 967ca406
            }
        });

        int length = result.size();
        if (length == 0) return context.nil;

        while (nv < 0 || 0 < --nv) {
            for (int i=0; i < length; i++) {
                block.yield(context, result.eltInternal(i));
            }
        }

        return context.nil;
    }

    private static SizeFn cycleSizeFn(final ThreadContext context, final IRubyObject self) {
        return new SizeFn() {
            @Override
            public IRubyObject size(IRubyObject[] args) {
                Ruby runtime = context.runtime;
                IRubyObject n = runtime.getNil();
                IRubyObject size = enumSizeFn(context, self).size(args);

                if (size == null || size.isNil()) {
                    return runtime.getNil();
                }

                if (args != null && args.length > 0) {
                    n = args[0];
                }

                if (n == null || n.isNil()) {
                    return RubyFloat.newFloat(runtime, RubyFloat.INFINITY);
                }

                long multiple = RubyNumeric.num2long(n);
                if (multiple <= 0) {
                    return RubyFixnum.zero(runtime);
                }

                return size.callMethod(context, "*", RubyFixnum.newFixnum(runtime, multiple));
            }
        };
    }

    @JRubyMethod(name = "take")
    public static IRubyObject take(ThreadContext context, IRubyObject self, IRubyObject n, Block block) {
        final Ruby runtime = context.runtime;
        final long len = RubyNumeric.num2long(n);

        if (len < 0) throw runtime.newArgumentError("attempt to take negative size");
        if (len == 0) return runtime.newEmptyArray();

        final RubyArray result = runtime.newArray();

        try {
            each(context, self, new JavaInternalBlockBody(runtime, Signature.ONE_REQUIRED) {
                long i = len; // Atomic ?
                public IRubyObject yield(ThreadContext context, IRubyObject[] args) {
                    synchronized (result) {
<<<<<<< HEAD
                        IRubyObject packedArg = packEnumValues(context.runtime, args);
                        result.append(packedArg);
                        if (--i == 0) throw JumpException.SPECIAL_JUMP; 
=======
                        result.append(arg);
                        if (--i == 0) throw JumpException.SPECIAL_JUMP;
>>>>>>> 967ca406
                    }

                    return context.nil;
                }
            });
        } catch (JumpException.SpecialJump e) {}

        return result;
    }

<<<<<<< HEAD
    @JRubyMethod(name = "take_while")
=======
    @JRubyMethod(name = "take_while", compat = RUBY1_8)
    public static IRubyObject take_while18(ThreadContext context, IRubyObject self, final Block block) {
        if (!block.isGiven()) {
            return enumeratorize(context.runtime, self, "take_while");
        }

        final Ruby runtime = context.runtime;
        final RubyArray result = runtime.newArray();

        try {
            each(context, self, new JavaInternalBlockBody(runtime, Arity.OPTIONAL) {
                public IRubyObject yield(ThreadContext context, IRubyObject arg) {
                    if (!block.yield(context, arg).isTrue()) throw JumpException.SPECIAL_JUMP;
                    synchronized (result) { result.append(arg); }
                    return context.nil;
                }
            });
        } catch (JumpException.SpecialJump sj) {}
        return result;
    }

    @JRubyMethod(name = "take_while", compat = RUBY1_9)
>>>>>>> 967ca406
    public static IRubyObject take_while19(ThreadContext context, IRubyObject self, final Block block) {
        if (!block.isGiven()) {
            return enumeratorize(context.runtime, self, "take_while");
        }

        final Ruby runtime = context.runtime;
        final RubyArray result = runtime.newArray();

        try {
<<<<<<< HEAD
            callEach(runtime, context, self, Signature.OPTIONAL, new BlockCallback() {
                public IRubyObject call(ThreadContext context, IRubyObject[] args, Block blk) {
                    // note the we do not want to call the block with packed args, since to match MRI behavior,
                    // the block's test is against the raw args (using block.arity() rather than the Arity.OPTIONAL
                    // we pass to callEach)
                    if (!block.call(context, args).isTrue()) {
                        throw JumpException.SPECIAL_JUMP;
=======
            callEach(runtime, context, self, Arity.OPTIONAL, new BlockCallback() {
                public IRubyObject call(ThreadContext ctx, IRubyObject[] largs, Block blk) {
                    final IRubyObject larg; boolean ary = false;
                    switch (largs.length) {
                        case 0:  larg = ctx.nil; break;
                        case 1:  larg = largs[0]; break;
                        default: larg = RubyArray.newArrayNoCopy(ctx.runtime, largs); ary = true;
>>>>>>> 967ca406
                    }

                    IRubyObject val = ary ? block.yieldArray(ctx, larg, null, null) : block.yield(ctx, larg);
                    if ( ! val.isTrue() ) throw JumpException.SPECIAL_JUMP;
                    synchronized (result) { result.append(larg); }
                    return ctx.nil;
                }
            });
        } catch (JumpException.SpecialJump sj) {}
        return result;
    }

    @JRubyMethod(name = "drop")
    public static IRubyObject drop(ThreadContext context, IRubyObject self, IRubyObject n, final Block block) {
        final Ruby runtime = context.runtime;
        final long len = RubyNumeric.num2long(n);

        if (len < 0) throw runtime.newArgumentError("attempt to drop negative size");

        final RubyArray result = runtime.newArray();

        try {
            each(context, self, new JavaInternalBlockBody(runtime, Signature.NO_ARGUMENTS) {
                long i = len; // Atomic ?
                public IRubyObject yield(ThreadContext context, IRubyObject[] args) {
                    IRubyObject packedArg = packEnumValues(context.runtime, args);
                    synchronized (result) {
                        if (i == 0) {
                            // While iterating over an RubyEnumerator, "arg"
                            // gets overwritten by the new value, leading to JRUBY-6892.
                            // So call .dup() whenever appropriate.
                            result.append(packedArg.isImmediate() ? packedArg : packedArg.dup());
                        } else {
                            --i;
                        }
                    }
                    return context.nil;
                }
            });
        } catch (JumpException.SpecialJump e) {}

        return result;
    }

    @JRubyMethod
    public static IRubyObject drop_while(ThreadContext context, IRubyObject self, final Block block) {
        if (!block.isGiven()) {
            return enumeratorize(context.runtime, self, "drop_while");
        }

        final Ruby runtime = context.runtime;
        final RubyArray result = runtime.newArray();

        try {
            each(context, self, new JavaInternalBlockBody(runtime, context, "Enumerable#drop_while", Signature.OPTIONAL) {
                boolean memo = false;
                public IRubyObject yield(ThreadContext context, IRubyObject[] args) {
                    IRubyObject packedArg = packEnumValues(context.runtime, args);
                    if (!memo && !block.yield(context, packedArg).isTrue()) memo = true;
                    if (memo) synchronized (result) { result.append(packedArg); }
                    return runtime.getNil();
                }
            });
        } catch (JumpException.SpecialJump sj) {}

        return result;
    }

    @JRubyMethod(name = "first")
    public static IRubyObject first(ThreadContext context, IRubyObject self) {
        final IRubyObject[] holder = new IRubyObject[]{ context.nil };

        try {
            each(context, self, new JavaInternalBlockBody(context.runtime, context, null, Signature.ONE_REQUIRED) {
                public IRubyObject yield(ThreadContext context, IRubyObject[] args) {
                    IRubyObject packedArg = packEnumValues(context.runtime, args);
                    holder[0] = packedArg;
                    throw JumpException.SPECIAL_JUMP;
                }
            });
        } catch (JumpException.SpecialJump sj) {}

        return holder[0];
    }

    @JRubyMethod(name = "first")
    public static IRubyObject first(ThreadContext context, IRubyObject self, final IRubyObject num) {
        int firstCount = RubyNumeric.fix2int(num);
        final Ruby runtime = context.runtime;
        final RubyArray result = runtime.newArray();

        if (firstCount < 0) throw runtime.newArgumentError("negative index");
        if (firstCount == 0) return result;

        try {
<<<<<<< HEAD
            each(context, self, new JavaInternalBlockBody(runtime, context, null, Signature.ONE_REQUIRED) {
                private int iter = RubyNumeric.fix2int(num);                
                public IRubyObject yield(ThreadContext context, IRubyObject[] args) {
                    IRubyObject packedArg = packEnumValues(context.runtime, args);
                    result.append(packedArg);
=======
            each(context, self, new JavaInternalBlockBody(runtime, context, null, Arity.ONE_REQUIRED) {
                private int iter = RubyNumeric.fix2int(num);
                public IRubyObject yield(ThreadContext context, IRubyObject arg) {
                    result.append(arg);
>>>>>>> 967ca406
                    if (iter-- == 1) throw JumpException.SPECIAL_JUMP;
                    return context.nil;
                }
            });
        } catch (JumpException.SpecialJump sj) {}

        return result;
    }

    public static IRubyObject to_a(ThreadContext context, IRubyObject self) {
<<<<<<< HEAD
        return to_a19(context, self);
=======
        final Ruby runtime = context.runtime;
        final RubyArray result = runtime.newArray();
        callEach(runtime, context, self, Arity.OPTIONAL, new AppendBlockCallback(result));
        return result;
>>>>>>> 967ca406
    }

    public static IRubyObject to_a(ThreadContext context, IRubyObject self, IRubyObject[] args) {
<<<<<<< HEAD
        return to_a19(context, self, args);
=======
        final Ruby runtime = context.runtime;
        final RubyArray result = runtime.newArray();
        Helpers.invoke(context, self, "each", args, CallBlock.newCallClosure(self, runtime.getEnumerable(),
                Arity.OPTIONAL, new AppendBlockCallback(result), context));
        return result;
>>>>>>> 967ca406
    }

    @JRubyMethod(name = {"to_a", "entries"})
    public static IRubyObject to_a19(ThreadContext context, IRubyObject self) {
<<<<<<< HEAD
        Ruby runtime = context.runtime;
        RubyArray result = runtime.newArray();
        callEach(runtime, context, self, Signature.OPTIONAL, new AppendBlockCallback(runtime, result));
=======
        final Ruby runtime = context.runtime;
        final RubyArray result = runtime.newArray();
        callEach(runtime, context, self, Arity.OPTIONAL, new AppendBlockCallback(result));
>>>>>>> 967ca406
        result.infectBy(self);
        return result;
    }

    @JRubyMethod(name = {"to_a", "entries"}, rest = true)
    public static IRubyObject to_a19(ThreadContext context, IRubyObject self, IRubyObject[] args) {
        final Ruby runtime = context.runtime;
        final RubyArray result = runtime.newArray();
        Helpers.invoke(context, self, "each", args, CallBlock.newCallClosure(self, runtime.getEnumerable(),
<<<<<<< HEAD
                Signature.OPTIONAL, new AppendBlockCallback(runtime, result), context));
        result.infectBy(self);
        return result;
    }

    @JRubyMethod(name = "to_h", rest = true)
    public static IRubyObject to_h(ThreadContext context, IRubyObject self, IRubyObject[] args) {
        Ruby runtime = context.runtime;
        RubyHash result = RubyHash.newHash(runtime);
        Helpers.invoke(context, self, "each", args, CallBlock.newCallClosure(self, runtime.getEnumerable(),
                Signature.OPTIONAL, new PutKeyValueCallback(runtime, result), context));
=======
                Arity.OPTIONAL, new AppendBlockCallback(result), context));
>>>>>>> 967ca406
        result.infectBy(self);
        return result;
    }

    @JRubyMethod
    public static IRubyObject sort(ThreadContext context, IRubyObject self, final Block block) {
        final Ruby runtime = context.runtime;
        final RubyArray result = runtime.newArray();

<<<<<<< HEAD
        callEach(runtime, context, self, Signature.OPTIONAL, new AppendBlockCallback(runtime, result));
=======
        callEach(runtime, context, self, Arity.OPTIONAL, new AppendBlockCallback(result));
>>>>>>> 967ca406
        result.sort_bang(context, block);

        return result;
    }

    @JRubyMethod
    public static IRubyObject sort_by(final ThreadContext context, IRubyObject self, final Block block) {
        final Ruby runtime = context.runtime;
        IRubyObject[][] valuesAndCriteria;

        if (!block.isGiven()) {
            return enumeratorizeWithSize(context, self, "sort_by", enumSizeFn(context, self));
        }

        if (self instanceof RubyArray) {
            RubyArray selfArray = (RubyArray) self;
            final IRubyObject[][] valuesAndCriteriaArray = new IRubyObject[selfArray.size()][2];

            each(context, self, new JavaInternalBlockBody(runtime, Signature.OPTIONAL) {
                AtomicInteger i = new AtomicInteger(0);
<<<<<<< HEAD
                public IRubyObject yield(ThreadContext context, IRubyObject[] args) {
                    IRubyObject packedArg = packEnumValues(context.runtime, args);
                    IRubyObject[] myVandC = valuesAndCriteriaArray[i.getAndIncrement()];
                    myVandC[0] = packedArg;
                    myVandC[1] = block.yield(context, packedArg);
                    return runtime.getNil();
=======
                public IRubyObject yield(ThreadContext ctx, IRubyObject arg) {
                    IRubyObject[] myVandC = valuesAndCriteriaArray[i.getAndIncrement()];
                    myVandC[0] = arg;
                    myVandC[1] = block.yield(ctx, arg);
                    return ctx.nil;
>>>>>>> 967ca406
                }
            });

            valuesAndCriteria = valuesAndCriteriaArray;
        } else {
            final List<IRubyObject[]> valuesAndCriteriaList = new ArrayList<IRubyObject[]>();

            callEach(runtime, context, self, Signature.OPTIONAL, new BlockCallback() {
                public IRubyObject call(ThreadContext ctx, IRubyObject[] largs, Block blk) {
                    IRubyObject larg = packEnumValues(ctx, largs);
                    IRubyObject[] myVandC = new IRubyObject[2];
                    myVandC[0] = larg;
                    myVandC[1] = block.yield(ctx, larg);
                    valuesAndCriteriaList.add(myVandC);
                    return ctx.nil;
                }
            });

            valuesAndCriteria = valuesAndCriteriaList.toArray(new IRubyObject[valuesAndCriteriaList.size()][]);
        }

        Arrays.sort(valuesAndCriteria, new Comparator<IRubyObject[]>() {
            public int compare(IRubyObject[] o1, IRubyObject[] o2) {
                return RubyComparable.cmpint(context, invokedynamic(context, o1[1], OP_CMP, o2[1]), o1[1], o2[1]);
            }
        });


        IRubyObject dstArray[] = new IRubyObject[valuesAndCriteria.length];
        for (int i = 0; i < dstArray.length; i++) {
            dstArray[i] = valuesAndCriteria[i][0];
        }

        return runtime.newArrayNoCopy(dstArray);
    }

    @JRubyMethod
    public static IRubyObject grep(ThreadContext context, IRubyObject self, final IRubyObject pattern, final Block block) {
        final Ruby runtime = context.runtime;
        final RubyArray result = runtime.newArray();

        if (block.isGiven()) {
            callEach(runtime, context, self, block.getSignature(), new BlockCallback() {
                public IRubyObject call(ThreadContext ctx, IRubyObject[] largs, Block blk) {
                    IRubyObject larg = packEnumValues(ctx, largs);
                    if (pattern.callMethod(ctx, "===", larg).isTrue()) {
                        IRubyObject value = block.yield(ctx, larg);
                        synchronized (result) {
                            result.append(value);
                        }
                    }
                    return ctx.nil;
                }
            });
        } else {
            callEach(runtime, context, self, Signature.ONE_REQUIRED, new BlockCallback() {
                public IRubyObject call(ThreadContext ctx, IRubyObject[] largs, Block blk) {
                    IRubyObject larg = packEnumValues(ctx, largs);
                    if (pattern.callMethod(ctx, "===", larg).isTrue()) {
                        synchronized (result) {
                            result.append(larg);
                        }
                    }
                    return ctx.nil;
                }
            });
        }

        return result;
    }

    public static IRubyObject detectCommon(ThreadContext context, IRubyObject self, final Block block) {
        return detectCommon(context, self, null, block);
    }

    public static IRubyObject detectCommon(final ThreadContext context, IRubyObject self, IRubyObject ifnone, final Block block) {
        final Ruby runtime = context.runtime;
        final IRubyObject result[] = new IRubyObject[] { null };

        try {
            callEach(runtime, context, self, Signature.OPTIONAL, new BlockCallback() {
                public IRubyObject call(ThreadContext ctx, IRubyObject[] largs, Block blk) {
                    IRubyObject larg = packEnumValues(ctx, largs);
                    checkContext(context, ctx, "detect/find");
                    if (block.yield(ctx, larg).isTrue()) {
                        result[0] = larg;
                        throw JumpException.SPECIAL_JUMP;
                    }
                    return ctx.nil;
                }
            });
        } catch (JumpException.SpecialJump sj) {
            return result[0];
        }

        return ifnone != null ? ifnone.callMethod(context, "call") : runtime.getNil();
    }

    @JRubyMethod
    public static IRubyObject detect(ThreadContext context, IRubyObject self, final Block block) {
        boolean blockGiven = block.isGiven();

        if (self instanceof RubyArray && blockGiven) return ((RubyArray) self).find(context, null, block);

        return block.isGiven() ? detectCommon(context, self, block) : enumeratorize(context.runtime, self, "detect");
    }

    @JRubyMethod
    public static IRubyObject detect(ThreadContext context, IRubyObject self, IRubyObject ifnone, final Block block) {
        boolean blockGiven = block.isGiven();

        if (self instanceof RubyArray && blockGiven) return ((RubyArray) self).find(context, ifnone, block);

        return block.isGiven() ? detectCommon(context, self, ifnone, block) : enumeratorize(context.runtime, self, "detect", ifnone);
    }

    // FIXME: Custom Array enumeratorize should be made for all of these methods which skip Array without a supplied block.
    @JRubyMethod
    public static IRubyObject find(ThreadContext context, IRubyObject self, final Block block) {
        boolean blockGiven = block.isGiven();

        if (self instanceof RubyArray && blockGiven) return ((RubyArray) self).find(context, null, block);

        return blockGiven ? detectCommon(context, self, block) : enumeratorize(context.runtime, self, "find");
    }

    @JRubyMethod
    public static IRubyObject find(ThreadContext context, IRubyObject self, IRubyObject ifnone, final Block block) {
        boolean blockGiven = block.isGiven();

        if (self instanceof RubyArray && blockGiven) return ((RubyArray) self).find(context, ifnone, block);

        return blockGiven ? detectCommon(context, self, ifnone, block) :
            enumeratorize(context.runtime, self, "find", ifnone);
    }

    @JRubyMethod(name = "find_index")
    public static IRubyObject find_index19(ThreadContext context, IRubyObject self, final Block block) {
        return find_index(context, self, block);
    }

    public static IRubyObject find_index(ThreadContext context, IRubyObject self, final Block block) {
        boolean blockGiven = block.isGiven();

        if (self instanceof RubyArray && blockGiven) return ((RubyArray) self).find_index(context, block);

        return blockGiven ? find_indexCommon(context, self, block, block.getSignature()) :
                enumeratorize(context.runtime, self, "find_index");
    }

    @Deprecated
    public static IRubyObject find_index(ThreadContext context, IRubyObject self, final Block block, Arity callbackArity) {
        boolean blockGiven = block.isGiven();

        if (self instanceof RubyArray && blockGiven) return ((RubyArray) self).find_index(context, block);

        return blockGiven ? find_indexCommon(context, self, block, callbackArity) :
            enumeratorize(context.runtime, self, "find_index");
    }

    @JRubyMethod(name = "find_index")
    public static IRubyObject find_index19(ThreadContext context, IRubyObject self, final IRubyObject cond, final Block block) {
        return find_index(context, self, cond, block);
    }

    public static IRubyObject find_index(ThreadContext context, IRubyObject self, final IRubyObject cond, final Block block) {
        final Ruby runtime = context.runtime;

        if (block.isGiven()) runtime.getWarnings().warn(ID.BLOCK_UNUSED , "given block not used");
        if (self instanceof RubyArray) return ((RubyArray) self).find_index(context, cond);

        return find_indexCommon(context, self, cond);
    }

    public static IRubyObject find_indexCommon(ThreadContext context, IRubyObject self, final Block block, Signature callbackArity) {
        final Ruby runtime = context.runtime;
        final long result[] = new long[] {0};

        try {
            callEach(runtime, context, self, callbackArity, new BlockCallback() {
                public IRubyObject call(ThreadContext ctx, IRubyObject[] largs, Block blk) {
                    IRubyObject larg = packEnumValues(runtime, largs);
                    if (block.yield(ctx, larg).isTrue()) throw JumpException.SPECIAL_JUMP;
                    result[0]++;
                    return runtime.getNil();
                }
            });
        } catch (JumpException.SpecialJump sj) {
            return RubyFixnum.newFixnum(runtime, result[0]);
        }

        return runtime.getNil();
    }

    @Deprecated
    public static IRubyObject find_indexCommon(ThreadContext context, IRubyObject self, final Block block, Arity callbackArity) {
        final Ruby runtime = context.runtime;
        final long result[] = new long[] {0};

        try {
            callEach(runtime, context, self, callbackArity, new BlockCallback() {
                public IRubyObject call(ThreadContext ctx, IRubyObject[] largs, Block blk) {
                    IRubyObject larg = packEnumValues(ctx, largs);
                    if (block.yield(ctx, larg).isTrue()) throw JumpException.SPECIAL_JUMP;
                    result[0]++; return ctx.nil;
                }
            });
        } catch (JumpException.SpecialJump sj) {
            return RubyFixnum.newFixnum(runtime, result[0]);
        }

        return context.nil;
    }


    public static IRubyObject find_indexCommon(ThreadContext context, IRubyObject self, final IRubyObject cond) {
        final Ruby runtime = context.runtime;
        final long result[] = new long[] {0};

        try {
            callEach(runtime, context, self, Signature.ONE_ARGUMENT, new BlockCallback() {
                public IRubyObject call(ThreadContext ctx, IRubyObject[] largs, Block blk) {
                    IRubyObject larg = packEnumValues(ctx, largs);
                    if (equalInternal(ctx, larg, cond)) throw JumpException.SPECIAL_JUMP;
                    result[0]++; return ctx.nil;
                }
            });
        } catch (JumpException.SpecialJump sj) {
            return RubyFixnum.newFixnum(runtime, result[0]);
        }

        return context.nil;
    }

    public static IRubyObject selectCommon(ThreadContext context, IRubyObject self, final Block block, String methodName) {
        final Ruby runtime = context.runtime;
        final RubyArray result = runtime.newArray();

<<<<<<< HEAD
        if (!block.isGiven()) {
            return enumeratorizeWithSize(context, self, methodName, enumSizeFn(context, self));
        }

        callEach(runtime, context, self, Signature.OPTIONAL, new BlockCallback() {
            public IRubyObject call(ThreadContext ctx, IRubyObject[] largs, Block blk) {
                IRubyObject larg = packEnumValues(runtime, largs);
                if (block.yield(ctx, larg).isTrue()) {
                    synchronized (result) {
                        result.append(larg);
                    }
=======
        callEach(runtime, context, self, Arity.OPTIONAL, new BlockCallback() {
            public IRubyObject call(ThreadContext ctx, final IRubyObject[] largs, Block blk) {
                final IRubyObject larg = packEnumValues(ctx, largs);
                if ( block.yield(ctx, larg).isTrue() ) {
                    synchronized (result) { result.append(larg); }
>>>>>>> 967ca406
                }
                return ctx.nil;
            }
        });

        return result;
    }

    @JRubyMethod
    public static IRubyObject select(ThreadContext context, IRubyObject self, final Block block) {
        return selectCommon(context, self, block, "select");
    }

    @JRubyMethod
    public static IRubyObject find_all(ThreadContext context, IRubyObject self, final Block block) {
        return selectCommon(context, self, block, "find_all");
    }

    @JRubyMethod
    public static IRubyObject reject(ThreadContext context, IRubyObject self, final Block block) {
        final Ruby runtime = context.runtime;
        final RubyArray result = runtime.newArray();

        if (!block.isGiven()) {
            return enumeratorizeWithSize(context, self, "reject", enumSizeFn(context, self));
        }

        callEach(runtime, context, self, Signature.OPTIONAL, new BlockCallback() {
            public IRubyObject call(ThreadContext ctx, IRubyObject[] largs, Block blk) {
                final IRubyObject larg = packEnumValues(ctx, largs);
                if ( ! block.yield(ctx, larg).isTrue() ) {
                    synchronized (result) { result.append(larg); }
                }
                return ctx.nil;
            }
        });

        return result;
    }

<<<<<<< HEAD
    @JRubyMethod(name = {"collect"})
=======
    @JRubyMethod
    public static IRubyObject reject(ThreadContext context, IRubyObject self, final Block block) {
        return block.isGiven() ? rejectCommon(context, self, block) : enumeratorize(context.runtime, self, "reject");
    }

    @JRubyMethod(name = {"collect", "map"}, compat = CompatVersion.RUBY1_8)
    public static IRubyObject collect(ThreadContext context, IRubyObject self, final Block block) {
        final Ruby runtime = context.runtime;
        final RubyArray result = runtime.newArray();

        if (block.isGiven()) {
            callEach(runtime, context, self, Arity.OPTIONAL, new BlockCallback() {
                public IRubyObject call(ThreadContext ctx, IRubyObject[] largs, Block blk) {
                    final IRubyObject larg = packEnumValues(ctx, largs);
                    IRubyObject value = block.yield(ctx, larg);
                    synchronized (result) { result.append(value); }
                    return ctx.nil;
                }
            });
        } else {
            callEach(runtime, context, self, Arity.ONE_ARGUMENT, new AppendBlockCallback(result));
        }
        return result;
    }

    @JRubyMethod(name = {"collect"}, compat = CompatVersion.RUBY1_9)
>>>>>>> 967ca406
    public static IRubyObject collect19(ThreadContext context, IRubyObject self, final Block block) {
        return collectCommon19(context, self, block, "collect");
    }

    @JRubyMethod(name = {"map"})
    public static IRubyObject map19(ThreadContext context, IRubyObject self, final Block block) {
        return collectCommon19(context, self, block, "map");
    }

    private static IRubyObject collectCommon19(ThreadContext context, IRubyObject self, final Block block, String methodName) {
        final Ruby runtime = context.runtime;
        if (block.isGiven()) {
            final RubyArray result = runtime.newArray();

            callEach19(runtime, context, self, block.getSignature(), new BlockCallback() {
                public IRubyObject call(ThreadContext ctx, IRubyObject[] largs, Block blk) {
<<<<<<< HEAD
                    IRubyObject larg;
                    boolean newAry = false;
                    if (largs.length == 0) {
                        larg = ctx.nil;
                    } else if (largs.length == 1) {
                        larg = largs[0];
                    } else {
                        newAry = true;
                        larg = RubyArray.newArrayNoCopy(ctx.runtime, largs);
                    }
                    
                    IRubyObject value = newAry ? block.yieldArray(ctx, larg, null) : block.yield(ctx, larg);
                    synchronized (result) {
                        result.append(value);
=======
                    final IRubyObject larg; boolean ary = false;
                    switch (largs.length) {
                        case 0:  larg = ctx.nil; break;
                        case 1:  larg = largs[0]; break;
                        default: larg = RubyArray.newArrayNoCopy(ctx.runtime, largs); ary = true;
>>>>>>> 967ca406
                    }
                    IRubyObject val = ary ? block.yieldArray(ctx, larg, null, null) : block.yield(ctx, larg);

                    synchronized (result) { result.append(val); }
                    return ctx.nil;
                }
            });
            return result;
        } else {
            return enumeratorizeWithSize(context, self, methodName, enumSizeFn(context, self));
        }
    }

    public static IRubyObject collectCommon(ThreadContext context, Ruby runtime, IRubyObject self,
            RubyArray result, final Block block, BlockCallback blockCallback) {
        callEach(runtime, context, self, Signature.ONE_ARGUMENT, blockCallback);
        return result;
    }

    @JRubyMethod(name = {"flat_map"})
    public static IRubyObject flat_map19(ThreadContext context, IRubyObject self, final Block block) {
        return flatMapCommon19(context, self, block, "flat_map");
    }

    @JRubyMethod(name = {"collect_concat"})
    public static IRubyObject collect_concat19(ThreadContext context, IRubyObject self, final Block block) {
        return flatMapCommon19(context, self, block, "collect_concat");
    }

    private static IRubyObject flatMapCommon19(ThreadContext context, IRubyObject self, final Block block, String methodName) {
        final Ruby runtime = context.runtime;
        if (block.isGiven()) {
            final RubyArray ary = runtime.newArray();

            callEach(runtime, context, self, block.getSignature(), new BlockCallback() {
                public IRubyObject call(ThreadContext ctx, IRubyObject[] largs, Block blk) {
                    IRubyObject larg = packEnumValues(ctx, largs);
                    IRubyObject i = block.yield(ctx, larg);
                    IRubyObject tmp = i.checkArrayType();
                    synchronized(ary) {
                        if(tmp.isNil()) {
                            ary.append(i);
                        } else {
                            ary.concat(tmp);
                        }
                    }
                    return ctx.nil;
                }
            });
            return ary;
        } else {
            return enumeratorizeWithSize(context, self, methodName, enumSizeFn(context, self));
        }
    }

    public static IRubyObject injectCommon(final ThreadContext context, IRubyObject self, IRubyObject init, final Block block) {
        final Ruby runtime = context.runtime;
        final IRubyObject result[] = new IRubyObject[] { init };

        callEach(runtime, context, self, Signature.OPTIONAL, new BlockCallback() {
            public IRubyObject call(ThreadContext ctx, IRubyObject[] largs, Block blk) {
<<<<<<< HEAD
                IRubyObject larg = packEnumValues(runtime, largs);
                checkContext(localContext, ctx, "inject");
                result[0] = result[0] == null ? 
                        larg : block.yieldArray(ctx, runtime.newArray(result[0], larg), null);
=======
                IRubyObject larg = packEnumValues(ctx, largs);
                checkContext(context, ctx, "inject");
                result[0] = result[0] == null ?
                        larg : block.yieldArray(ctx, runtime.newArray(result[0], larg), null, null);
>>>>>>> 967ca406

                return ctx.nil;
            }
        });

        return result[0] == null ? runtime.getNil() : result[0];
    }

    @JRubyMethod(name = {"inject", "reduce"})
    public static IRubyObject inject(ThreadContext context, IRubyObject self, final Block block) {
        return injectCommon(context, self, null, block);
    }

    @JRubyMethod(name = {"inject", "reduce"})
    public static IRubyObject inject(ThreadContext context, IRubyObject self, IRubyObject arg, final Block block) {
        return block.isGiven() ? injectCommon(context, self, arg, block) : inject(context, self, null, arg, block);
    }

    @JRubyMethod(name = {"inject", "reduce"})
    public static IRubyObject inject(ThreadContext context, IRubyObject self, IRubyObject init, IRubyObject method, final Block block) {
        final Ruby runtime = context.runtime;

        if (block.isGiven()) runtime.getWarnings().warn(ID.BLOCK_UNUSED , "given block not used");

        final String methodId = method.asJavaString();
        final IRubyObject result[] = new IRubyObject[] { init };

        callEach(runtime, context, self, Signature.OPTIONAL, new BlockCallback() {
            public IRubyObject call(ThreadContext ctx, IRubyObject[] largs, Block blk) {
                IRubyObject larg = packEnumValues(ctx, largs);
                result[0] = result[0] == null ? larg : result[0].callMethod(ctx, methodId, larg);
                return ctx.nil;
            }
        });
        return result[0] == null ? runtime.getNil() : result[0];
    }

    @JRubyMethod
    public static IRubyObject partition(ThreadContext context, IRubyObject self, final Block block) {
        final Ruby runtime = context.runtime;
        final RubyArray arr_true = runtime.newArray();
        final RubyArray arr_false = runtime.newArray();

        if (!block.isGiven()) {
            return enumeratorizeWithSize(context, self, "partition", enumSizeFn(context, self));
        }

        callEach(runtime, context, self, Signature.OPTIONAL, new BlockCallback() {
            public IRubyObject call(ThreadContext ctx, IRubyObject[] largs, Block blk) {
                IRubyObject larg = packEnumValues(ctx, largs);
                if (block.yield(ctx, larg).isTrue()) {
                    synchronized (arr_true) {
                        arr_true.append(larg);
                    }
                } else {
                    synchronized (arr_false) {
                        arr_false.append(larg);
                    }
                }

                return ctx.nil;
            }
        });

        return runtime.newArray(arr_true, arr_false);
    }

<<<<<<< HEAD
    static class EachWithIndex implements BlockCallback {
=======
    @JRubyMethod(name = "partition")
    public static IRubyObject partition(ThreadContext context, IRubyObject self, final Block block) {
        return block.isGiven() ? partitionCommon(context, self, block) : enumeratorize(context.runtime, self, "partition");
    }

    static final class EachWithIndex implements BlockCallback {
>>>>>>> 967ca406
        private int index;
        private final Block block;

        EachWithIndex(Block block, int index) {
            this.block = block;
            this.index = index;
        }

        EachWithIndex(Block block) {
            this.block = block;
            this.index = 0;
        }

        public IRubyObject call(ThreadContext context, IRubyObject[] iargs, Block block) {
            return this.block.call(context, packEnumValues(context, iargs), context.runtime.newFixnum(index++));
        }
    }

    /**
     * Package the arguments appropriately depending on how many there are
     * Corresponds to rb_enum_values_pack in MRI
     */
    private static IRubyObject packEnumValues(Ruby runtime, IRubyObject[] args) {
        if (args.length < 2) {
            return args.length == 0 ? runtime.getNil() : args[0];
        }
        // For more than 1 arg, we pack them as an array
        return runtime.newArrayNoCopy(args);
    }

    /**
     * Package the arguments appropriately depending on how many there are
     * Corresponds to rb_enum_values_pack in MRI
     */
    static IRubyObject packEnumValues(ThreadContext context, IRubyObject[] args) {
        switch (args.length) {
            case 0:  return context.nil;
            case 1:  return args[0];
            default: return RubyArray.newArrayNoCopy(context.runtime, args);
        }
    }

    public static IRubyObject each_with_indexCommon(ThreadContext context, IRubyObject self, Block block) {
<<<<<<< HEAD
        callEach(context.runtime, context, self, Signature.OPTIONAL, new EachWithIndex(context, block));
=======
        callEach(context.runtime, context, self, Arity.OPTIONAL, new EachWithIndex(block));
>>>>>>> 967ca406
        return self;
    }

    public static IRubyObject each_with_indexCommon19(ThreadContext context, IRubyObject self, Block block, IRubyObject[] args) {
<<<<<<< HEAD
        callEach(context.runtime, context, self, args, Signature.OPTIONAL, new EachWithIndex(context, block));
=======
        callEach(context.runtime, context, self, args, Arity.OPTIONAL, new EachWithIndex(block));
>>>>>>> 967ca406
        return self;
    }

    public static IRubyObject each_with_objectCommon19(ThreadContext context, IRubyObject self, final Block block, final IRubyObject arg) {
        final Ruby runtime = context.runtime;
        RubyEnumerable.callEach(runtime, context, self, Signature.OPTIONAL, new BlockCallback() {
            public IRubyObject call(ThreadContext ctx, IRubyObject[] largs, Block blk) {
                return block.call(ctx, new IRubyObject[]{runtime.newArray(packEnumValues(ctx, largs), arg)});
            }
        });
        return arg;
    }

    public static IRubyObject each_with_index(ThreadContext context, IRubyObject self, Block block) {
        return each_with_index19(context, self, IRubyObject.NULL_ARRAY, block);
    }

    @JRubyMethod(name = "each_with_index", rest = true)
    public static IRubyObject each_with_index19(ThreadContext context, IRubyObject self, IRubyObject[] args, Block block) {
        return block.isGiven() ? each_with_indexCommon19(context, self, block, args) : enumeratorizeWithSize(context, self, "each_with_index", args, enumSizeFn(context, self));
    }

    @JRubyMethod
    public static IRubyObject each_with_object(ThreadContext context, IRubyObject self, IRubyObject arg, Block block) {
        return block.isGiven() ? each_with_objectCommon19(context, self, block, arg) : enumeratorizeWithSize(context, self, "each_with_object", new IRubyObject[] { arg }, enumSizeFn(context, self));
    }

    @JRubyMethod(rest = true)
    public static IRubyObject each_entry(ThreadContext context, final IRubyObject self, final IRubyObject[] args, final Block block) {
        return block.isGiven() ? each_entryCommon(context, self, args, block) : enumeratorizeWithSize(context, self, "each_entry", args, enumSizeFn(context, self));
    }

    public static IRubyObject each_entryCommon(ThreadContext context, final IRubyObject self, final IRubyObject[] args, final Block block) {
        callEach(context.runtime, context, self, args, Signature.OPTIONAL, new BlockCallback() {
            public IRubyObject call(ThreadContext ctx, IRubyObject[] largs, Block blk) {
                return block.yieldSpecific(ctx, packEnumValues(ctx, largs));
            }
        });
        return self;
    }

    public static IRubyObject each_slice(ThreadContext context, IRubyObject self, IRubyObject arg, final Block block) {
        final int size = RubyNumeric.num2int(arg);
        final Ruby runtime = context.runtime;
        if (size <= 0) throw runtime.newArgumentError("invalid slice size");

        final RubyArray result[] = new RubyArray[]{runtime.newArray(size)};

        RubyEnumerable.callEach(runtime, context, self, Signature.OPTIONAL, new BlockCallback() {
            public IRubyObject call(ThreadContext ctx, IRubyObject[] largs, Block blk) {
<<<<<<< HEAD
                result[0].append(packEnumValues(runtime, largs));
=======
                result[0].append(packEnumValues(ctx, largs));
>>>>>>> 967ca406
                if (result[0].size() == size) {
                    block.yield(ctx, result[0]);
                    result[0] = runtime.newArray(size);
                }
                return ctx.nil;
            }
        });

        if (result[0].size() > 0) block.yield(context, result[0]);
        return context.nil;
    }

    @JRubyMethod(name = "each_slice")
    public static IRubyObject each_slice19(ThreadContext context, IRubyObject self, IRubyObject arg, final Block block) {
        return block.isGiven() ? each_slice(context, self, arg, block) : enumeratorizeWithSize(context, self, "each_slice", new IRubyObject[]{arg}, eachSliceSizeFn(context, self));
    }

    private static SizeFn eachSliceSizeFn(final ThreadContext context, final IRubyObject self) {
        return new SizeFn() {
            @Override
            public IRubyObject size(IRubyObject[] args) {
                Ruby runtime = context.runtime;
                assert args != null && args.length > 0 && args[0] instanceof RubyNumeric; // #each_slice ensures arg[0] is numeric
                long sliceSize = ((RubyNumeric) args[0]).getLongValue();
                if (sliceSize <= 0) {
                    throw runtime.newArgumentError("invalid slice size");
                }

                IRubyObject size = enumSizeFn(context, self).size(args);
                if (size == null || size.isNil()) {
                    return runtime.getNil();
                }

                IRubyObject n = size.callMethod(context, "+", RubyFixnum.newFixnum(runtime, sliceSize - 1));
                return n.callMethod(context, "/", RubyFixnum.newFixnum(runtime, sliceSize));
            }
        };
    }

    public static IRubyObject each_cons(ThreadContext context, IRubyObject self, IRubyObject arg, final Block block) {
        final int size = (int)RubyNumeric.num2long(arg);
        final Ruby runtime = context.runtime;
        if (size <= 0) throw runtime.newArgumentError("invalid size");

        final RubyArray result = runtime.newArray(size);

        RubyEnumerable.callEach(runtime, context, self, Signature.OPTIONAL, new BlockCallback() {
            public IRubyObject call(ThreadContext ctx, IRubyObject[] largs, Block blk) {
                if (result.size() == size) result.shift(ctx);
                result.append(packEnumValues(ctx, largs));
                if (result.size() == size) block.yield(ctx, result.aryDup());
                return ctx.nil;
            }
        });

        return context.nil;
    }

    @JRubyMethod(name = "each_cons")
    public static IRubyObject each_cons19(ThreadContext context, IRubyObject self, IRubyObject arg, final Block block) {
        return block.isGiven() ? each_cons(context, self, arg, block) : enumeratorizeWithSize(context, self, "each_cons", new IRubyObject[] { arg }, eachConsSizeFn(context, self));
    }

    private static SizeFn eachConsSizeFn(final ThreadContext context, final IRubyObject self) {
        return new SizeFn() {
            @Override
            public IRubyObject size(IRubyObject[] args) {
                Ruby runtime = context.runtime;
                assert args != null && args.length > 0 && args[0] instanceof RubyNumeric; // #each_cons ensures arg[0] is numeric
                long consSize = ((RubyNumeric) args[0]).getLongValue();
                if (consSize <= 0) {
                    throw runtime.newArgumentError("invalid size");
                }

                IRubyObject size = enumSizeFn(context, self).size(args);
                if (size == null || size.isNil()) {
                    return runtime.getNil();
                }

                IRubyObject n = size.callMethod(context, "+", RubyFixnum.newFixnum(runtime, 1 - consSize));
                RubyFixnum zero = RubyFixnum.zero(runtime);
                return RubyComparable.cmpint(context, n.callMethod(context, "<=>", zero), n, zero) == -1 ? zero : n;
            }
        };
    }

    @JRubyMethod
    public static IRubyObject reverse_each(ThreadContext context, IRubyObject self, Block block) {
        return block.isGiven() ? reverse_eachInternal(context, self, to_a(context, self), block) :
            enumeratorizeWithSize(context, self, "reverse_each", enumSizeFn(context, self));
    }

    @JRubyMethod(rest = true)
    public static IRubyObject reverse_each(ThreadContext context, IRubyObject self, IRubyObject[] args, Block block) {
        return block.isGiven() ? reverse_eachInternal(context, self, to_a(context, self, args), block) :
            enumeratorizeWithSize(context, self, "reverse_each", args, enumSizeFn(context, self));
    }

    private static IRubyObject reverse_eachInternal(ThreadContext context, IRubyObject self, IRubyObject obj, Block block) {
        ((RubyArray)obj).reverse_each(context, block);
        return self;
    }

    @JRubyMethod(name = {"include?", "member?"}, required = 1)
    public static IRubyObject include_p(final ThreadContext context, IRubyObject self, final IRubyObject arg) {
        final Ruby runtime = context.runtime;

        try {
            callEach(runtime, context, self, Signature.OPTIONAL, new BlockCallback() {
                public IRubyObject call(ThreadContext ctx, IRubyObject[] largs, Block blk) {
                    IRubyObject larg = packEnumValues(ctx, largs);
                    checkContext(context, ctx, "include?/member?");
                    if (RubyObject.equalInternal(ctx, larg, arg)) {
                        throw JumpException.SPECIAL_JUMP;
                    }
                    return ctx.nil;
                }
            });
        } catch (JumpException.SpecialJump sj) {
            return runtime.getTrue();
        }

        return runtime.getFalse();
    }

    @JRubyMethod
<<<<<<< HEAD
    public static IRubyObject max(ThreadContext context, IRubyObject self, final Block block) {
        return singleExtent(context, self, "max", SORT_MAX, block);
    }

    @JRubyMethod
    public static IRubyObject max(ThreadContext context, IRubyObject self, IRubyObject arg, final Block block) {
        // TODO: Replace with an implementation (quickselect, etc) which requires O(k) memory rather than O(n) memory
        RubyArray sorted = (RubyArray)sort(context, self, block);
        return ((RubyArray) sorted.last(arg)).reverse();
    }
=======
    public static IRubyObject max(final ThreadContext context, IRubyObject self, final Block block) {
        final Ruby runtime = context.runtime;
        final IRubyObject result[] = new IRubyObject[] { null };

        if (block.isGiven()) {
            callEach(runtime, context, self, block.arity(), new BlockCallback() {
                public IRubyObject call(ThreadContext ctx, IRubyObject[] largs, Block blk) {
                    IRubyObject larg = packEnumValues(ctx, largs);
                    checkContext(context, ctx, "max{}");
                    if (result[0] == null || RubyComparable.cmpint(ctx, block.yieldArray(ctx,
                                                                                         runtime.newArray(larg, result[0]), null, null), larg, result[0]) > 0) {
                        result[0] = larg;
                    }
                    return ctx.nil;
                }
            });
        } else {
            callEach(runtime, context, self, Arity.ONE_REQUIRED, new BlockCallback() {
                public IRubyObject call(ThreadContext ctx, IRubyObject[] largs, Block blk) {
                    IRubyObject larg = packEnumValues(ctx, largs);
                    synchronized (result) {
                        if (result[0] == null || RubyComparable.cmpint(ctx, invokedynamic(ctx, larg, OP_CMP, result[0]), larg, result[0]) > 0) {
                            result[0] = larg;
                        }
                    }
                    return ctx.nil;
                }
            });
        }
>>>>>>> 967ca406

    @JRubyMethod
    public static IRubyObject min(ThreadContext context, IRubyObject self, final Block block) {
        return singleExtent(context, self, "min", SORT_MIN, block);
    }

    @JRubyMethod
    public static IRubyObject min(ThreadContext context, IRubyObject self, IRubyObject arg, final Block block) {
        // TODO: Replace with an implementation (quickselect, etc) which requires O(k) memory rather than O(n) memory
        RubyArray sorted = (RubyArray)sort(context, self, block);
        return sorted.first(arg);
    }

    @JRubyMethod
<<<<<<< HEAD
    public static IRubyObject max_by(ThreadContext context, IRubyObject self, final Block block) {
        return singleExtentBy(context, self, "max", SORT_MAX, block);
    }

    @JRubyMethod
    public static IRubyObject max_by(ThreadContext context, IRubyObject self, IRubyObject arg, final Block block) {
        // TODO: Replace with an implementation (quickselect, etc) which requires O(k) memory rather than O(n) memory
        RubyArray sorted = (RubyArray)sort_by(context, self, block);
        return ((RubyArray) sorted.last(arg)).reverse();
    }
=======
    public static IRubyObject max_by(final ThreadContext context, IRubyObject self, final Block block) {
        final Ruby runtime = context.runtime;
>>>>>>> 967ca406

    @JRubyMethod
    public static IRubyObject min_by(ThreadContext context, IRubyObject self, final Block block) {
        return singleExtentBy(context, self, "min", SORT_MIN, block);
    }

<<<<<<< HEAD
    @JRubyMethod
    public static IRubyObject min_by(ThreadContext context, IRubyObject self, IRubyObject arg, final Block block) {
        // TODO: Replace with an implementation (quickselect, etc) which requires O(k) memory rather than O(n) memory
        RubyArray sorted = (RubyArray)sort_by(context, self, block);
        return sorted.first(arg);
    }

    private static final int SORT_MAX =  1;
    private static final int SORT_MIN = -1;
    private static IRubyObject singleExtent(ThreadContext context, IRubyObject self, final String op, final int sortDirection, final Block block) {
        final Ruby runtime = context.runtime;
        final IRubyObject result[] = new IRubyObject[] { null };
        final ThreadContext localContext = context;
=======
        final IRubyObject result[] = new IRubyObject[] { runtime.getNil() };
>>>>>>> 967ca406

        callEach(runtime, context, self, block.isGiven() ? block.getSignature() : Signature.ONE_REQUIRED, new BlockCallback() {
            public IRubyObject call(ThreadContext ctx, IRubyObject[] largs, Block blk) {
<<<<<<< HEAD
                IRubyObject larg = packEnumValues(runtime, largs);
                checkContext(localContext, ctx, op + "{}");
=======
                IRubyObject larg = packEnumValues(ctx, largs);
                checkContext(context, ctx, "max_by");
                IRubyObject v = block.yield(ctx, larg);
>>>>>>> 967ca406

                if (result[0] == null ||
                        (block.isGiven() &&
                                RubyComparable.cmpint(ctx, block.yieldArray(ctx, runtime.newArray(larg, result[0]), null), larg, result[0]) * sortDirection > 0) ||
                        (!block.isGiven() &&
                                RubyComparable.cmpint(ctx, invokedynamic(ctx, larg, OP_CMP, result[0]), larg, result[0]) * sortDirection > 0)) {
                    result[0] = larg;
                }
                return ctx.nil;
            }
        });
<<<<<<< HEAD
=======
        return result[0];
    }

    @JRubyMethod
    public static IRubyObject min(final ThreadContext context, IRubyObject self, final Block block) {
        final Ruby runtime = context.runtime;
        final IRubyObject result[] = new IRubyObject[] { null };

        if (block.isGiven()) {
            callEach(runtime, context, self, block.arity(), new BlockCallback() {
                public IRubyObject call(ThreadContext ctx, IRubyObject[] largs, Block blk) {
                    IRubyObject larg = packEnumValues(ctx, largs);
                    checkContext(context, ctx, "min{}");
                    if (result[0] == null || RubyComparable.cmpint(ctx, block.yield(ctx,
                            runtime.newArray(larg, result[0])), larg, result[0]) < 0) {
                        result[0] = larg;
                    }
                    return ctx.nil;
                }
            });
        } else {
            callEach(runtime, context, self, Arity.ONE_REQUIRED, new BlockCallback() {
                public IRubyObject call(ThreadContext ctx, IRubyObject[] largs, Block blk) {
                    IRubyObject larg = packEnumValues(ctx, largs);
                    synchronized (result) {
                        if (result[0] == null || RubyComparable.cmpint(ctx, invokedynamic(ctx, larg, OP_CMP, result[0]), larg, result[0]) < 0) {
                            result[0] = larg;
                        }
                    }
                    return ctx.nil;
                }
            });
        }
>>>>>>> 967ca406

        return result[0] == null ? runtime.getNil() : result[0];
    }

<<<<<<< HEAD
    private static IRubyObject singleExtentBy(ThreadContext context, IRubyObject self, final String op, final int sortDirection, final Block block) {
=======
    @JRubyMethod
    public static IRubyObject min_by(final ThreadContext context, IRubyObject self, final Block block) {
>>>>>>> 967ca406
        final Ruby runtime = context.runtime;

        if (!block.isGiven()) return enumeratorizeWithSize(context, self, op, enumSizeFn(context, self));

<<<<<<< HEAD
        final IRubyObject result[] = new IRubyObject[] { runtime.getNil() };
        final ThreadContext localContext = context;
        callEach(runtime, context, self, Signature.OPTIONAL, new BlockCallback() {
            IRubyObject memo = null;
            public IRubyObject call(ThreadContext ctx, IRubyObject[] largs, Block blk) {
                IRubyObject larg = packEnumValues(runtime, largs);
                checkContext(localContext, ctx, op);
=======
        final IRubyObject result[] = new IRubyObject[] { context.nil };

        callEach(runtime, context, self, Arity.OPTIONAL, new BlockCallback() {
            IRubyObject memo = null;
            public IRubyObject call(ThreadContext ctx, IRubyObject[] largs, Block blk) {
                IRubyObject larg = packEnumValues(ctx, largs);
                checkContext(context, ctx, "min_by");
>>>>>>> 967ca406
                IRubyObject v = block.yield(ctx, larg);

                if (memo == null || RubyComparable.cmpint(ctx, invokedynamic(ctx, v, OP_CMP, memo), v, memo) * sortDirection > 0) {
                    memo = v;
                    result[0] = larg;
                }
                return ctx.nil;
            }
        });
        return result[0];
    }

    @JRubyMethod
    public static IRubyObject minmax(final ThreadContext context, IRubyObject self, final Block block) {
        final Ruby runtime = context.runtime;
        final IRubyObject result[] = new IRubyObject[] { null, null };

        if (block.isGiven()) {
            callEach(runtime, context, self, block.getSignature(), new BlockCallback() {
                public IRubyObject call(ThreadContext ctx, IRubyObject[] largs, Block blk) {
                    checkContext(context, ctx, "minmax");
                    IRubyObject arg = packEnumValues(ctx, largs);

                    if (result[0] == null) {
                        result[0] = result[1] = arg;
                    } else {
                        if (RubyComparable.cmpint(ctx,
                                block.yield(ctx, runtime.newArray(arg, result[0])), arg, result[0]) < 0) {
                            result[0] = arg;
                        }

                        if (RubyComparable.cmpint(ctx,
                                block.yield(ctx, runtime.newArray(arg, result[1])), arg, result[1]) > 0) {
                            result[1] = arg;
                        }
                    }
                    return ctx.nil;
                }
            });
        } else {
            callEach(runtime, context, self, Signature.ONE_REQUIRED, new BlockCallback() {
                public IRubyObject call(ThreadContext ctx, IRubyObject[] largs, Block blk) {
                    IRubyObject arg = packEnumValues(ctx, largs);
                    synchronized (result) {
                        if (result[0] == null) {
                            result[0] = result[1] = arg;
                        } else {
                            if (RubyComparable.cmpint(ctx, invokedynamic(ctx, arg, OP_CMP, result[0]), arg, result[0]) < 0) {
                                result[0] = arg;
                            }

                            if (RubyComparable.cmpint(ctx, invokedynamic(ctx, arg, OP_CMP, result[1]), arg, result[1]) > 0) {
                                result[1] = arg;
                            }
                        }
                    }
                    return ctx.nil;
                }
            });
        }
        if (result[0] == null) {
            result[0] = result[1] = runtime.getNil();
        }
        return runtime.newArrayNoCopy(result);
    }

    @JRubyMethod
    public static IRubyObject minmax_by(final ThreadContext context, IRubyObject self, final Block block) {
        final Ruby runtime = context.runtime;

        if (!block.isGiven()) return enumeratorizeWithSize(context, self, "minmax_by", enumSizeFn(context, self));

        final IRubyObject result[] = new IRubyObject[] { runtime.getNil(), runtime.getNil() };

        callEach(runtime, context, self, Signature.OPTIONAL, new BlockCallback() {
            IRubyObject minMemo = null, maxMemo = null;
            public IRubyObject call(ThreadContext ctx, IRubyObject[] largs, Block blk) {
                checkContext(context, ctx, "minmax_by");
                IRubyObject arg = packEnumValues(ctx, largs);
                IRubyObject v = block.yield(ctx, arg);

                if (minMemo == null) {
                    minMemo = maxMemo = v;
                    result[0] = result[1] = arg;
                } else {
                    if (RubyComparable.cmpint(ctx, invokedynamic(ctx, v, OP_CMP, minMemo), v, minMemo) < 0) {
                        minMemo = v;
                        result[0] = arg;
                    }
                    if (RubyComparable.cmpint(ctx, invokedynamic(ctx, v, OP_CMP, maxMemo), v, maxMemo) > 0) {
                        maxMemo = v;
                        result[1] = arg;
                    }
                }
                return ctx.nil;
            }
        });
        return runtime.newArrayNoCopy(result);
    }

    public static IRubyObject none_p(ThreadContext context, IRubyObject self, final Block block) {
        final Ruby runtime = context.runtime;
        final ThreadContext localContext = context;

        try {
            if (block.isGiven()) {
                callEach(runtime, context, self, block.getSignature(), new BlockCallback() {
                    public IRubyObject call(ThreadContext ctx, IRubyObject[] largs, Block blk) {
                        checkContext(localContext, ctx, "none?");
                        IRubyObject larg = packEnumValues(runtime, largs);
                        if (block.yield(ctx, larg).isTrue()) throw JumpException.SPECIAL_JUMP;
                        return runtime.getNil();

                    }
                });
            } else {
                callEach(runtime, context, self, Signature.ONE_REQUIRED, new BlockCallback() {
                    public IRubyObject call(ThreadContext ctx, IRubyObject[] largs, Block blk) {
                        checkContext(localContext, ctx, "none?");
                        IRubyObject larg = packEnumValues(runtime, largs);
                        if (larg.isTrue()) throw JumpException.SPECIAL_JUMP;
                        return runtime.getNil();
                    }
                });
            }
        } catch (JumpException.SpecialJump sj) {
            return runtime.getFalse();
        }
        return runtime.getTrue();
    }

    @JRubyMethod(name = "none?")
    public static IRubyObject none_p19(ThreadContext context, IRubyObject self, final Block block) {
        return none_p(context, self, block);
    }

<<<<<<< HEAD
    @Deprecated
    public static IRubyObject none_p(ThreadContext context, IRubyObject self, final Block block, Arity callbackArity) {
=======
    public static IRubyObject none_p(final ThreadContext context, IRubyObject self, final Block block, Arity callbackArity) {
>>>>>>> 967ca406
        final Ruby runtime = context.runtime;

        try {
            if (block.isGiven()) {
                callEach(runtime, context, self, callbackArity, new BlockCallback() {
                    public IRubyObject call(ThreadContext ctx, IRubyObject[] largs, Block blk) {
<<<<<<< HEAD
                        checkContext(localContext, ctx, "none?");
                        IRubyObject larg = packEnumValues(runtime, largs);
                        if (block.yield(ctx, larg).isTrue()) throw JumpException.SPECIAL_JUMP;
                        return runtime.getNil();

=======
                        checkContext(context, ctx, "none?");
                        IRubyObject larg = packEnumValues(ctx, largs);
                        if (block.yield(ctx, larg).isTrue()) throw JumpException.SPECIAL_JUMP;
                        return ctx.nil;
>>>>>>> 967ca406
                    }
                });
            } else {
                callEach(runtime, context, self, Signature.ONE_REQUIRED, new BlockCallback() {
                    public IRubyObject call(ThreadContext ctx, IRubyObject[] largs, Block blk) {
                        checkContext(context, ctx, "none?");
                        IRubyObject larg = packEnumValues(ctx, largs);
                        if (larg.isTrue()) throw JumpException.SPECIAL_JUMP;
                        return ctx.nil;
                    }
                });
            }
        } catch (JumpException.SpecialJump sj) {
            return runtime.getFalse();
        }
        return runtime.getTrue();
    }

    public static IRubyObject one_p(ThreadContext context, IRubyObject self, final Block block) {
        final Ruby runtime = context.runtime;
        final ThreadContext localContext = context;
        final boolean[] result = new boolean[] { false };

        try {
            if (block.isGiven()) {
                callEach(runtime, context, self, block.getSignature(), new BlockCallback() {
                    public IRubyObject call(ThreadContext ctx, IRubyObject[] largs, Block blk) {
                        checkContext(localContext, ctx, "one?");
                        IRubyObject larg = packEnumValues(runtime, largs);
                        if (block.yield(ctx, larg).isTrue()) {
                            if (result[0]) {
                                throw JumpException.SPECIAL_JUMP;
                            } else {
                                result[0] = true;
                            }
                        }
                        return runtime.getNil();
                    }
                });
            } else {
                callEach(runtime, context, self, Signature.ONE_REQUIRED, new BlockCallback() {
                    public IRubyObject call(ThreadContext ctx, IRubyObject[] largs, Block blk) {
                        checkContext(localContext, ctx, "one?");
                        IRubyObject larg = packEnumValues(runtime, largs);
                        if (larg.isTrue()) {
                            if (result[0]) {
                                throw JumpException.SPECIAL_JUMP;
                            } else {
                                result[0] = true;
                            }
                        }
                        return runtime.getNil();
                    }
                });
            }
        } catch (JumpException.SpecialJump sj) {
            return runtime.getFalse();
        }
        return result[0] ? runtime.getTrue() : runtime.getFalse();
    }

    @JRubyMethod(name = "one?")
    public static IRubyObject one_p19(ThreadContext context, IRubyObject self, final Block block) {
        return one_p(context, self, block);
    }

<<<<<<< HEAD
    @Deprecated
    public static IRubyObject one_p(ThreadContext context, IRubyObject self, final Block block, Arity callbackArity) {
=======
    public static IRubyObject one_p(final ThreadContext context, IRubyObject self, final Block block, Arity callbackArity) {
>>>>>>> 967ca406
        final Ruby runtime = context.runtime;
        final boolean[] result = new boolean[] { false };

        try {
            if (block.isGiven()) {
                callEach(runtime, context, self, callbackArity, new BlockCallback() {
                    public IRubyObject call(ThreadContext ctx, IRubyObject[] largs, Block blk) {
                        checkContext(context, ctx, "one?");
                        IRubyObject larg = packEnumValues(ctx, largs);
                        if (block.yield(ctx, larg).isTrue()) {
                            if (result[0]) {
                                throw JumpException.SPECIAL_JUMP;
                            } else {
                                result[0] = true;
                            }
                        }
                        return ctx.nil;
                    }
                });
            } else {
                callEach(runtime, context, self, Signature.ONE_REQUIRED, new BlockCallback() {
                    public IRubyObject call(ThreadContext ctx, IRubyObject[] largs, Block blk) {
                        checkContext(context, ctx, "one?");
                        IRubyObject larg = packEnumValues(ctx, largs);
                        if (larg.isTrue()) {
                            if (result[0]) {
                                throw JumpException.SPECIAL_JUMP;
                            } else {
                                result[0] = true;
                            }
                        }
                        return ctx.nil;
                    }
                });
            }
        } catch (JumpException.SpecialJump sj) {
            return runtime.getFalse();
        }
        return result[0] ? runtime.getTrue() : runtime.getFalse();
    }

    public static IRubyObject all_p(ThreadContext context, IRubyObject self, final Block block) {
        final Ruby runtime = context.runtime;
        final ThreadContext localContext = context;

        try {
            if (block.isGiven()) {
                callEach(runtime, context, self, block.getSignature(), new BlockCallback() {
                    public IRubyObject call(ThreadContext ctx, IRubyObject[] largs, Block blk) {
                        checkContext(localContext, ctx, "all?");
                        IRubyObject larg = packEnumValues(runtime, largs);
                        if (!block.yield(ctx, larg).isTrue()) {
                            throw JumpException.SPECIAL_JUMP;
                        }
                        return runtime.getNil();
                    }
                });
            } else {
                callEach(runtime, context, self, Signature.ONE_REQUIRED, new BlockCallback() {
                    public IRubyObject call(ThreadContext ctx, IRubyObject[] largs, Block blk) {
                        checkContext(localContext, ctx, "all?");
                        IRubyObject larg = packEnumValues(runtime, largs);
                        if (!larg.isTrue()) {
                            throw JumpException.SPECIAL_JUMP;
                        }
                        return runtime.getNil();
                    }
                });
            }
        } catch (JumpException.SpecialJump sj) {
            return runtime.getFalse();
        }

        return runtime.getTrue();
    }

    @JRubyMethod(name = "all?")
    public static IRubyObject all_p19(ThreadContext context, IRubyObject self, final Block block) {
        if (self instanceof RubyArray) return ((RubyArray) self).all_p(context, block);

        return all_p(context, self, block);
    }

<<<<<<< HEAD
    @Deprecated
    public static IRubyObject all_pCommon(ThreadContext context, IRubyObject self, final Block block, Arity callbackArity) {
=======
    public static IRubyObject all_pCommon(final ThreadContext context, IRubyObject self, final Block block, Arity callbackArity) {
>>>>>>> 967ca406
        final Ruby runtime = context.runtime;

        try {
            if (block.isGiven()) {
                callEach(runtime, context, self, callbackArity, new BlockCallback() {
                    public IRubyObject call(ThreadContext ctx, IRubyObject[] largs, Block blk) {
                        checkContext(context, ctx, "all?");
                        IRubyObject larg = packEnumValues(ctx, largs);
                        if (!block.yield(ctx, larg).isTrue()) {
                            throw JumpException.SPECIAL_JUMP;
                        }
                        return ctx.nil;
                    }
                });
            } else {
                callEach(runtime, context, self, Signature.ONE_REQUIRED, new BlockCallback() {
                    public IRubyObject call(ThreadContext ctx, IRubyObject[] largs, Block blk) {
                        checkContext(context, ctx, "all?");
                        IRubyObject larg = packEnumValues(ctx, largs);
                        if (!larg.isTrue()) {
                            throw JumpException.SPECIAL_JUMP;
                        }
                        return ctx.nil;
                    }
                });
            }
        } catch (JumpException.SpecialJump sj) {
            return runtime.getFalse();
        }

        return runtime.getTrue();
    }
<<<<<<< HEAD
    
    @JRubyMethod(name = "any?")
=======

    @JRubyMethod(name = "any?", compat = CompatVersion.RUBY1_8)
    public static IRubyObject any_p18(ThreadContext context, IRubyObject self, final Block block) {
        if (self instanceof RubyArray) return ((RubyArray) self).any_p(context, block);
        return any_pCommon(context, self, block, Arity.OPTIONAL);
    }

    @JRubyMethod(name = "any?", compat = CompatVersion.RUBY1_9)
>>>>>>> 967ca406
    public static IRubyObject any_p(ThreadContext context, IRubyObject self, final Block block) {
        return any_pCommon(context, self, block);
    }

<<<<<<< HEAD
    @Deprecated
=======
>>>>>>> 967ca406
    public static IRubyObject any_pCommon(ThreadContext context, IRubyObject self, final Block block, Arity callbackArity) {
        return any_pCommon(context, self, block);
    }

    public static IRubyObject any_pCommon(ThreadContext context, IRubyObject self, final Block block) {
        final Ruby runtime = context.runtime;

        try {
            if (block.isGiven()) {
<<<<<<< HEAD
                each(context, self, new JavaInternalBlockBody(runtime, context, "Enumerable#any?", block.getSignature()) {
                    public IRubyObject yield(ThreadContext context, IRubyObject[] args) {
                        IRubyObject packedArg = packEnumValues(context.runtime, args);
                        if (block.yield(context, packedArg).isTrue()) throw JumpException.SPECIAL_JUMP;
=======
                callEach(runtime, context, self, callbackArity, new BlockCallback() {
                    public IRubyObject call(ThreadContext ctx, IRubyObject[] largs, Block blk) {
                        IRubyObject packedArgs = packEnumValues(ctx, largs);
                        if (block.yield(ctx, packedArgs).isTrue()) throw JumpException.SPECIAL_JUMP;
>>>>>>> 967ca406
                        return runtime.getNil();
                    }
                });
            } else {
                each(context, self, new JavaInternalBlockBody(runtime, context, "Enumerable#any?", Signature.ONE_REQUIRED) {
                    public IRubyObject yield(ThreadContext context, IRubyObject[] args) {
                        IRubyObject packedArg = packEnumValues(context.runtime, args);
                        if (packedArg.isTrue()) throw JumpException.SPECIAL_JUMP;
                        return runtime.getNil();
                    }
                });
            }
        } catch (JumpException.SpecialJump sj) {
            return runtime.getTrue();
        }

        return runtime.getFalse();
    }

    public static IRubyObject zip(ThreadContext context, IRubyObject self, final IRubyObject[] args, final Block block) {
        return zip19(context, self, args, block);
    }
<<<<<<< HEAD
    
    @JRubyMethod(name = "zip", rest = true)
=======

    @JRubyMethod(name = "zip", rest = true, compat = CompatVersion.RUBY1_9)
>>>>>>> 967ca406
    public static IRubyObject zip19(ThreadContext context, IRubyObject self, final IRubyObject[] args, final Block block) {
        return zipCommon19(context, self, args, block);
    }

    public static IRubyObject[] zipCommonConvert(Ruby runtime, IRubyObject[] args) {
        return zipCommonConvert(runtime, args, "to_a");
    }

    public static IRubyObject[] zipCommonConvert(Ruby runtime, IRubyObject[] args, String method) {
        RubyClass array = runtime.getArray();
        ThreadContext context = runtime.getCurrentContext();

        // 1.9 tries to convert, and failing that tries to "each" elements into a new array
        for (int i = 0; i < args.length; i++) {
            IRubyObject result = TypeConverter.convertToTypeWithCheck19(args[i], array, method);
            if (result.isNil()) {
                result = takeItems(context, args[i]);
            }
            args[i] = result;
        }

        return args;
    }

    public static IRubyObject zipCommon(ThreadContext context, IRubyObject self,
            IRubyObject[] aArgs, final Block block) {
        final Ruby runtime = context.runtime;
        final IRubyObject[] args = zipCommonConvert(runtime, aArgs);

        return zipCommonAry(context, self, args, block);
    }

    public static IRubyObject zipCommon19(ThreadContext context, IRubyObject self,
            IRubyObject[] args, final Block block) {
        final Ruby runtime = context.runtime;
        final int aLen = args.length + 1;
        RubyClass array = runtime.getArray();

        final IRubyObject[] newArgs = new IRubyObject[args.length];

        boolean hasUncoercible = false;
        for (int i = 0; i < args.length; i++) {
            newArgs[i] = TypeConverter.convertToType(args[i], array, "to_ary", false);
            if (newArgs[i].isNil()) {
                hasUncoercible = true;
            }
        }

        // Handle uncoercibles by trying to_enum conversion
        if (hasUncoercible) {
            RubySymbol each = runtime.newSymbol("each");
            for (int i = 0; i < args.length; i++) {
                newArgs[i] = args[i].callMethod(context, "to_enum", each);
            }
        }

        if (hasUncoercible) {
            return zipCommonEnum(context, self, newArgs, block);
        } else {
            return zipCommonAry(context, self, newArgs, block);
        }
    }

    // TODO: Eliminate duplication here and zipCommonEnum
    // See enum_zip + zip_ary in Ruby source (1.9, anyway)
    public static IRubyObject zipCommonAry(ThreadContext context, IRubyObject self,
            final IRubyObject[] args, final Block block) {
        final Ruby runtime = context.runtime;
        final int len = args.length + 1;

        if (block.isGiven()) {
            callEach(runtime, context, self, block.getSignature(), new BlockCallback() {
                AtomicInteger ix = new AtomicInteger(0);

                public IRubyObject call(ThreadContext ctx, IRubyObject[] largs, Block blk) {
                    IRubyObject larg = packEnumValues(ctx, largs);
                    RubyArray array = runtime.newArray(len);
                    int myIx = ix.getAndIncrement();
                    array.append(larg);
                    for (int i = 0, j = args.length; i < j; i++) {
                        array.append(((RubyArray) args[i]).entry(myIx));
                    }
                    block.yield(ctx, array);
                    return runtime.getNil();
                }
            });
            return runtime.getNil();
        } else {
            final RubyArray zip = runtime.newArray();
            callEach(runtime, context, self, Signature.ONE_REQUIRED, new BlockCallback() {
                AtomicInteger ix = new AtomicInteger(0);

                public IRubyObject call(ThreadContext ctx, IRubyObject[] largs, Block blk) {
                    IRubyObject larg = packEnumValues(ctx, largs);
                    RubyArray array = runtime.newArray(len);
                    array.append(larg);
                    int myIx = ix.getAndIncrement();
                    for (int i = 0, j = args.length; i < j; i++) {
                        array.append(((RubyArray) args[i]).entry(myIx));
                    }
                    synchronized (zip) {
                        zip.append(array);
                    }
                    return runtime.getNil();
                }
            });
            return zip;
        }
    }

    // TODO: Eliminate duplication here and zipCommonAry
    // See enum_zip + zip_i in Ruby source
    public static IRubyObject zipCommonEnum(ThreadContext context, IRubyObject self,
            final IRubyObject[] args, final Block block) {
        final Ruby runtime = context.runtime;
        final int len = args.length + 1;

        if (block.isGiven()) {
            callEach(runtime, context, self, block.getSignature(), new BlockCallback() {
                AtomicInteger ix = new AtomicInteger(0);

                public IRubyObject call(ThreadContext ctx, IRubyObject[] largs, Block blk) {
                    IRubyObject larg = packEnumValues(ctx, largs);
                    RubyArray array = runtime.newArray(len);
                    int myIx = ix.getAndIncrement();
                    array.append(larg);
                    for (int i = 0, j = args.length; i < j; i++) {
                        array.append(zipEnumNext(ctx, args[i]));
                    }
                    block.yield(ctx, array);
                    return runtime.getNil();
                }
            });
            return runtime.getNil();
        } else {
            final RubyArray zip = runtime.newArray();
            callEach(runtime, context, self, Signature.ONE_REQUIRED, new BlockCallback() {
                AtomicInteger ix = new AtomicInteger(0);

                public IRubyObject call(ThreadContext ctx, IRubyObject[] largs, Block blk) {
                    IRubyObject larg = packEnumValues(ctx, largs);
                    RubyArray array = runtime.newArray(len);
                    array.append(larg);
                    int myIx = ix.getAndIncrement();
                    for (int i = 0, j = args.length; i < j; i++) {
                        array.append(zipEnumNext(ctx, args[i]));
                    }
                    synchronized (zip) {
                        zip.append(array);
                    }
                    return runtime.getNil();
                }
            });
            return zip;
        }
    }

    /**
     * Take all items from the given enumerable and insert them into a new array.
     *
     * See take_items() in array.c.
     *
     * @param context current context
     * @param enumerable object from which to take
     * @return an array of the object's elements
     */
    public static IRubyObject takeItems(ThreadContext context, IRubyObject enumerable) {
        final RubyArray array = context.runtime.newArray();
        synchronized (array) {
            callEach(context.runtime, context, enumerable, Signature.ONE_ARGUMENT, new BlockCallback() {
                public IRubyObject call(ThreadContext ctx, IRubyObject[] largs, Block blk) {
                    IRubyObject larg = packEnumValues(ctx, largs);
                    array.append(larg);
                    return larg;
                }
            });
        }

        return array;
    }

    public static IRubyObject zipEnumNext(ThreadContext context, IRubyObject arg) {
        Ruby runtime = context.runtime;

        if (arg.isNil()) {
            return context.nil;
        } else {
            IRubyObject oldExc = runtime.getGlobalVariables().get("$!");
            try {
                return arg.callMethod(context, "next");
            } catch (RaiseException re) {
                if (re.getException().getMetaClass() == runtime.getStopIteration()) {
                    runtime.getGlobalVariables().set("$!", oldExc);
                    return context.nil;
                } else {
                    throw re;
                }
            }
        }
    }

    @JRubyMethod
    public static IRubyObject group_by(ThreadContext context, IRubyObject self, final Block block) {
        final Ruby runtime = context.runtime;
<<<<<<< HEAD
        
        if (!block.isGiven()) return enumeratorizeWithSize(context, self, "group_by", enumSizeFn(context, self));
        
=======

        if (!block.isGiven()) return enumeratorize(runtime, self, "group_by");

>>>>>>> 967ca406
        final RubyHash result = new RubyHash(runtime);

        callEach(runtime, context, self, Signature.OPTIONAL, new BlockCallback() {
            public IRubyObject call(ThreadContext ctx, IRubyObject[] largs, Block blk) {
                IRubyObject larg = packEnumValues(ctx, largs);
                IRubyObject key = block.yield(ctx, larg);
                synchronized (result) {
                    RubyArray curr = (RubyArray)result.fastARef(key);

                    if (curr == null) {
                        curr = runtime.newArray();
                        result.fastASet(key, curr);
                    }
                    curr.append(larg);
                }
                return runtime.getNil();
            }
        });

        return result;
    }

    @Deprecated
    public static IRubyObject chunk(ThreadContext context, IRubyObject self, final IRubyObject[] args, final Block block) {
        switch (Arity.checkArgumentCount(context.runtime, args, 0, 1)) {
        case 0:
            return chunk(context, self, block);
        case 1:
            return chunk(context, self, args[0], block);
        default:
            // should never be reached
            throw context.runtime.newArgumentError(args.length, 0);
        }
    }
<<<<<<< HEAD
    
    @JRubyMethod
    public static IRubyObject chunk(ThreadContext context, IRubyObject self, final Block block) {
        return chunk(context, self, context.nil, block);
    }
    
    @JRubyMethod
=======

    @JRubyMethod(compat = CompatVersion.RUBY1_9)
    public static IRubyObject chunk(ThreadContext context, IRubyObject self, final Block block) {
        return chunk(context, self, context.nil, block);
    }

    @JRubyMethod(compat = CompatVersion.RUBY1_9)
>>>>>>> 967ca406
    public static IRubyObject chunk(ThreadContext context, IRubyObject self, final IRubyObject initialState, final Block block) {
        if(!block.isGiven()) {
            throw context.runtime.newArgumentError("no block given");
        }

        IRubyObject enumerator = context.runtime.getEnumerator().allocate();
        enumerator.getInternalVariables().setInternalVariable("chunk_enumerable", self);
        enumerator.getInternalVariables().setInternalVariable("chunk_categorize", RubyProc.newProc(context.runtime, block, block.type));
        enumerator.getInternalVariables().setInternalVariable("chunk_initial_state", initialState);

        Helpers.invoke(context, enumerator, "initialize",
                CallBlock.newCallClosure(self, context.runtime.getEnumerable(), Signature.ONE_ARGUMENT,
                        new ChunkedBlockCallback(context.runtime, enumerator), context));
        return enumerator;
    }

<<<<<<< HEAD
    private static SizeFn enumSizeFn(final ThreadContext context, final IRubyObject self) {
        return new SizeFn() {
            @Override
            public IRubyObject size(IRubyObject[] args) {
                return self.checkCallMethod(context, "size");
            }
        };
    }

    static class ChunkArg {
        public RubyProc categorize;
        public IRubyObject state;
        public IRubyObject prev_value;
        public IRubyObject prev_elts;
        public IRubyObject yielder;
=======
    private static class ChunkArg {

        private ChunkArg(final ThreadContext context, IRubyObject state) {
            this.state = state;
            this.prev_elts = this.prev_value = context.nil;
        }

        final IRubyObject state;

        IRubyObject prev_value;
        IRubyObject prev_elts;
>>>>>>> 967ca406
    }

    // chunk_i
    public static final class ChunkedBlockCallback implements BlockCallback {
        private final Ruby runtime;
        private final IRubyObject enumerator;

        public ChunkedBlockCallback(Ruby runtime, IRubyObject enumerator) {
            this.runtime = runtime;
            this.enumerator = enumerator;
        }

        public IRubyObject call(ThreadContext context, IRubyObject[] args, Block block) {
            InternalVariables variables = enumerator.getInternalVariables();
            final IRubyObject enumerable = (IRubyObject) variables.getInternalVariable("chunk_enumerable");
            final RubyProc categorize = (RubyProc) variables.getInternalVariable("chunk_categorize");
            final IRubyObject state = (IRubyObject) variables.getInternalVariable("chunk_initial_state");
            final IRubyObject yielder = packEnumValues(context, args);
            final ChunkArg arg = new ChunkArg(context, (state.isNil() ? null : state.dup()));

            final RubySymbol alone = runtime.newSymbol("_alone");
            final RubySymbol separator = runtime.newSymbol("_separator");

<<<<<<< HEAD
            callEach(runtime, context, enumerable, Signature.OPTIONAL, new BlockCallback() {
                    public IRubyObject call(ThreadContext ctx, IRubyObject[] largs, Block blk) {
                        IRubyObject packedArgs = packEnumValues(runtime, largs);
                        IRubyObject v;
                        if(arg.state.isNil()) {
                            if (arg.categorize.getBlock().getSignature().arityValue() == 1) {
=======
            callEach(runtime, context, enumerable, Arity.OPTIONAL, new BlockCallback() {

                    public IRubyObject call(ThreadContext ctx, IRubyObject[] largs, Block blk) {
                        final IRubyObject larg = packEnumValues(ctx, largs);
                        final IRubyObject v;
                        if ( arg.state == null ) {
                            if ( categorize.getBlock().arity().getValue() == 1 ) {
>>>>>>> 967ca406
                                // if chunk's categorize block has arity one, we pass it the packed args
                                v = categorize.callMethod(ctx, "call", larg);
                            } else {
                                // else we let it spread the args as it sees fit for its arity
                                v = categorize.callMethod(ctx, "call", largs);
                            }
                        } else {
                            v = categorize.callMethod(ctx, "call", new IRubyObject[]{ larg, arg.state });
                        }

<<<<<<< HEAD
                        if(v == alone) {
                            if(!arg.prev_value.isNil()) {
                                arg.yielder.callMethod(ctx, "<<", runtime.newArray(arg.prev_value, arg.prev_elts));
                                arg.prev_value = arg.prev_elts = runtime.getNil();
=======
                        if ( v == alone ) {
                            if ( ! arg.prev_value.isNil() ) {
                                yielder.callMethod(ctx, "<<", runtime.newArray(arg.prev_value, arg.prev_elts));
                                arg.prev_value = arg.prev_elts = ctx.nil;
>>>>>>> 967ca406
                            }
                            yielder.callMethod(ctx, "<<", runtime.newArray(v, runtime.newArray(larg)));
                        }
                        else if ( v.isNil() || v == separator ) {
                            if( ! arg.prev_value.isNil() ) {
                                yielder.callMethod(ctx, "<<", runtime.newArray(arg.prev_value, arg.prev_elts));
                                arg.prev_value = arg.prev_elts = ctx.nil;
                            }
                        }
                        else if ( (v instanceof RubySymbol) && v.toString().charAt(0) == '_' ) {
                            throw runtime.newRuntimeError("symbol begins with an underscore is reserved");
                        }
                        else {
                            if ( arg.prev_value.isNil() ) {
                                arg.prev_value = v;
                                arg.prev_elts = runtime.newArray(larg);
                            }
                            else {
                                if ( arg.prev_value.equals(v) ) {
                                    ((RubyArray) arg.prev_elts).append(larg);
                                }
                                else {
                                    yielder.callMethod(ctx, "<<", runtime.newArray(arg.prev_value, arg.prev_elts));
                                    arg.prev_value = v;
                                    arg.prev_elts = runtime.newArray(larg);
                                }
                            }
                        }
                        return ctx.nil;
                    }
                });

            if ( ! arg.prev_elts.isNil() ) {
                yielder.callMethod(context, "<<", runtime.newArray(arg.prev_value, arg.prev_elts));
            }

            return context.nil;
        }
    }

    public static final class AppendBlockCallback implements BlockCallback {

        private final RubyArray result;

        // @Deprecated
        public AppendBlockCallback(Ruby runtime, RubyArray result) {
            this.result = result;
        }

        AppendBlockCallback(final RubyArray result) {
            this.result = result;
        }

        public IRubyObject call(ThreadContext context, IRubyObject[] largs, Block blk) {
            result.append( packEnumValues(context, largs) );
            return context.nil;
        }

    }

    public static final class PutKeyValueCallback implements BlockCallback {
        private Ruby runtime;
        private RubyHash result;

        public PutKeyValueCallback(Ruby runtime, RubyHash result) {
            this.runtime = runtime;
            this.result = result;
        }

        public IRubyObject call(ThreadContext context, IRubyObject[] largs, Block blk) {
            IRubyObject value;

            switch (largs.length) {
                case 0:
                    value = context.nil;
                    break;
                case 1:
                    value = largs[0];
                    break;
                default:
                    value = RubyArray.newArrayNoCopy(runtime, largs);
                    break;
            }

            IRubyObject ary = TypeConverter.checkArrayType(runtime, value);
            if (ary.isNil()) throw runtime.newTypeError("wrong element type " + value.getMetaClass().getName() + " (expected array)");
            int size;
            if ((size = ((RubyArray)ary).size()) != 2) {
                throw runtime.newArgumentError("element has wrong array length (expected 2, was " + size + ")");
            }
            result.op_aset(context, ((RubyArray)ary).eltOk(0), ((RubyArray)ary).eltOk(1));
            return context.nil;
        }
    }
}<|MERGE_RESOLUTION|>--- conflicted
+++ resolved
@@ -156,19 +156,11 @@
         final int result[] = new int[] { 0 };
 
         if (block.isGiven()) {
-<<<<<<< HEAD
             each(context, self, new JavaInternalBlockBody(runtime, context, "Enumerable#count", block.getSignature()) {
                 public IRubyObject yield(ThreadContext context, IRubyObject[] args) {
                     IRubyObject packedArg = packEnumValues(context.runtime, args);
                     if (block.yield(context, packedArg).isTrue()) result[0]++;
-                    return runtime.getNil();
-=======
-            callEach(runtime, context, self, callbackArity, new BlockCallback() {
-                public IRubyObject call(ThreadContext ctx, IRubyObject[] largs, Block blk) {
-                    IRubyObject packedArgs = packEnumValues(ctx.runtime, largs);
-                    if (block.yield(ctx, packedArgs).isTrue()) result[0]++;
-                    return ctx.nil;
->>>>>>> 967ca406
+                    return context.nil;
                 }
             });
         } else {
@@ -192,20 +184,12 @@
         final int result[] = new int[] { 0 };
 
         if (block.isGiven()) runtime.getWarnings().warn(ID.BLOCK_UNUSED , "given block not used");
-<<<<<<< HEAD
-        
+
         each(context, self, new JavaInternalBlockBody(runtime, context, "Enumerable#count", Signature.ONE_REQUIRED) {
             public IRubyObject yield(ThreadContext context, IRubyObject[] args) {
                 IRubyObject packedArg = packEnumValues(context.runtime, args);
                 if (packedArg.equals(methodArg)) result[0]++;
-                
-=======
-
-        each(context, self, new JavaInternalBlockBody(runtime, context, "Enumerable#count", Arity.ONE_REQUIRED) {
-            public IRubyObject yield(ThreadContext context, IRubyObject blockArg) {
-                if (blockArg.equals(methodArg)) result[0]++;
-
->>>>>>> 967ca406
+
                 return runtime.getNil();
             }
         });
@@ -244,20 +228,12 @@
         final Ruby runtime = context.runtime;
         final RubyArray result = runtime.newArray();
 
-<<<<<<< HEAD
         each(context, self, new JavaInternalBlockBody(runtime, Signature.OPTIONAL) {
             public IRubyObject yield(ThreadContext context, IRubyObject[] args) {
                 IRubyObject packedArg = packEnumValues(context.runtime, args);
                 synchronized (result) { result.append(packedArg); }
                 block.yield(context, packedArg);
-                return runtime.getNil();            
-=======
-        each(context, self, new JavaInternalBlockBody(runtime, Arity.OPTIONAL) {
-            public IRubyObject yield(ThreadContext context, IRubyObject arg) {
-                synchronized (result) { result.append(arg); }
-                block.yield(context, arg);
                 return context.nil;
->>>>>>> 967ca406
             }
         });
 
@@ -318,14 +294,9 @@
                 long i = len; // Atomic ?
                 public IRubyObject yield(ThreadContext context, IRubyObject[] args) {
                     synchronized (result) {
-<<<<<<< HEAD
-                        IRubyObject packedArg = packEnumValues(context.runtime, args);
+                        IRubyObject packedArg = packEnumValues(context, args);
                         result.append(packedArg);
-                        if (--i == 0) throw JumpException.SPECIAL_JUMP; 
-=======
-                        result.append(arg);
                         if (--i == 0) throw JumpException.SPECIAL_JUMP;
->>>>>>> 967ca406
                     }
 
                     return context.nil;
@@ -336,32 +307,7 @@
         return result;
     }
 
-<<<<<<< HEAD
     @JRubyMethod(name = "take_while")
-=======
-    @JRubyMethod(name = "take_while", compat = RUBY1_8)
-    public static IRubyObject take_while18(ThreadContext context, IRubyObject self, final Block block) {
-        if (!block.isGiven()) {
-            return enumeratorize(context.runtime, self, "take_while");
-        }
-
-        final Ruby runtime = context.runtime;
-        final RubyArray result = runtime.newArray();
-
-        try {
-            each(context, self, new JavaInternalBlockBody(runtime, Arity.OPTIONAL) {
-                public IRubyObject yield(ThreadContext context, IRubyObject arg) {
-                    if (!block.yield(context, arg).isTrue()) throw JumpException.SPECIAL_JUMP;
-                    synchronized (result) { result.append(arg); }
-                    return context.nil;
-                }
-            });
-        } catch (JumpException.SpecialJump sj) {}
-        return result;
-    }
-
-    @JRubyMethod(name = "take_while", compat = RUBY1_9)
->>>>>>> 967ca406
     public static IRubyObject take_while19(ThreadContext context, IRubyObject self, final Block block) {
         if (!block.isGiven()) {
             return enumeratorize(context.runtime, self, "take_while");
@@ -371,26 +317,15 @@
         final RubyArray result = runtime.newArray();
 
         try {
-<<<<<<< HEAD
             callEach(runtime, context, self, Signature.OPTIONAL, new BlockCallback() {
-                public IRubyObject call(ThreadContext context, IRubyObject[] args, Block blk) {
-                    // note the we do not want to call the block with packed args, since to match MRI behavior,
-                    // the block's test is against the raw args (using block.arity() rather than the Arity.OPTIONAL
-                    // we pass to callEach)
-                    if (!block.call(context, args).isTrue()) {
-                        throw JumpException.SPECIAL_JUMP;
-=======
-            callEach(runtime, context, self, Arity.OPTIONAL, new BlockCallback() {
                 public IRubyObject call(ThreadContext ctx, IRubyObject[] largs, Block blk) {
                     final IRubyObject larg; boolean ary = false;
                     switch (largs.length) {
                         case 0:  larg = ctx.nil; break;
                         case 1:  larg = largs[0]; break;
                         default: larg = RubyArray.newArrayNoCopy(ctx.runtime, largs); ary = true;
->>>>>>> 967ca406
-                    }
-
-                    IRubyObject val = ary ? block.yieldArray(ctx, larg, null, null) : block.yield(ctx, larg);
+                    }
+                    IRubyObject val = ary ? block.yieldArray(ctx, larg, null) : block.yield(ctx, larg);
                     if ( ! val.isTrue() ) throw JumpException.SPECIAL_JUMP;
                     synchronized (result) { result.append(larg); }
                     return ctx.nil;
@@ -483,18 +418,11 @@
         if (firstCount == 0) return result;
 
         try {
-<<<<<<< HEAD
             each(context, self, new JavaInternalBlockBody(runtime, context, null, Signature.ONE_REQUIRED) {
-                private int iter = RubyNumeric.fix2int(num);                
+                private int iter = RubyNumeric.fix2int(num);
                 public IRubyObject yield(ThreadContext context, IRubyObject[] args) {
                     IRubyObject packedArg = packEnumValues(context.runtime, args);
                     result.append(packedArg);
-=======
-            each(context, self, new JavaInternalBlockBody(runtime, context, null, Arity.ONE_REQUIRED) {
-                private int iter = RubyNumeric.fix2int(num);
-                public IRubyObject yield(ThreadContext context, IRubyObject arg) {
-                    result.append(arg);
->>>>>>> 967ca406
                     if (iter-- == 1) throw JumpException.SPECIAL_JUMP;
                     return context.nil;
                 }
@@ -505,39 +433,18 @@
     }
 
     public static IRubyObject to_a(ThreadContext context, IRubyObject self) {
-<<<<<<< HEAD
         return to_a19(context, self);
-=======
-        final Ruby runtime = context.runtime;
-        final RubyArray result = runtime.newArray();
-        callEach(runtime, context, self, Arity.OPTIONAL, new AppendBlockCallback(result));
-        return result;
->>>>>>> 967ca406
     }
 
     public static IRubyObject to_a(ThreadContext context, IRubyObject self, IRubyObject[] args) {
-<<<<<<< HEAD
         return to_a19(context, self, args);
-=======
-        final Ruby runtime = context.runtime;
-        final RubyArray result = runtime.newArray();
-        Helpers.invoke(context, self, "each", args, CallBlock.newCallClosure(self, runtime.getEnumerable(),
-                Arity.OPTIONAL, new AppendBlockCallback(result), context));
-        return result;
->>>>>>> 967ca406
     }
 
     @JRubyMethod(name = {"to_a", "entries"})
     public static IRubyObject to_a19(ThreadContext context, IRubyObject self) {
-<<<<<<< HEAD
         Ruby runtime = context.runtime;
         RubyArray result = runtime.newArray();
         callEach(runtime, context, self, Signature.OPTIONAL, new AppendBlockCallback(runtime, result));
-=======
-        final Ruby runtime = context.runtime;
-        final RubyArray result = runtime.newArray();
-        callEach(runtime, context, self, Arity.OPTIONAL, new AppendBlockCallback(result));
->>>>>>> 967ca406
         result.infectBy(self);
         return result;
     }
@@ -547,7 +454,6 @@
         final Ruby runtime = context.runtime;
         final RubyArray result = runtime.newArray();
         Helpers.invoke(context, self, "each", args, CallBlock.newCallClosure(self, runtime.getEnumerable(),
-<<<<<<< HEAD
                 Signature.OPTIONAL, new AppendBlockCallback(runtime, result), context));
         result.infectBy(self);
         return result;
@@ -555,13 +461,10 @@
 
     @JRubyMethod(name = "to_h", rest = true)
     public static IRubyObject to_h(ThreadContext context, IRubyObject self, IRubyObject[] args) {
-        Ruby runtime = context.runtime;
-        RubyHash result = RubyHash.newHash(runtime);
+        final Ruby runtime = context.runtime;
+        final RubyHash result = RubyHash.newHash(runtime);
         Helpers.invoke(context, self, "each", args, CallBlock.newCallClosure(self, runtime.getEnumerable(),
                 Signature.OPTIONAL, new PutKeyValueCallback(runtime, result), context));
-=======
-                Arity.OPTIONAL, new AppendBlockCallback(result), context));
->>>>>>> 967ca406
         result.infectBy(self);
         return result;
     }
@@ -571,11 +474,7 @@
         final Ruby runtime = context.runtime;
         final RubyArray result = runtime.newArray();
 
-<<<<<<< HEAD
         callEach(runtime, context, self, Signature.OPTIONAL, new AppendBlockCallback(runtime, result));
-=======
-        callEach(runtime, context, self, Arity.OPTIONAL, new AppendBlockCallback(result));
->>>>>>> 967ca406
         result.sort_bang(context, block);
 
         return result;
@@ -596,20 +495,12 @@
 
             each(context, self, new JavaInternalBlockBody(runtime, Signature.OPTIONAL) {
                 AtomicInteger i = new AtomicInteger(0);
-<<<<<<< HEAD
                 public IRubyObject yield(ThreadContext context, IRubyObject[] args) {
                     IRubyObject packedArg = packEnumValues(context.runtime, args);
                     IRubyObject[] myVandC = valuesAndCriteriaArray[i.getAndIncrement()];
                     myVandC[0] = packedArg;
                     myVandC[1] = block.yield(context, packedArg);
-                    return runtime.getNil();
-=======
-                public IRubyObject yield(ThreadContext ctx, IRubyObject arg) {
-                    IRubyObject[] myVandC = valuesAndCriteriaArray[i.getAndIncrement()];
-                    myVandC[0] = arg;
-                    myVandC[1] = block.yield(ctx, arg);
-                    return ctx.nil;
->>>>>>> 967ca406
+                    return context.nil;
                 }
             });
 
@@ -848,25 +739,17 @@
         final Ruby runtime = context.runtime;
         final RubyArray result = runtime.newArray();
 
-<<<<<<< HEAD
         if (!block.isGiven()) {
             return enumeratorizeWithSize(context, self, methodName, enumSizeFn(context, self));
         }
 
         callEach(runtime, context, self, Signature.OPTIONAL, new BlockCallback() {
             public IRubyObject call(ThreadContext ctx, IRubyObject[] largs, Block blk) {
-                IRubyObject larg = packEnumValues(runtime, largs);
+                IRubyObject larg = packEnumValues(ctx, largs);
                 if (block.yield(ctx, larg).isTrue()) {
                     synchronized (result) {
                         result.append(larg);
                     }
-=======
-        callEach(runtime, context, self, Arity.OPTIONAL, new BlockCallback() {
-            public IRubyObject call(ThreadContext ctx, final IRubyObject[] largs, Block blk) {
-                final IRubyObject larg = packEnumValues(ctx, largs);
-                if ( block.yield(ctx, larg).isTrue() ) {
-                    synchronized (result) { result.append(larg); }
->>>>>>> 967ca406
                 }
                 return ctx.nil;
             }
@@ -907,36 +790,7 @@
         return result;
     }
 
-<<<<<<< HEAD
     @JRubyMethod(name = {"collect"})
-=======
-    @JRubyMethod
-    public static IRubyObject reject(ThreadContext context, IRubyObject self, final Block block) {
-        return block.isGiven() ? rejectCommon(context, self, block) : enumeratorize(context.runtime, self, "reject");
-    }
-
-    @JRubyMethod(name = {"collect", "map"}, compat = CompatVersion.RUBY1_8)
-    public static IRubyObject collect(ThreadContext context, IRubyObject self, final Block block) {
-        final Ruby runtime = context.runtime;
-        final RubyArray result = runtime.newArray();
-
-        if (block.isGiven()) {
-            callEach(runtime, context, self, Arity.OPTIONAL, new BlockCallback() {
-                public IRubyObject call(ThreadContext ctx, IRubyObject[] largs, Block blk) {
-                    final IRubyObject larg = packEnumValues(ctx, largs);
-                    IRubyObject value = block.yield(ctx, larg);
-                    synchronized (result) { result.append(value); }
-                    return ctx.nil;
-                }
-            });
-        } else {
-            callEach(runtime, context, self, Arity.ONE_ARGUMENT, new AppendBlockCallback(result));
-        }
-        return result;
-    }
-
-    @JRubyMethod(name = {"collect"}, compat = CompatVersion.RUBY1_9)
->>>>>>> 967ca406
     public static IRubyObject collect19(ThreadContext context, IRubyObject self, final Block block) {
         return collectCommon19(context, self, block, "collect");
     }
@@ -953,30 +807,13 @@
 
             callEach19(runtime, context, self, block.getSignature(), new BlockCallback() {
                 public IRubyObject call(ThreadContext ctx, IRubyObject[] largs, Block blk) {
-<<<<<<< HEAD
-                    IRubyObject larg;
-                    boolean newAry = false;
-                    if (largs.length == 0) {
-                        larg = ctx.nil;
-                    } else if (largs.length == 1) {
-                        larg = largs[0];
-                    } else {
-                        newAry = true;
-                        larg = RubyArray.newArrayNoCopy(ctx.runtime, largs);
-                    }
-                    
-                    IRubyObject value = newAry ? block.yieldArray(ctx, larg, null) : block.yield(ctx, larg);
-                    synchronized (result) {
-                        result.append(value);
-=======
                     final IRubyObject larg; boolean ary = false;
                     switch (largs.length) {
                         case 0:  larg = ctx.nil; break;
                         case 1:  larg = largs[0]; break;
                         default: larg = RubyArray.newArrayNoCopy(ctx.runtime, largs); ary = true;
->>>>>>> 967ca406
-                    }
-                    IRubyObject val = ary ? block.yieldArray(ctx, larg, null, null) : block.yield(ctx, larg);
+                    }
+                    IRubyObject val = ary ? block.yieldArray(ctx, larg, null) : block.yield(ctx, larg);
 
                     synchronized (result) { result.append(val); }
                     return ctx.nil;
@@ -1036,17 +873,10 @@
 
         callEach(runtime, context, self, Signature.OPTIONAL, new BlockCallback() {
             public IRubyObject call(ThreadContext ctx, IRubyObject[] largs, Block blk) {
-<<<<<<< HEAD
-                IRubyObject larg = packEnumValues(runtime, largs);
-                checkContext(localContext, ctx, "inject");
-                result[0] = result[0] == null ? 
-                        larg : block.yieldArray(ctx, runtime.newArray(result[0], larg), null);
-=======
                 IRubyObject larg = packEnumValues(ctx, largs);
                 checkContext(context, ctx, "inject");
                 result[0] = result[0] == null ?
-                        larg : block.yieldArray(ctx, runtime.newArray(result[0], larg), null, null);
->>>>>>> 967ca406
+                        larg : block.yieldArray(ctx, runtime.newArray(result[0], larg), null);
 
                 return ctx.nil;
             }
@@ -1114,16 +944,7 @@
         return runtime.newArray(arr_true, arr_false);
     }
 
-<<<<<<< HEAD
     static class EachWithIndex implements BlockCallback {
-=======
-    @JRubyMethod(name = "partition")
-    public static IRubyObject partition(ThreadContext context, IRubyObject self, final Block block) {
-        return block.isGiven() ? partitionCommon(context, self, block) : enumeratorize(context.runtime, self, "partition");
-    }
-
-    static final class EachWithIndex implements BlockCallback {
->>>>>>> 967ca406
         private int index;
         private final Block block;
 
@@ -1167,20 +988,12 @@
     }
 
     public static IRubyObject each_with_indexCommon(ThreadContext context, IRubyObject self, Block block) {
-<<<<<<< HEAD
-        callEach(context.runtime, context, self, Signature.OPTIONAL, new EachWithIndex(context, block));
-=======
-        callEach(context.runtime, context, self, Arity.OPTIONAL, new EachWithIndex(block));
->>>>>>> 967ca406
+        callEach(context.runtime, context, self, Signature.OPTIONAL, new EachWithIndex(block));
         return self;
     }
 
     public static IRubyObject each_with_indexCommon19(ThreadContext context, IRubyObject self, Block block, IRubyObject[] args) {
-<<<<<<< HEAD
-        callEach(context.runtime, context, self, args, Signature.OPTIONAL, new EachWithIndex(context, block));
-=======
-        callEach(context.runtime, context, self, args, Arity.OPTIONAL, new EachWithIndex(block));
->>>>>>> 967ca406
+        callEach(context.runtime, context, self, args, Signature.OPTIONAL, new EachWithIndex(block));
         return self;
     }
 
@@ -1231,11 +1044,7 @@
 
         RubyEnumerable.callEach(runtime, context, self, Signature.OPTIONAL, new BlockCallback() {
             public IRubyObject call(ThreadContext ctx, IRubyObject[] largs, Block blk) {
-<<<<<<< HEAD
-                result[0].append(packEnumValues(runtime, largs));
-=======
                 result[0].append(packEnumValues(ctx, largs));
->>>>>>> 967ca406
                 if (result[0].size() == size) {
                     block.yield(ctx, result[0]);
                     result[0] = runtime.newArray(size);
@@ -1362,7 +1171,6 @@
     }
 
     @JRubyMethod
-<<<<<<< HEAD
     public static IRubyObject max(ThreadContext context, IRubyObject self, final Block block) {
         return singleExtent(context, self, "max", SORT_MAX, block);
     }
@@ -1373,37 +1181,6 @@
         RubyArray sorted = (RubyArray)sort(context, self, block);
         return ((RubyArray) sorted.last(arg)).reverse();
     }
-=======
-    public static IRubyObject max(final ThreadContext context, IRubyObject self, final Block block) {
-        final Ruby runtime = context.runtime;
-        final IRubyObject result[] = new IRubyObject[] { null };
-
-        if (block.isGiven()) {
-            callEach(runtime, context, self, block.arity(), new BlockCallback() {
-                public IRubyObject call(ThreadContext ctx, IRubyObject[] largs, Block blk) {
-                    IRubyObject larg = packEnumValues(ctx, largs);
-                    checkContext(context, ctx, "max{}");
-                    if (result[0] == null || RubyComparable.cmpint(ctx, block.yieldArray(ctx,
-                                                                                         runtime.newArray(larg, result[0]), null, null), larg, result[0]) > 0) {
-                        result[0] = larg;
-                    }
-                    return ctx.nil;
-                }
-            });
-        } else {
-            callEach(runtime, context, self, Arity.ONE_REQUIRED, new BlockCallback() {
-                public IRubyObject call(ThreadContext ctx, IRubyObject[] largs, Block blk) {
-                    IRubyObject larg = packEnumValues(ctx, largs);
-                    synchronized (result) {
-                        if (result[0] == null || RubyComparable.cmpint(ctx, invokedynamic(ctx, larg, OP_CMP, result[0]), larg, result[0]) > 0) {
-                            result[0] = larg;
-                        }
-                    }
-                    return ctx.nil;
-                }
-            });
-        }
->>>>>>> 967ca406
 
     @JRubyMethod
     public static IRubyObject min(ThreadContext context, IRubyObject self, final Block block) {
@@ -1418,7 +1195,6 @@
     }
 
     @JRubyMethod
-<<<<<<< HEAD
     public static IRubyObject max_by(ThreadContext context, IRubyObject self, final Block block) {
         return singleExtentBy(context, self, "max", SORT_MAX, block);
     }
@@ -1429,17 +1205,12 @@
         RubyArray sorted = (RubyArray)sort_by(context, self, block);
         return ((RubyArray) sorted.last(arg)).reverse();
     }
-=======
-    public static IRubyObject max_by(final ThreadContext context, IRubyObject self, final Block block) {
-        final Ruby runtime = context.runtime;
->>>>>>> 967ca406
 
     @JRubyMethod
     public static IRubyObject min_by(ThreadContext context, IRubyObject self, final Block block) {
         return singleExtentBy(context, self, "min", SORT_MIN, block);
     }
 
-<<<<<<< HEAD
     @JRubyMethod
     public static IRubyObject min_by(ThreadContext context, IRubyObject self, IRubyObject arg, final Block block) {
         // TODO: Replace with an implementation (quickselect, etc) which requires O(k) memory rather than O(n) memory
@@ -1449,24 +1220,14 @@
 
     private static final int SORT_MAX =  1;
     private static final int SORT_MIN = -1;
-    private static IRubyObject singleExtent(ThreadContext context, IRubyObject self, final String op, final int sortDirection, final Block block) {
+    private static IRubyObject singleExtent(final ThreadContext context, IRubyObject self, final String op, final int sortDirection, final Block block) {
         final Ruby runtime = context.runtime;
         final IRubyObject result[] = new IRubyObject[] { null };
-        final ThreadContext localContext = context;
-=======
-        final IRubyObject result[] = new IRubyObject[] { runtime.getNil() };
->>>>>>> 967ca406
 
         callEach(runtime, context, self, block.isGiven() ? block.getSignature() : Signature.ONE_REQUIRED, new BlockCallback() {
             public IRubyObject call(ThreadContext ctx, IRubyObject[] largs, Block blk) {
-<<<<<<< HEAD
-                IRubyObject larg = packEnumValues(runtime, largs);
-                checkContext(localContext, ctx, op + "{}");
-=======
                 IRubyObject larg = packEnumValues(ctx, largs);
-                checkContext(context, ctx, "max_by");
-                IRubyObject v = block.yield(ctx, larg);
->>>>>>> 967ca406
+                checkContext(context, ctx, op + "{}");
 
                 if (result[0] == null ||
                         (block.isGiven() &&
@@ -1478,73 +1239,22 @@
                 return ctx.nil;
             }
         });
-<<<<<<< HEAD
-=======
-        return result[0];
-    }
-
-    @JRubyMethod
-    public static IRubyObject min(final ThreadContext context, IRubyObject self, final Block block) {
-        final Ruby runtime = context.runtime;
-        final IRubyObject result[] = new IRubyObject[] { null };
-
-        if (block.isGiven()) {
-            callEach(runtime, context, self, block.arity(), new BlockCallback() {
-                public IRubyObject call(ThreadContext ctx, IRubyObject[] largs, Block blk) {
-                    IRubyObject larg = packEnumValues(ctx, largs);
-                    checkContext(context, ctx, "min{}");
-                    if (result[0] == null || RubyComparable.cmpint(ctx, block.yield(ctx,
-                            runtime.newArray(larg, result[0])), larg, result[0]) < 0) {
-                        result[0] = larg;
-                    }
-                    return ctx.nil;
-                }
-            });
-        } else {
-            callEach(runtime, context, self, Arity.ONE_REQUIRED, new BlockCallback() {
-                public IRubyObject call(ThreadContext ctx, IRubyObject[] largs, Block blk) {
-                    IRubyObject larg = packEnumValues(ctx, largs);
-                    synchronized (result) {
-                        if (result[0] == null || RubyComparable.cmpint(ctx, invokedynamic(ctx, larg, OP_CMP, result[0]), larg, result[0]) < 0) {
-                            result[0] = larg;
-                        }
-                    }
-                    return ctx.nil;
-                }
-            });
-        }
->>>>>>> 967ca406
 
         return result[0] == null ? runtime.getNil() : result[0];
     }
 
-<<<<<<< HEAD
-    private static IRubyObject singleExtentBy(ThreadContext context, IRubyObject self, final String op, final int sortDirection, final Block block) {
-=======
-    @JRubyMethod
-    public static IRubyObject min_by(final ThreadContext context, IRubyObject self, final Block block) {
->>>>>>> 967ca406
+    private static IRubyObject singleExtentBy(final ThreadContext context, IRubyObject self, final String op, final int sortDirection, final Block block) {
         final Ruby runtime = context.runtime;
 
         if (!block.isGiven()) return enumeratorizeWithSize(context, self, op, enumSizeFn(context, self));
 
-<<<<<<< HEAD
         final IRubyObject result[] = new IRubyObject[] { runtime.getNil() };
-        final ThreadContext localContext = context;
+
         callEach(runtime, context, self, Signature.OPTIONAL, new BlockCallback() {
             IRubyObject memo = null;
             public IRubyObject call(ThreadContext ctx, IRubyObject[] largs, Block blk) {
-                IRubyObject larg = packEnumValues(runtime, largs);
-                checkContext(localContext, ctx, op);
-=======
-        final IRubyObject result[] = new IRubyObject[] { context.nil };
-
-        callEach(runtime, context, self, Arity.OPTIONAL, new BlockCallback() {
-            IRubyObject memo = null;
-            public IRubyObject call(ThreadContext ctx, IRubyObject[] largs, Block blk) {
                 IRubyObject larg = packEnumValues(ctx, largs);
-                checkContext(context, ctx, "min_by");
->>>>>>> 967ca406
+                checkContext(context, ctx, op);
                 IRubyObject v = block.yield(ctx, larg);
 
                 if (memo == null || RubyComparable.cmpint(ctx, invokedynamic(ctx, v, OP_CMP, memo), v, memo) * sortDirection > 0) {
@@ -1681,30 +1391,18 @@
         return none_p(context, self, block);
     }
 
-<<<<<<< HEAD
     @Deprecated
-    public static IRubyObject none_p(ThreadContext context, IRubyObject self, final Block block, Arity callbackArity) {
-=======
     public static IRubyObject none_p(final ThreadContext context, IRubyObject self, final Block block, Arity callbackArity) {
->>>>>>> 967ca406
         final Ruby runtime = context.runtime;
 
         try {
             if (block.isGiven()) {
                 callEach(runtime, context, self, callbackArity, new BlockCallback() {
                     public IRubyObject call(ThreadContext ctx, IRubyObject[] largs, Block blk) {
-<<<<<<< HEAD
-                        checkContext(localContext, ctx, "none?");
-                        IRubyObject larg = packEnumValues(runtime, largs);
-                        if (block.yield(ctx, larg).isTrue()) throw JumpException.SPECIAL_JUMP;
-                        return runtime.getNil();
-
-=======
                         checkContext(context, ctx, "none?");
                         IRubyObject larg = packEnumValues(ctx, largs);
                         if (block.yield(ctx, larg).isTrue()) throw JumpException.SPECIAL_JUMP;
                         return ctx.nil;
->>>>>>> 967ca406
                     }
                 });
             } else {
@@ -1771,12 +1469,8 @@
         return one_p(context, self, block);
     }
 
-<<<<<<< HEAD
     @Deprecated
-    public static IRubyObject one_p(ThreadContext context, IRubyObject self, final Block block, Arity callbackArity) {
-=======
     public static IRubyObject one_p(final ThreadContext context, IRubyObject self, final Block block, Arity callbackArity) {
->>>>>>> 967ca406
         final Ruby runtime = context.runtime;
         final boolean[] result = new boolean[] { false };
 
@@ -1860,12 +1554,8 @@
         return all_p(context, self, block);
     }
 
-<<<<<<< HEAD
     @Deprecated
-    public static IRubyObject all_pCommon(ThreadContext context, IRubyObject self, final Block block, Arity callbackArity) {
-=======
     public static IRubyObject all_pCommon(final ThreadContext context, IRubyObject self, final Block block, Arity callbackArity) {
->>>>>>> 967ca406
         final Ruby runtime = context.runtime;
 
         try {
@@ -1898,27 +1588,13 @@
 
         return runtime.getTrue();
     }
-<<<<<<< HEAD
-    
+
     @JRubyMethod(name = "any?")
-=======
-
-    @JRubyMethod(name = "any?", compat = CompatVersion.RUBY1_8)
-    public static IRubyObject any_p18(ThreadContext context, IRubyObject self, final Block block) {
-        if (self instanceof RubyArray) return ((RubyArray) self).any_p(context, block);
-        return any_pCommon(context, self, block, Arity.OPTIONAL);
-    }
-
-    @JRubyMethod(name = "any?", compat = CompatVersion.RUBY1_9)
->>>>>>> 967ca406
     public static IRubyObject any_p(ThreadContext context, IRubyObject self, final Block block) {
         return any_pCommon(context, self, block);
     }
 
-<<<<<<< HEAD
     @Deprecated
-=======
->>>>>>> 967ca406
     public static IRubyObject any_pCommon(ThreadContext context, IRubyObject self, final Block block, Arity callbackArity) {
         return any_pCommon(context, self, block);
     }
@@ -1928,17 +1604,10 @@
 
         try {
             if (block.isGiven()) {
-<<<<<<< HEAD
                 each(context, self, new JavaInternalBlockBody(runtime, context, "Enumerable#any?", block.getSignature()) {
                     public IRubyObject yield(ThreadContext context, IRubyObject[] args) {
-                        IRubyObject packedArg = packEnumValues(context.runtime, args);
+                        IRubyObject packedArg = packEnumValues(context, args);
                         if (block.yield(context, packedArg).isTrue()) throw JumpException.SPECIAL_JUMP;
-=======
-                callEach(runtime, context, self, callbackArity, new BlockCallback() {
-                    public IRubyObject call(ThreadContext ctx, IRubyObject[] largs, Block blk) {
-                        IRubyObject packedArgs = packEnumValues(ctx, largs);
-                        if (block.yield(ctx, packedArgs).isTrue()) throw JumpException.SPECIAL_JUMP;
->>>>>>> 967ca406
                         return runtime.getNil();
                     }
                 });
@@ -1961,13 +1630,8 @@
     public static IRubyObject zip(ThreadContext context, IRubyObject self, final IRubyObject[] args, final Block block) {
         return zip19(context, self, args, block);
     }
-<<<<<<< HEAD
-    
+
     @JRubyMethod(name = "zip", rest = true)
-=======
-
-    @JRubyMethod(name = "zip", rest = true, compat = CompatVersion.RUBY1_9)
->>>>>>> 967ca406
     public static IRubyObject zip19(ThreadContext context, IRubyObject self, final IRubyObject[] args, final Block block) {
         return zipCommon19(context, self, args, block);
     }
@@ -2172,15 +1836,9 @@
     @JRubyMethod
     public static IRubyObject group_by(ThreadContext context, IRubyObject self, final Block block) {
         final Ruby runtime = context.runtime;
-<<<<<<< HEAD
-        
+
         if (!block.isGiven()) return enumeratorizeWithSize(context, self, "group_by", enumSizeFn(context, self));
-        
-=======
-
-        if (!block.isGiven()) return enumeratorize(runtime, self, "group_by");
-
->>>>>>> 967ca406
+
         final RubyHash result = new RubyHash(runtime);
 
         callEach(runtime, context, self, Signature.OPTIONAL, new BlockCallback() {
@@ -2215,23 +1873,13 @@
             throw context.runtime.newArgumentError(args.length, 0);
         }
     }
-<<<<<<< HEAD
-    
+
     @JRubyMethod
     public static IRubyObject chunk(ThreadContext context, IRubyObject self, final Block block) {
         return chunk(context, self, context.nil, block);
     }
-    
-    @JRubyMethod
-=======
-
-    @JRubyMethod(compat = CompatVersion.RUBY1_9)
-    public static IRubyObject chunk(ThreadContext context, IRubyObject self, final Block block) {
-        return chunk(context, self, context.nil, block);
-    }
-
-    @JRubyMethod(compat = CompatVersion.RUBY1_9)
->>>>>>> 967ca406
+
+    @JRubyMethod
     public static IRubyObject chunk(ThreadContext context, IRubyObject self, final IRubyObject initialState, final Block block) {
         if(!block.isGiven()) {
             throw context.runtime.newArgumentError("no block given");
@@ -2248,7 +1896,6 @@
         return enumerator;
     }
 
-<<<<<<< HEAD
     private static SizeFn enumSizeFn(final ThreadContext context, final IRubyObject self) {
         return new SizeFn() {
             @Override
@@ -2258,13 +1905,6 @@
         };
     }
 
-    static class ChunkArg {
-        public RubyProc categorize;
-        public IRubyObject state;
-        public IRubyObject prev_value;
-        public IRubyObject prev_elts;
-        public IRubyObject yielder;
-=======
     private static class ChunkArg {
 
         private ChunkArg(final ThreadContext context, IRubyObject state) {
@@ -2276,7 +1916,7 @@
 
         IRubyObject prev_value;
         IRubyObject prev_elts;
->>>>>>> 967ca406
+
     }
 
     // chunk_i
@@ -2300,22 +1940,12 @@
             final RubySymbol alone = runtime.newSymbol("_alone");
             final RubySymbol separator = runtime.newSymbol("_separator");
 
-<<<<<<< HEAD
             callEach(runtime, context, enumerable, Signature.OPTIONAL, new BlockCallback() {
-                    public IRubyObject call(ThreadContext ctx, IRubyObject[] largs, Block blk) {
-                        IRubyObject packedArgs = packEnumValues(runtime, largs);
-                        IRubyObject v;
-                        if(arg.state.isNil()) {
-                            if (arg.categorize.getBlock().getSignature().arityValue() == 1) {
-=======
-            callEach(runtime, context, enumerable, Arity.OPTIONAL, new BlockCallback() {
-
                     public IRubyObject call(ThreadContext ctx, IRubyObject[] largs, Block blk) {
                         final IRubyObject larg = packEnumValues(ctx, largs);
                         final IRubyObject v;
                         if ( arg.state == null ) {
-                            if ( categorize.getBlock().arity().getValue() == 1 ) {
->>>>>>> 967ca406
+                            if ( categorize.getBlock().getSignature().arityValue() == 1 ) {
                                 // if chunk's categorize block has arity one, we pass it the packed args
                                 v = categorize.callMethod(ctx, "call", larg);
                             } else {
@@ -2326,17 +1956,10 @@
                             v = categorize.callMethod(ctx, "call", new IRubyObject[]{ larg, arg.state });
                         }
 
-<<<<<<< HEAD
-                        if(v == alone) {
-                            if(!arg.prev_value.isNil()) {
-                                arg.yielder.callMethod(ctx, "<<", runtime.newArray(arg.prev_value, arg.prev_elts));
-                                arg.prev_value = arg.prev_elts = runtime.getNil();
-=======
                         if ( v == alone ) {
                             if ( ! arg.prev_value.isNil() ) {
                                 yielder.callMethod(ctx, "<<", runtime.newArray(arg.prev_value, arg.prev_elts));
                                 arg.prev_value = arg.prev_elts = ctx.nil;
->>>>>>> 967ca406
                             }
                             yielder.callMethod(ctx, "<<", runtime.newArray(v, runtime.newArray(larg)));
                         }

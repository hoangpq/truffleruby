--- conflicted
+++ resolved
@@ -55,11 +55,7 @@
     }
 
     @Override
-<<<<<<< HEAD
-    public IRubyObject yield(ThreadContext context, IRubyObject[] args, IRubyObject self, RubyModule klass, boolean aValue, Binding binding, Type type) {
-=======
     protected IRubyObject doYield(ThreadContext context, IRubyObject[] args, IRubyObject self, RubyModule klass, boolean aValue, Binding binding, Type type) {
->>>>>>> 2e5e2863
         throw context.runtime.newLocalJumpError(RubyLocalJumpError.Reason.NOREASON, args[0], "yield called out of block");
     }
 

--- conflicted
+++ resolved
@@ -667,25 +667,15 @@
     }
 
     public static void checkGraalVersion() {
-<<<<<<< HEAD
-        final String graalVersion = System.getProperty("graal.version", "unknown");
-        final String expectedGraalVersion = "0.5-dev";
-
-        if (graalVersion.equals("unknown")) {
-            return;
-        } else if (!graalVersion.equals(expectedGraalVersion)) {
-            throw new RuntimeException("This version of JRuby is built against Graal " + expectedGraalVersion + " but you are using it with version " + graalVersion + " - either update Graal or use with (-J)-original to disable Graal and ignore this error");
-=======
         if (Options.TRUFFLE_RUNTIME_VERSION_CHECK.load()) {
             final String graalVersion = System.getProperty("graal.version", "unknown");
-            final String expectedGraalVersion = "0.4";
+            final String expectedGraalVersion = "0.5-dev";
 
             if (graalVersion.equals("unknown")) {
                 return;
             } else if (!graalVersion.equals(expectedGraalVersion)) {
                 throw new RuntimeException("This version of JRuby is built against Graal " + expectedGraalVersion + " but you are using it with version " + graalVersion + " - either update Graal or use with (-J)-original to disable Graal and ignore this error");
             }
->>>>>>> 7a7365b1
         }
     }
 

/*
 **** BEGIN LICENSE BLOCK *****
 * Version: EPL 1.0/GPL 2.0/LGPL 2.1
 *
 * The contents of this file are subject to the Eclipse Public
 * License Version 1.0 (the "License"); you may not use this file
 * except in compliance with the License. You may obtain a copy of
 * the License at http://www.eclipse.org/legal/epl-v10.html
 *
 * Software distributed under the License is distributed on an "AS
 * IS" basis, WITHOUT WARRANTY OF ANY KIND, either express or
 * implied. See the License for the specific language governing
 * rights and limitations under the License.
 *
 * Copyright (C) 2001 Alan Moore <alan_moore@gmx.net>
 * Copyright (C) 2001 Chad Fowler <chadfowler@chadfowler.com>
 * Copyright (C) 2001-2002 Benoit Cerrina <b.cerrina@wanadoo.fr>
 * Copyright (C) 2001-2004 Jan Arne Petersen <jpetersen@uni-bonn.de>
 * Copyright (C) 2002-2004 Anders Bengtsson <ndrsbngtssn@yahoo.se>
 * Copyright (C) 2002-2005 Thomas E Enebo <enebo@acm.org>
 * Copyright (C) 2004-2005 Charles O Nutter <headius@headius.com>
 * Copyright (C) 2004 Stefan Matthias Aust <sma@3plus4.de>
 * Copyright (C) 2006 Ola Bini <Ola.Bini@ki.se>
 * Copyright (C) 2006 Daniel Steer <damian.steer@hp.com>
 *
 * Alternatively, the contents of this file may be used under the terms of
 * either of the GNU General Public License Version 2 or later (the "GPL"),
 * or the GNU Lesser General Public License Version 2.1 or later (the "LGPL"),
 * in which case the provisions of the GPL or the LGPL are applicable instead
 * of those above. If you wish to allow use of your version of this file only
 * under the terms of either the GPL or the LGPL, and not to allow others to
 * use your version of this file under the terms of the EPL, indicate your
 * decision by deleting the provisions above and replace them with the notice
 * and other provisions required by the GPL or the LGPL. If you do not delete
 * the provisions above, a recipient may use your version of this file under
 * the terms of any one of the EPL, the GPL or the LGPL.
 ***** END LICENSE BLOCK *****/
package org.jruby;

import org.jcodings.Encoding;
import org.jcodings.specific.USASCIIEncoding;
import org.jcodings.specific.UTF16BEEncoding;
import org.jruby.anno.JRubyClass;
import org.jruby.anno.JRubyMethod;
import org.jruby.common.IRubyWarnings.ID;
import org.jruby.java.util.ArrayUtils;
import org.jruby.javasupport.JavaUtil;
import org.jruby.runtime.Arity;
import org.jruby.runtime.Block;
import org.jruby.runtime.BlockBody;
import org.jruby.runtime.ClassIndex;
import org.jruby.runtime.Helpers;
import org.jruby.runtime.ObjectAllocator;
import org.jruby.runtime.Signature;
import org.jruby.runtime.ThreadContext;
import org.jruby.runtime.builtin.IRubyObject;
import org.jruby.runtime.encoding.EncodingCapable;
import org.jruby.runtime.invokedynamic.MethodNames;
import org.jruby.runtime.marshal.MarshalStream;
import org.jruby.runtime.marshal.UnmarshalStream;
import org.jruby.util.ByteList;
import org.jruby.util.Pack;
import org.jruby.util.PerlHash;
import org.jruby.util.Qsort;
import org.jruby.util.RecursiveComparator;
import org.jruby.util.SipHashInline;
import org.jruby.util.TypeConverter;

import java.io.IOException;
import java.lang.reflect.Array;
import java.util.Arrays;
import java.util.Collection;
import java.util.Comparator;
import java.util.IdentityHashMap;
import java.util.Iterator;
import java.util.List;
import java.util.ListIterator;
import java.util.RandomAccess;
import java.util.concurrent.Callable;

import static org.jruby.RubyEnumerator.enumeratorize;
import static org.jruby.RubyEnumerator.enumeratorizeWithSize;
import static org.jruby.runtime.Helpers.invokedynamic;
import static org.jruby.runtime.Helpers.memchr;
import static org.jruby.runtime.Visibility.PRIVATE;
import static org.jruby.runtime.invokedynamic.MethodNames.HASH;
import static org.jruby.runtime.invokedynamic.MethodNames.OP_CMP;
import static org.jruby.RubyEnumerator.SizeFn;

/**
 * The implementation of the built-in class Array in Ruby.
 *
 * Concurrency: no synchronization is required among readers, but
 * all users must synchronize externally with writers.
 *
 */
@JRubyClass(name="Array")
public class RubyArray extends RubyObject implements List, RandomAccess {
    public static final int DEFAULT_INSPECT_STR_SIZE = 10;

    public static RubyClass createArrayClass(Ruby runtime) {
        RubyClass arrayc = runtime.defineClass("Array", runtime.getObject(), ARRAY_ALLOCATOR);
        runtime.setArray(arrayc);

        arrayc.setClassIndex(ClassIndex.ARRAY);
        arrayc.setReifiedClass(RubyArray.class);

        arrayc.kindOf = new RubyModule.JavaClassKindOf(RubyArray.class);

        arrayc.includeModule(runtime.getEnumerable());
        arrayc.defineAnnotatedMethods(RubyArray.class);

        return arrayc;
    }

    private static ObjectAllocator ARRAY_ALLOCATOR = new ObjectAllocator() {
        public IRubyObject allocate(Ruby runtime, RubyClass klass) {
            return new RubyArray(runtime, klass, IRubyObject.NULL_ARRAY);
        }
    };

    @Override
    public ClassIndex getNativeClassIndex() {
        return ClassIndex.ARRAY;
    }

    private final void concurrentModification() {
        concurrentModification(getRuntime());
    }

    private static void concurrentModification(Ruby runtime) {
        throw runtime.newConcurrencyError("Detected invalid array contents due to unsynchronized modifications with concurrent users");
    }

    /** rb_ary_s_create
     *
     */
    @JRubyMethod(name = "[]", rest = true, meta = true)
    public static IRubyObject create(IRubyObject klass, IRubyObject[] args, Block block) {
        RubyArray arr = (RubyArray) ((RubyClass) klass).allocate();

        if (args.length > 0) {
            arr.values = new IRubyObject[args.length];
            System.arraycopy(args, 0, arr.values, 0, args.length);
            arr.realLength = args.length;
        }
        return arr;
    }

    /** rb_ary_new2
     *
     */
    public static final RubyArray newArray(final Ruby runtime, final long len) {
        checkLength(runtime, len);
        return newArray(runtime, (int)len);
    }

    public static final RubyArray newArrayLight(final Ruby runtime, final long len) {
        checkLength(runtime, len);
        return newArrayLight(runtime, (int)len);
    }

    public static final RubyArray newArray(final Ruby runtime, final int len) {
        RubyArray array = new RubyArray(runtime, len);
        Helpers.fillNil(array.values, 0, array.values.length, runtime);
        return array;
    }

    public static final RubyArray newArrayLight(final Ruby runtime, final int len) {
        RubyArray array = new RubyArray(runtime, len, false);
        Helpers.fillNil(array.values, 0, array.values.length, runtime);
        return array;
    }

    /** rb_ary_new
     *
     */
    public static final RubyArray newArray(final Ruby runtime) {
        return newArray(runtime, ARRAY_DEFAULT_SIZE);
    }

    /** rb_ary_new
     *
     */
    public static final RubyArray newArrayLight(final Ruby runtime) {
        /* Ruby arrays default to holding 16 elements, so we create an
         * ArrayList of the same size if we're not told otherwise
         */
        return newArrayLight(runtime, ARRAY_DEFAULT_SIZE);
    }

    public static RubyArray newArray(Ruby runtime, IRubyObject obj) {
        return new RubyArray(runtime, new IRubyObject[] { obj });
    }

    public static RubyArray newArrayLight(Ruby runtime, IRubyObject obj) {
        return new RubyArray(runtime, new IRubyObject[] { obj }, false);
    }

    public static RubyArray newArrayLight(Ruby runtime, IRubyObject... objs) {
        return new RubyArray(runtime, objs, false);
    }

    /** rb_assoc_new
     *
     */
    public static RubyArray newArray(Ruby runtime, IRubyObject car, IRubyObject cdr) {
        return new RubyArray(runtime, new IRubyObject[] { car, cdr });
    }

    public static RubyArray newEmptyArray(Ruby runtime) {
        return new RubyArray(runtime, NULL_ARRAY);
    }

    /** rb_ary_new4, rb_ary_new3
     *
     */
    public static RubyArray newArray(Ruby runtime, IRubyObject[] args) {
        RubyArray arr = new RubyArray(runtime, new IRubyObject[args.length]);
        System.arraycopy(args, 0, arr.values, 0, args.length);
        arr.realLength = args.length;
        return arr;
    }

    public static RubyArray newArrayNoCopy(Ruby runtime, IRubyObject[] args) {
        return new RubyArray(runtime, args);
    }

    public static RubyArray newArrayNoCopy(Ruby runtime, IRubyObject[] args, int begin) {
        return new RubyArray(runtime, args, begin);
    }

    public static RubyArray newArrayNoCopy(Ruby runtime, IRubyObject[] args, int begin, int length) {
        assert begin >= 0 : "begin must be >= 0";
        assert length >= 0 : "length must be >= 0";

        return new RubyArray(runtime, args, begin, length);
    }

    public static RubyArray newArrayNoCopyLight(Ruby runtime, IRubyObject[] args) {
        RubyArray arr = new RubyArray(runtime, false);
        arr.values = args;
        arr.realLength = args.length;
        return arr;
    }

    public static RubyArray newArray(Ruby runtime, Collection<? extends IRubyObject> collection) {
        return new RubyArray(runtime, collection.toArray(new IRubyObject[collection.size()]));
    }

    public static final int ARRAY_DEFAULT_SIZE = 16;

    // volatile to ensure that initial nil-fill is visible to other threads
    private volatile IRubyObject[] values;

    private static final int TMPLOCK_ARR_F = 1 << 9;
    private static final int TMPLOCK_OR_FROZEN_ARR_F = TMPLOCK_ARR_F | FROZEN_F;

    private volatile boolean isShared = false;
    private int begin = 0;
    private int realLength = 0;

    private static final ByteList EMPTY_ARRAY_BYTELIST = new ByteList(ByteList.plain("[]"), USASCIIEncoding.INSTANCE);
    private static final ByteList RECURSIVE_ARRAY_BYTELIST = new ByteList(ByteList.plain("[...]"), USASCIIEncoding.INSTANCE);

    /*
     * plain internal array assignment
     */
    private RubyArray(Ruby runtime, IRubyObject[] vals) {
        super(runtime, runtime.getArray());
        values = vals;
        realLength = vals.length;
    }

    /*
     * plain internal array assignment
     */
    private RubyArray(Ruby runtime, IRubyObject[] vals, boolean objectSpace) {
        super(runtime, runtime.getArray(), objectSpace);
        values = vals;
        realLength = vals.length;
    }

    /*
     * plain internal array assignment
     */
    private RubyArray(Ruby runtime, IRubyObject[] vals, int begin) {
        super(runtime, runtime.getArray());
        this.values = vals;
        this.begin = begin;
        this.realLength = vals.length - begin;
        this.isShared = true;
    }

    private RubyArray(Ruby runtime, IRubyObject[] vals, int begin, int length) {
        super(runtime, runtime.getArray());
        this.values = vals;
        this.begin = begin;
        this.realLength = length;
        this.isShared = true;
    }

    private RubyArray(Ruby runtime, RubyClass metaClass, IRubyObject[] vals, int begin, int length) {
        super(runtime, metaClass);
        this.values = vals;
        this.begin = begin;
        this.realLength = length;
        this.isShared = true;
    }

    protected RubyArray(Ruby runtime, int length) {
        super(runtime, runtime.getArray());
        values = length == 0 ? IRubyObject.NULL_ARRAY : new IRubyObject[length];
    }

    private RubyArray(Ruby runtime, int length, boolean objectspace) {
        super(runtime, runtime.getArray(), objectspace);
        values = length == 0 ? IRubyObject.NULL_ARRAY : new IRubyObject[length];
    }

    /* NEWOBJ and OBJSETUP equivalent
     * fastest one, for shared arrays, optional objectspace
     */
    private RubyArray(Ruby runtime, boolean objectSpace) {
        super(runtime, runtime.getArray(), objectSpace);
    }

    private RubyArray(Ruby runtime, RubyClass klass) {
        super(runtime, klass);
    }

    /* Array constructors taking the MetaClass to fulfil MRI Array subclass behaviour
     *
     */
    private RubyArray(Ruby runtime, RubyClass klass, int length) {
        super(runtime, klass);
        values = length == 0 ? IRubyObject.NULL_ARRAY : new IRubyObject[length];
    }

    private RubyArray(Ruby runtime, RubyClass klass, IRubyObject[]vals, boolean objectspace) {
        super(runtime, klass, objectspace);
        values = vals;
    }

    private RubyArray(Ruby runtime, RubyClass klass, boolean objectSpace) {
        super(runtime, klass, objectSpace);
    }

    private RubyArray(Ruby runtime, RubyClass klass, RubyArray original) {
        super(runtime, klass);
        realLength = original.realLength;
        values = new IRubyObject[realLength];
        safeArrayCopy(runtime, original.values, original.begin, values, 0, realLength);
    }

    private RubyArray(Ruby runtime, RubyClass klass, IRubyObject[] vals) {
        super(runtime, klass);
        values = vals;
        realLength = vals.length;
    }

    private void alloc(int length) {
        IRubyObject[] newValues = length == 0 ? IRubyObject.NULL_ARRAY : new IRubyObject[length];
        Helpers.fillNil(newValues, getRuntime());
        values = newValues;
        begin = 0;
    }

    private void realloc(int newLength, int valuesLength) {
        IRubyObject[] reallocated = new IRubyObject[newLength];
        if (newLength > valuesLength) {
            Helpers.fillNil(reallocated, valuesLength, newLength, getRuntime());
            safeArrayCopy(values, begin, reallocated, 0, valuesLength); // elements and trailing nils
        } else {
            safeArrayCopy(values, begin, reallocated, 0, newLength); // ???
        }
        begin = 0;
        values = reallocated;
    }

    private static void fill(IRubyObject[]arr, int from, int to, IRubyObject with) {
        for (int i=from; i<to; i++) {
            arr[i] = with;
        }
    }

    private static final void checkLength(Ruby runtime, long length) {
        if (length < 0) {
            throw runtime.newArgumentError("negative array size (or size too big)");
        }

        if (length >= Integer.MAX_VALUE) {
            throw runtime.newArgumentError("array size too big");
        }
    }

    /** Getter for property list.
     * @return Value of property list.
     */
    public List getList() {
        return Arrays.asList(toJavaArray());
    }

    public int getLength() {
        return realLength;
    }

    public IRubyObject[] toJavaArray() {
        IRubyObject[] copy = new IRubyObject[realLength];
        safeArrayCopy(values, begin, copy, 0, realLength);
        return copy;
    }

    public IRubyObject[] toJavaArrayUnsafe() {
        return !isShared ? values : toJavaArray();
    }

    public IRubyObject[] toJavaArrayMaybeUnsafe() {
        return (!isShared && begin == 0 && values.length == realLength) ? values : toJavaArray();
    }

    /** rb_ary_make_shared
    *
    */
    private RubyArray makeShared() {
        return makeShared(begin, realLength, getMetaClass());
    }

    private RubyArray makeShared(int beg, int len, RubyClass klass) {
        return makeShared(beg, len, new RubyArray(klass.getRuntime(), klass));
    }

    private RubyArray makeShared(int beg, int len, RubyArray sharedArray) {
        isShared = true;
        sharedArray.values = values;
        sharedArray.isShared = true;
        sharedArray.begin = beg;
        sharedArray.realLength = len;
        return sharedArray;
    }

    /** ary_shared_first
     *
     */
    private RubyArray makeSharedFirst(ThreadContext context, IRubyObject num, boolean last, RubyClass klass) {
        int n = RubyNumeric.num2int(num);

        if (n > realLength) {
            n = realLength;
        } else if (n < 0) {
            throw context.runtime.newArgumentError("negative array size");
        }

        return makeShared(last ? begin + realLength - n : begin, n, klass);
    }

    /** rb_ary_modify_check
     *
     */
    private final void modifyCheck() {
        if ((flags & TMPLOCK_OR_FROZEN_ARR_F) != 0) {
            if ((flags & FROZEN_F) != 0) throw getRuntime().newFrozenError("array");
            if ((flags & TMPLOCK_ARR_F) != 0) throw getRuntime().newTypeError("can't modify array during iteration");
        }
    }

    /** rb_ary_modify
     *
     */
    private final void modify() {
        modifyCheck();
        if (isShared) {
            IRubyObject[] vals = new IRubyObject[realLength];
            safeArrayCopy(values, begin, vals, 0, realLength);
            begin = 0;
            values = vals;
            isShared = false;
        }
    }

    /*  ================
     *  Instance Methods
     *  ================
     */

    /**
     * Variable arity version for compatibility. Not bound to a Ruby method.
     * @deprecated Use the versions with zero, one, or two args.
     */
    public IRubyObject initialize(ThreadContext context, IRubyObject[] args, Block block) {
        switch (args.length) {
        case 0:
            return initialize(context, block);
        case 1:
            return initializeCommon(context, args[0], null, block);
        case 2:
            return initializeCommon(context, args[0], args[1], block);
        default:
            Arity.raiseArgumentError(getRuntime(), args.length, 0, 2);
            return null; // not reached
        }
    }

    /** rb_ary_initialize
     *
     */
    @JRubyMethod(visibility = PRIVATE)
    public IRubyObject initialize(ThreadContext context, Block block) {
        modifyCheck();
        Ruby runtime = context.runtime;
        realLength = 0;
        if (block.isGiven() && runtime.isVerbose()) {
            runtime.getWarnings().warning(ID.BLOCK_UNUSED, "given block not used");
        }
        return this;
    }

    /** rb_ary_initialize
     *
     */
    @JRubyMethod(visibility = PRIVATE)
    public IRubyObject initialize(ThreadContext context, IRubyObject arg0, Block block) {
        return initializeCommon(context, arg0, null, block);
    }

    /** rb_ary_initialize
     *
     */
    @JRubyMethod(visibility = PRIVATE)
    public IRubyObject initialize(ThreadContext context, IRubyObject arg0, IRubyObject arg1, Block block) {
        return initializeCommon(context, arg0, arg1, block);
    }

    private IRubyObject initializeCommon(ThreadContext context, IRubyObject arg0, IRubyObject arg1, Block block) {
        Ruby runtime = context.runtime;

        if (arg1 == null && !(arg0 instanceof RubyFixnum)) {
            IRubyObject val = arg0.checkArrayType();
            if (!val.isNil()) {
                replace(val);
                return this;
            }
        }

        long len = RubyNumeric.num2long(arg0);
        if (len < 0) throw runtime.newArgumentError("negative array size");
        if (len >= Integer.MAX_VALUE) throw runtime.newArgumentError("array size too big");
        int ilen = (int) len;

        modify();

        if (ilen > values.length - begin) {
            values = new IRubyObject[ilen];
            begin = 0;
        }

        if (block.isGiven()) {
            if (arg1 != null) {
                runtime.getWarnings().warn(ID.BLOCK_BEATS_DEFAULT_VALUE, "block supersedes default value argument");
            }

            if (block.getSignature() == Signature.NO_ARGUMENTS) {
                IRubyObject nil = runtime.getNil();
                for (int i = 0; i < ilen; i++) {
                    store(i, block.yield(context, nil));
                    realLength = i + 1;
                }
            } else {
                for (int i = 0; i < ilen; i++) {
                    store(i, block.yield(context, RubyFixnum.newFixnum(runtime, i)));
                    realLength = i + 1;
                }
            }

        } else {
            try {
                if (arg1 == null) {
                    Helpers.fillNil(values, begin, begin + ilen, runtime);
                } else {
                    fill(values, begin, begin + ilen, arg1);
                }
            } catch (ArrayIndexOutOfBoundsException e) {
                concurrentModification();
            }
            realLength = ilen;
        }
        return this;
    }

    /** rb_ary_initialize_copy
     *
     */
    @JRubyMethod(name = {"initialize_copy"}, required = 1, visibility=PRIVATE)
    @Override
    public IRubyObject initialize_copy(IRubyObject orig) {
        return this.replace(orig);
    }

    /**
     * Overridden dup for fast-path logic.
     *
     * @return A new RubyArray sharing the original backing store.
     */
    public IRubyObject dup() {
        if (metaClass.getClassIndex() != ClassIndex.ARRAY) return super.dup();

        RubyArray dup = new RubyArray(metaClass.getClassRuntime(), values, begin, realLength);
        dup.isShared = isShared = true;
        dup.flags |= flags & TAINTED_F; // from DUP_SETUP

        return dup;
    }

    /** rb_ary_replace
     *
     */
    @JRubyMethod(name = {"replace"}, required = 1)
    public IRubyObject replace(IRubyObject orig) {
        modifyCheck();

        RubyArray origArr = orig.convertToArray();

        if (this == orig) return this;

        origArr.isShared = true;
        isShared = true;
        values = origArr.values;
        realLength = origArr.realLength;
        begin = origArr.begin;


        return this;
    }

    /** rb_ary_to_s
     *
     */
    @JRubyMethod(name = "to_s")
    @Override
    public IRubyObject to_s() {
<<<<<<< HEAD
        return inspect();
=======
        if (getRuntime().is1_9()) {
            // 1.9 seems to just do inspect for to_s now
            return inspect();
        }

        if (realLength == 0) return RubyString.newEmptyString(getRuntime());

        return join(getRuntime().getCurrentContext(), getRuntime().getGlobalVariables().get("$,"));
>>>>>>> e2372012
    }


    public boolean includes(ThreadContext context, IRubyObject item) {
        int myBegin = this.begin;
        int end = myBegin + realLength;
        IRubyObject[] values = this.values;
        for (int i = myBegin; i < end; i++) {
            final IRubyObject value = safeArrayRef(values, i);
            if (equalInternal(context, value, item)) return true;
        }

        return false;
    }

    /** rb_ary_hash
     *
     */
    public RubyFixnum hash(ThreadContext context) {
        return hash19(context);
    }

    /** rb_ary_hash
     *
     */
    @JRubyMethod(name = "hash")
    public RubyFixnum hash19(final ThreadContext context) {
        return (RubyFixnum) getRuntime().execRecursiveOuter(new Ruby.RecursiveFunction() {
            public IRubyObject call(IRubyObject obj, boolean recur) {
                int begin = RubyArray.this.begin;
                long h = realLength;
                if (recur) {
                    h ^= RubyNumeric.num2long(invokedynamic(context, context.runtime.getArray(), HASH));
                } else {
                    for (int i = begin; i < begin + realLength; i++) {
                        h = (h << 1) | (h < 0 ? 1 : 0);
                        final IRubyObject value = safeArrayRef(values, i);
                        h ^= RubyNumeric.num2long(invokedynamic(context, value, HASH));
                    }
                }
                return getRuntime().newFixnum(h);
            }
        }, RubyArray.this);
    }

    /** rb_ary_store
     *
     */
    public final IRubyObject store(long index, IRubyObject value) {
        if (index < 0 && (index += realLength) < 0) throw getRuntime().newIndexError("index " + (index - realLength) + " out of array");

        modify();

        if (index >= realLength) {
            int valuesLength = values.length - begin;
            if (index >= valuesLength) storeRealloc(index, valuesLength);
            realLength = (int) index + 1;
        }

        safeArraySet(values, begin + (int) index, value);

        return value;
    }

    private void storeRealloc(long index, int valuesLength) {
        long newLength = valuesLength >> 1;

        if (newLength < ARRAY_DEFAULT_SIZE) newLength = ARRAY_DEFAULT_SIZE;

        newLength += index;
        if (index >= Integer.MAX_VALUE || newLength >= Integer.MAX_VALUE) {
            throw getRuntime().newArgumentError("index too big");
        }
        realloc((int) newLength, valuesLength);
    }

    /** rb_ary_elt
     *
     */
    private final IRubyObject elt(long offset) {
        if (offset < 0 || offset >= realLength) {
            return getRuntime().getNil();
        }
        return eltOk(offset);
    }

    public final IRubyObject eltOk(long offset) {
        return safeArrayRef(values, begin + (int)offset);
    }

    /** rb_ary_entry
     *
     */
    public final IRubyObject entry(long offset) {
        return (offset < 0 ) ? elt(offset + realLength) : elt(offset);
    }

    public final IRubyObject entry(int offset) {
        return (offset < 0 ) ? elt(offset + realLength) : elt(offset);
    }

    public final IRubyObject eltInternal(int offset) {
        return values[begin + offset];
    }

    public final IRubyObject eltInternalSet(int offset, IRubyObject item) {
        return values[begin + offset] = item;
    }

    /**
     * Variable arity version for compatibility. Not bound to a Ruby method.
     * @deprecated Use the versions with zero, one, or two args.
     */
    public IRubyObject fetch(ThreadContext context, IRubyObject[] args, Block block) {
        switch (args.length) {
        case 1:
            return fetch(context, args[0], block);
        case 2:
            return fetch(context, args[0], args[1], block);
        default:
            Arity.raiseArgumentError(getRuntime(), args.length, 1, 2);
            return null; // not reached
        }
    }

    /** rb_ary_fetch
     *
     */
    @JRubyMethod
    public IRubyObject fetch(ThreadContext context, IRubyObject arg0, Block block) {
        long index = RubyNumeric.num2long(arg0);

        if (index < 0) index += realLength;
        if (index < 0 || index >= realLength) {
            if (block.isGiven()) return block.yield(context, arg0);
            throw getRuntime().newIndexError("index " + index + " out of array");
        }

        return safeArrayRef(values, begin + (int) index);
    }

    /** rb_ary_fetch
    *
    */
   @JRubyMethod
   public IRubyObject fetch(ThreadContext context, IRubyObject arg0, IRubyObject arg1, Block block) {
       if (block.isGiven()) getRuntime().getWarnings().warn(ID.BLOCK_BEATS_DEFAULT_VALUE, "block supersedes default value argument");

       long index = RubyNumeric.num2long(arg0);

       if (index < 0) index += realLength;
       if (index < 0 || index >= realLength) {
           if (block.isGiven()) return block.yield(context, arg0);
           return arg1;
       }

       return safeArrayRef(values, begin + (int) index);
   }

    /** rb_ary_to_ary
     *
     */
    private static RubyArray aryToAry(IRubyObject obj) {
        if (obj instanceof RubyArray) return (RubyArray) obj;

        if (obj.respondsTo("to_ary")) return obj.convertToArray();

        RubyArray arr = new RubyArray(obj.getRuntime(), false); // possibly should not in object space
        arr.values = new IRubyObject[]{obj};
        arr.realLength = 1;
        return arr;
    }

    /** rb_ary_splice
     *
     */
    private final void splice(long beg, long len, IRubyObject rpl, boolean oneNine) {
        if (len < 0) throw getRuntime().newIndexError("negative length (" + len + ")");
        if (beg < 0 && (beg += realLength) < 0) throw getRuntime().newIndexError("index " + (beg - realLength) + " out of array");

        final RubyArray rplArr;
        final int rlen;

        if (rpl == null || (rpl.isNil() && !oneNine)) {
            rplArr = null;
            rlen = 0;
        } else if (rpl.isNil()) {
            // 1.9 replaces with nil
            rplArr = newArray(getRuntime(), rpl);
            rlen = 1;
        } else {
            rplArr = aryToAry(rpl);
            rlen = rplArr.realLength;
        }

        modify();

        int valuesLength = values.length - begin;
        if (beg >= realLength) {
            len = beg + rlen;
            if (len >= valuesLength) spliceRealloc((int)len, valuesLength);
            try {
                Helpers.fillNil(values, begin + realLength, begin + ((int) beg), getRuntime());
            } catch (ArrayIndexOutOfBoundsException e) {
                concurrentModification();
            }
            realLength = (int) len;
        } else {
            if (beg + len > realLength) len = realLength - beg;
            int alen = realLength + rlen - (int)len;
            if (alen >= valuesLength) spliceRealloc(alen, valuesLength);

            if (len != rlen) {
                safeArrayCopy(values, begin + (int) (beg + len), values, begin + (int) beg + rlen, realLength - (int) (beg + len));
                realLength = alen;
            }
        }

        if (rlen > 0) {
            safeArrayCopy(rplArr.values, rplArr.begin, values, begin + (int) beg, rlen);
        }
    }

    /** rb_ary_splice
     *
     */
    private final void spliceOne(long beg, IRubyObject rpl) {
        if (beg < 0 && (beg += realLength) < 0) throw getRuntime().newIndexError("index " + (beg - realLength) + " out of array");

        modify();

        int valuesLength = values.length - begin;
        if (beg >= realLength) {
            int len = (int) beg + 1;
            if (len >= valuesLength) spliceRealloc(len, valuesLength);
            Helpers.fillNil(values, begin + realLength, begin + ((int) beg), getRuntime());
            realLength = len;
        } else {
            int len = beg > realLength ? realLength - (int) beg : 0;
            int alen = realLength + 1 - len;
            if (alen >= valuesLength) spliceRealloc(alen, valuesLength);

            if (len == 0) {
                safeArrayCopy(values, begin + (int) beg, values, begin + (int) beg + 1, realLength - (int) beg);
                realLength = alen;
            }
        }

        safeArraySet(values, begin + (int)beg, rpl);
    }

    private void spliceRealloc(int length, int valuesLength) {
        int tryLength = valuesLength + (valuesLength >> 1);
        int len = length > tryLength ? length : tryLength;
        IRubyObject[] vals = new IRubyObject[len];
        System.arraycopy(values, begin, vals, 0, realLength);

        // only fill if there actually will remain trailing storage
        if (len > length) Helpers.fillNil(vals, length, len, getRuntime());
        begin = 0;
        values = vals;
    }

    public IRubyObject insert() {
        throw getRuntime().newArgumentError(0, 1);
    }

    /** rb_ary_insert
     *
     */
    public IRubyObject insert(IRubyObject arg) {
        return this;
    }
<<<<<<< HEAD
    
    @JRubyMethod(name = "insert")
=======

    @JRubyMethod(name = "insert", compat = RUBY1_9)
>>>>>>> e2372012
    public IRubyObject insert19(IRubyObject arg) {
        modifyCheck();

        return insert(arg);
    }

    public IRubyObject insert(IRubyObject arg1, IRubyObject arg2) {
        long pos = RubyNumeric.num2long(arg1);

        if (pos == -1) pos = realLength;
        if (pos < 0) pos++;

        spliceOne(pos, arg2); // rb_ary_new4

        return this;
    }

    @JRubyMethod(name = "insert")
    public IRubyObject insert19(IRubyObject arg1, IRubyObject arg2) {
        modifyCheck();

        return insert(arg1, arg2);
    }

    public IRubyObject insert(IRubyObject[] args) {
        if (args.length == 1) return this;

        long pos = RubyNumeric.num2long(args[0]);

        if (pos == -1) pos = realLength;
        if (pos < 0) pos++;

        RubyArray inserted = new RubyArray(getRuntime(), false);
        inserted.values = args;
        inserted.begin = 1;
        inserted.realLength = args.length - 1;

        splice(pos, 0, inserted, false); // rb_ary_new4

        return this;
    }

    @JRubyMethod(name = "insert", required = 1, rest = true)
    public IRubyObject insert19(IRubyObject[] args) {
        modifyCheck();

        return insert(args);
    }

    /** rb_ary_dup
     *
     */
    public final RubyArray aryDup() {
<<<<<<< HEAD
=======
        RubyArray dup = new RubyArray(metaClass.getClassRuntime(), metaClass, values, begin, realLength);
        dup.isShared = true;
        isShared = true;
        dup.flags |= flags & (TAINTED_F | UNTRUSTED_F); // from DUP_SETUP
        // rb_copy_generic_ivar from DUP_SETUP here ...unlikely..
        return dup;
    }

    public final RubyArray aryDup19() {
>>>>>>> e2372012
        // In 1.9, rb_ary_dup logic changed so that on subclasses of Array,
        // dup returns an instance of Array, rather than an instance of the subclass
        // Also, taintedness and trustedness are not inherited to duplicates
        RubyArray dup = new RubyArray(metaClass.getClassRuntime(), values, begin, realLength);
        dup.isShared = true;
        isShared = true;
        // rb_copy_generic_ivar from DUP_SETUP here ...unlikely..
        return dup;
    }

    /** rb_ary_transpose
     *
     */
    @JRubyMethod(name = "transpose")
    public RubyArray transpose() {
        RubyArray tmp, result = null;

        int alen = realLength;
        if (alen == 0) return aryDup();

        Ruby runtime = getRuntime();
        int elen = -1;
        int end = begin + alen;
        for (int i = begin; i < end; i++) {
            tmp = elt(i - begin).convertToArray();
            if (elen < 0) {
                elen = tmp.realLength;
                result = new RubyArray(runtime, elen);
                for (int j = 0; j < elen; j++) {
                    result.store(j, new RubyArray(runtime, alen));
                }
            } else if (elen != tmp.realLength) {
                throw runtime.newIndexError("element size differs (" + tmp.realLength
                        + " should be " + elen + ")");
            }
            for (int j = 0; j < elen; j++) {
                ((RubyArray) result.elt(j)).store(i - begin, tmp.elt(j));
            }
        }
        return result;
    }

    /** rb_values_at (internal)
     *
     */
    private final IRubyObject values_at(long olen, IRubyObject[] args) {
        RubyArray result = new RubyArray(getRuntime(), args.length);

        for (int i = 0; i < args.length; i++) {
            if (args[i] instanceof RubyFixnum) {
                result.append(entry(((RubyFixnum)args[i]).getLongValue()));
                continue;
            }

            long beglen[];
            if (!(args[i] instanceof RubyRange)) {
            } else if ((beglen = ((RubyRange) args[i]).begLen(olen, 0)) == null) {
                continue;
            } else {
                int beg = (int) beglen[0];
                int len = (int) beglen[1];
                int end = begin + len;
                for (int j = begin; j < end; j++) {
                    result.append(entry(j + beg));
                }
                continue;
            }
            result.append(entry(RubyNumeric.num2long(args[i])));
        }

        Helpers.fillNil(result.values, result.realLength, result.values.length, getRuntime());
        return result;
    }

    /** rb_values_at
     *
     */
    @JRubyMethod(name = "values_at", rest = true)
    public IRubyObject values_at(IRubyObject[] args) {
        return values_at(realLength, args);
    }

    /** rb_ary_subseq
     *
     */
    public IRubyObject subseq(long beg, long len) {
        int realLength = this.realLength;
        if (beg > realLength || beg < 0 || len < 0) return getRuntime().getNil();

        if (beg + len > realLength) {
            len = realLength - beg;

            if (len < 0) len = 0;
        }

        if (len == 0) return new RubyArray(getRuntime(), getMetaClass(), IRubyObject.NULL_ARRAY);

        return makeShared(begin + (int) beg, (int) len, getMetaClass());
    }

    /** rb_ary_subseq
     *
     */
    public IRubyObject subseqLight(long beg, long len) {
        Ruby runtime = getRuntime();
        if (beg > realLength || beg < 0 || len < 0) return runtime.getNil();

        if (beg + len > realLength) {
            len = realLength - beg;
            if (len < 0) len = 0;
        }

        if (len == 0) return new RubyArray(runtime, getMetaClass(), IRubyObject.NULL_ARRAY, false);
        return makeShared(begin + (int) beg, (int) len, new RubyArray(runtime, getMetaClass(), false));
    }

    /** rb_ary_length
     *
     */
    @JRubyMethod(name = "length", alias = "size")
    public RubyFixnum length() {
        return getRuntime().newFixnum(realLength);
    }

<<<<<<< HEAD
    private SizeFn enumLengthFn() {
        final RubyArray self = this;
        return new SizeFn() {
            @Override
            public IRubyObject size(IRubyObject[] args) {
                return self.length();
            }
        };
    }

    /** rb_ary_push - specialized rb_ary_store 
=======
    /** rb_ary_push - specialized rb_ary_store
>>>>>>> e2372012
     *
     */
    @JRubyMethod(name = "<<", required = 1)
    public RubyArray append(IRubyObject item) {
        modify();
        int valuesLength = values.length - begin;
        if (realLength == valuesLength) {
            if (realLength == Integer.MAX_VALUE) throw getRuntime().newArgumentError("index too big");

            long newLength = valuesLength + (valuesLength >> 1);
            if (newLength > Integer.MAX_VALUE) {
                newLength = Integer.MAX_VALUE;
            } else if (newLength < ARRAY_DEFAULT_SIZE) {
                newLength = ARRAY_DEFAULT_SIZE;
            }

            realloc((int) newLength, valuesLength);
        }

        safeArraySet(values, begin + realLength++, item);

        return this;
    }

    /** rb_ary_push_m - instance method push
     *
     */
    public RubyArray push_m(IRubyObject[] items) {
        for (int i = 0; i < items.length; i++) {
            append(items[i]);
        }

        return this;
    }

    public RubyArray push(IRubyObject item) {
        append(item);

        return this;
    }

    @JRubyMethod(name = "push", rest = true)
    public RubyArray push_m19(IRubyObject[] items) {
        modifyCheck();

        return push_m(items);
    }

    /** rb_ary_pop
     *
     */
    @JRubyMethod
    public IRubyObject pop(ThreadContext context) {
        modifyCheck();

        if (realLength == 0) return context.runtime.getNil();

        if (isShared) {
            return safeArrayRef(values, begin + --realLength);
        } else {
            int index = begin + --realLength;
            return safeArrayRefSet(values, index, context.runtime.getNil());
        }
    }

    @JRubyMethod
    public IRubyObject pop(ThreadContext context, IRubyObject num) {
        modifyCheck();
        RubyArray result = makeSharedFirst(context, num, true, context.runtime.getArray());
        realLength -= result.realLength;
        return result;
    }

    /** rb_ary_shift
     *
     */
    @JRubyMethod(name = "shift")
    public IRubyObject shift(ThreadContext context) {
        modifyCheck();
        Ruby runtime = context.runtime;
        if (realLength == 0) return runtime.getNil();

        final IRubyObject obj = safeArrayRefCondSet(values, begin, !isShared, runtime.getNil());
        begin++;
        realLength--;
        return obj;

    }

    @JRubyMethod(name = "shift")
    public IRubyObject shift(ThreadContext context, IRubyObject num) {
        modify();

        RubyArray result = makeSharedFirst(context, num, false, context.runtime.getArray());

        int n = result.realLength;
        begin += n;
        realLength -= n;
        return result;
    }

    public IRubyObject unshift() {
        return this;
    }

    @JRubyMethod(name = "unshift")
    public IRubyObject unshift19() {
        modifyCheck();

        return this;

    }

    /** rb_ary_unshift
     *
     */
    public IRubyObject unshift(IRubyObject item) {
        if (begin == 0 || isShared) {
            modify();
            final int valuesLength = values.length - begin;
            if (realLength == valuesLength) {
                int newLength = valuesLength >> 1;
                if (newLength < ARRAY_DEFAULT_SIZE) newLength = ARRAY_DEFAULT_SIZE;

                newLength += valuesLength;
                IRubyObject[]vals = new IRubyObject[newLength];
                safeArrayCopy(values, begin, vals, 1, valuesLength);
                Helpers.fillNil(vals, valuesLength + 1, newLength, getRuntime());
                values = vals;
                begin = 0;
            } else {
                safeArrayCopy(values, begin, values, begin + 1, realLength);
            }
        } else {
            modifyCheck();
            begin--;
        }
        realLength++;
        values[begin] = item;
        return this;
    }

    @JRubyMethod(name = "unshift")
    public IRubyObject unshift19(IRubyObject item) {
        modifyCheck();

        return unshift(item);
    }

    public IRubyObject unshift(IRubyObject[] items) {
        long len = realLength;
        if (items.length == 0) return this;

        store(len + items.length - 1, getRuntime().getNil());

        try {
            System.arraycopy(values, begin, values, begin + items.length, (int) len);
            System.arraycopy(items, 0, values, begin, items.length);
        } catch (ArrayIndexOutOfBoundsException e) {
            concurrentModification();
        }

        return this;
    }

    @JRubyMethod(name = "unshift", rest = true)
    public IRubyObject unshift19(IRubyObject[] items) {
        modifyCheck();

        return unshift(items);
    }

    /** rb_ary_includes
     *
     */
    @JRubyMethod(name = "include?", required = 1)
    public RubyBoolean include_p(ThreadContext context, IRubyObject item) {
        return context.runtime.newBoolean(includes(context, item));
    }

    /** rb_ary_frozen_p
     *
     */
    @JRubyMethod(name = "frozen?")
    @Override
    public RubyBoolean frozen_p(ThreadContext context) {
        return context.runtime.newBoolean(isFrozen() || (flags & TMPLOCK_ARR_F) != 0);
    }

    /**
     * Variable arity version for compatibility. Not bound to a Ruby method.
     * @deprecated Use the versions with zero, one, or two args.
     */
    public IRubyObject aref(IRubyObject[] args) {
        switch (args.length) {
        case 1:
            return aref(args[0]);
        case 2:
            return aref(args[0], args[1]);
        default:
            Arity.raiseArgumentError(getRuntime(), args.length, 1, 2);
            return null; // not reached
        }
    }

    /** rb_ary_aref
     */
    public IRubyObject aref(IRubyObject arg0) {
        return aref19(arg0);
    }

    @JRubyMethod(name = {"[]", "slice"})
    public IRubyObject aref19(IRubyObject arg0) {
        return arg0 instanceof RubyFixnum ? entry(((RubyFixnum)arg0).getLongValue()) : arefCommon(arg0);
    }

    private IRubyObject arefCommon(IRubyObject arg0) {
        Ruby runtime = getRuntime();

        if (arg0 instanceof RubyRange) {
            long[] beglen = ((RubyRange) arg0).begLen(realLength, 0);
            return beglen == null ? runtime.getNil() : subseq(beglen[0], beglen[1]);
        } else if (arg0.respondsTo("begin") && arg0.respondsTo("end")) {
            ThreadContext context = getRuntime().getCurrentContext();
            IRubyObject begin = arg0.callMethod(context, "begin");
            IRubyObject end   = arg0.callMethod(context, "end");
            IRubyObject excl  = arg0.callMethod(context, "exclude_end?");
            RubyRange range = RubyRange.newRange(context, begin, end, excl.isTrue());

            long[] beglen = range.begLen(realLength, 0);
            return beglen == null ? runtime.getNil() : subseq(beglen[0], beglen[1]);
        }
        return entry(RubyNumeric.num2long(arg0));
    }

    public IRubyObject aref(IRubyObject arg0, IRubyObject arg1) {
        return aref19(arg0, arg1);
    }

    @JRubyMethod(name = {"[]", "slice"})
    public IRubyObject aref19(IRubyObject arg0, IRubyObject arg1) {
        return arefCommon(arg0, arg1);
    }

    private IRubyObject arefCommon(IRubyObject arg0, IRubyObject arg1) {
        long beg = RubyNumeric.num2long(arg0);
        if (beg < 0) beg += realLength;
        return subseq(beg, RubyNumeric.num2long(arg1));
    }

    /**
     * Variable arity version for compatibility. Not bound to a Ruby method.
     * @deprecated Use the versions with zero, one, or two args.
     */
    public IRubyObject aset(IRubyObject[] args) {
        switch (args.length) {
        case 2:
            return aset(args[0], args[1]);
        case 3:
            return aset(args[0], args[1], args[2]);
        default:
            throw getRuntime().newArgumentError("wrong number of arguments (" + args.length + " for 2)");
        }
    }

    public IRubyObject aset(IRubyObject arg0, IRubyObject arg1) {
        return aset19(arg0, arg1);
    }

    @JRubyMethod(name = "[]=")
    public IRubyObject aset19(IRubyObject arg0, IRubyObject arg1) {
        modifyCheck();
        if (arg0 instanceof RubyFixnum) {
            store(((RubyFixnum)arg0).getLongValue(), arg1);
        } else if (arg0 instanceof RubyRange) {
            RubyRange range = (RubyRange)arg0;
            long beg = range.begLen0(realLength);
            splice(beg, range.begLen1(realLength, beg), arg1, true);
        } else if (arg0.respondsTo("begin") && arg0.respondsTo("end")) {
            ThreadContext context = getRuntime().getCurrentContext();
            IRubyObject begin = arg0.callMethod(context, "begin");
            IRubyObject end   = arg0.callMethod(context, "end");
            IRubyObject excl  = arg0.callMethod(context, "exclude_end?");
            RubyRange range = RubyRange.newRange(context, begin, end, excl.isTrue());

            long beg = range.begLen0(realLength);
            splice(beg, range.begLen1(realLength, beg), arg1, true);
        } else {
            store(RubyNumeric.num2long(arg0), arg1);
        }
        return arg1;
    }

    /** rb_ary_aset
    *
    */
    public IRubyObject aset(IRubyObject arg0, IRubyObject arg1, IRubyObject arg2) {
        return aset19(arg0, arg1, arg2);
    }

    @JRubyMethod(name = "[]=")
    public IRubyObject aset19(IRubyObject arg0, IRubyObject arg1, IRubyObject arg2) {
        modifyCheck();
        splice(RubyNumeric.num2long(arg0), RubyNumeric.num2long(arg1), arg2, true);
        return arg2;
    }

    /** rb_ary_at
     *
     */
    @JRubyMethod(name = "at", required = 1)
    public IRubyObject at(IRubyObject pos) {
        return entry(RubyNumeric.num2long(pos));
    }

	/** rb_ary_concat
     *
     */
    public RubyArray concat(IRubyObject obj) {
<<<<<<< HEAD
        return concat19(obj);
=======
        RubyArray ary = obj.convertToArray();

        if (ary.realLength > 0) splice(realLength, 0, ary, false);

        return this;
>>>>>>> e2372012
    }

    @JRubyMethod(name = "concat", required = 1)
    public RubyArray concat19(IRubyObject obj) {
        modifyCheck();

        RubyArray ary = obj.convertToArray();

        if (ary.realLength > 0) splice(realLength, 0, ary, false);

        return this;
    }

    /** inspect_ary
     *
     */
    private IRubyObject inspectAry(ThreadContext context) {
        Encoding encoding = context.runtime.getDefaultInternalEncoding();
        if (encoding == null) encoding = USASCIIEncoding.INSTANCE;
        RubyString str = RubyString.newStringLight(context.runtime, DEFAULT_INSPECT_STR_SIZE, encoding);
        str.cat((byte)'[');
        boolean tainted = isTaint();

        for (int i = 0; i < realLength; i++) {

<<<<<<< HEAD
            RubyString s = inspect(context, safeArrayRef(values, begin + i));
            if (s.isTaint()) tainted = true;
            if (i > 0) str.cat(',', encoding).cat(' ', encoding);
            else str.setEncoding(s.getEncoding());

            str.cat19(s);
=======
            RubyString str2 = inspect(context, safeArrayRef(values, begin + i));
            if (i == 0 && str2.getEncoding() != encoding) str.setEncoding(str2.getEncoding());
            if (str2.isTaint()) tainted = true;
            if (str2.isUntrusted()) untrust = true;

            if (is19) {
                str.cat19(str2);
            } else {
                str.cat(str2);
            }
>>>>>>> e2372012
        }
        str.cat(']', encoding);

        if (tainted) str.setTaint(true);

        return str;
    }

    /** rb_ary_inspect
    *
    */
    @JRubyMethod(name = "inspect")
    @Override
    public IRubyObject inspect() {
        if (realLength == 0) return RubyString.newStringShared(getRuntime(), EMPTY_ARRAY_BYTELIST);
        if (getRuntime().isInspecting(this)) return  RubyString.newStringShared(getRuntime(), RECURSIVE_ARRAY_BYTELIST);

        try {
            getRuntime().registerInspecting(this);
            return inspectAry(getRuntime().getCurrentContext());
        } finally {
            getRuntime().unregisterInspecting(this);
        }
    }

    /**
     * Variable arity version for compatibility. Not bound to a Ruby method.
     * @deprecated Use the versions with zero, one, or two args.
     */
    public IRubyObject first(IRubyObject[] args) {
        switch (args.length) {
        case 0:
            return first();
        case 1:
            return first(args[0]);
        default:
            Arity.raiseArgumentError(getRuntime(), args.length, 0, 1);
            return null; // not reached
        }
    }

    /** rb_ary_first
     *
     */
    @JRubyMethod(name = "first")
    public IRubyObject first() {
        if (realLength == 0) return getRuntime().getNil();
        return values[begin];
    }

    /** rb_ary_first
    *
    */
    @JRubyMethod(name = "first")
    public IRubyObject first(IRubyObject arg0) {
        long n = RubyNumeric.num2long(arg0);
        if (n > realLength) {
            n = realLength;
        } else if (n < 0) {
            throw getRuntime().newArgumentError("negative array size (or size too big)");
        }

        return makeShared(begin, (int) n, getRuntime().getArray());
    }

    /**
     * Variable arity version for compatibility. Not bound to a Ruby method.
     * @deprecated Use the versions with zero, one, or two args.
     */
    public IRubyObject last(IRubyObject[] args) {
        switch (args.length) {
        case 0:
            return last();
        case 1:
            return last(args[0]);
        default:
            Arity.raiseArgumentError(getRuntime(), args.length, 0, 1);
            return null; // not reached
        }
    }

    /** rb_ary_last
     *
     */
    @JRubyMethod(name = "last")
    public IRubyObject last() {
        if (realLength == 0) return getRuntime().getNil();
        return values[begin + realLength - 1];
    }

    /** rb_ary_last
    *
    */
    @JRubyMethod(name = "last")
    public IRubyObject last(IRubyObject arg0) {
        long n = RubyNumeric.num2long(arg0);
        if (n > realLength) {
            n = realLength;
        } else if (n < 0) {
            throw getRuntime().newArgumentError("negative array size (or size too big)");
        }

        return makeShared(begin + realLength - (int) n, (int) n, getRuntime().getArray());
    }

    /**
     * mri: rb_ary_each
     */
    @JRubyMethod
    public IRubyObject each(ThreadContext context, Block block) {
        if (!block.isGiven()) return enumeratorizeWithSize(context, this, "each", enumLengthFn());

        for (int i = 0; i < realLength; i++) {
            // do not coarsen the "safe" catch, since it will misinterpret AIOOBE from the yielded code.
            // See JRUBY-5434
            block.yield(context, safeArrayRef(values, begin + i));
        }
        return this;
    }

    public IRubyObject eachSlice(ThreadContext context, int size, Block block) {
        Ruby runtime = context.runtime;

        // local copies of everything
        int localRealLength = realLength;
        IRubyObject[] localValues = values;
        int localBegin = begin;

        // sliding window
        RubyArray window = newArrayNoCopy(runtime, localValues, localBegin, size);
        makeShared();

        // don't expose shared array to ruby
<<<<<<< HEAD
        Signature signature = block.getSignature();
        final boolean specificArity = signature.isFixed() && signature.required() != 1;
        
=======
        final boolean specificArity = (block.arity().isFixed()) && (block.arity().required() != 1);

>>>>>>> e2372012
        for (; localRealLength >= size; localRealLength -= size) {
            block.yield(context, window);
            if (specificArity) { // array is never exposed to ruby, just use for yielding
                window.begin = localBegin += size;
            } else { // array may be exposed to ruby, create new
                window = newArrayNoCopy(runtime, localValues, localBegin += size, size);
            }
        }

        // remainder
        if (localRealLength > 0) {
            window.realLength = localRealLength;
            block.yield(context, window);
        }
        return runtime.getNil();
    }

    @JRubyMethod
    public IRubyObject each_slice(ThreadContext context, IRubyObject arg, Block block) {
        final int size = RubyNumeric.num2int(arg);
        final Ruby runtime = context.runtime;
        if (size <= 0) throw runtime.newArgumentError("invalid slice size");
        return block.isGiven() ? eachSlice(context, size, block) : enumeratorizeWithSize(context, this, "each_slice", arg, arg);
    }

    /** rb_ary_each_index
     *
     */
    public IRubyObject eachIndex(ThreadContext context, Block block) {
        Ruby runtime = context.runtime;
        if (!block.isGiven()) {
            throw runtime.newLocalJumpErrorNoBlock();
        }
        for (int i = 0; i < realLength; i++) {
            block.yield(context, runtime.newFixnum(i));
        }
        return this;
    }

    @JRubyMethod
    public IRubyObject each_index(ThreadContext context, Block block) {
        return block.isGiven() ? eachIndex(context, block) : enumeratorize(context.runtime, this, "each_index");
    }

    /** rb_ary_reverse_each
     *
     */
    public IRubyObject reverseEach(ThreadContext context, Block block) {
        int len = realLength;

        while(len-- > 0) {
            // do not coarsen the "safe" catch, since it will misinterpret AIOOBE from the yielded code.
            // See JRUBY-5434
            block.yield(context, safeArrayRef(values, begin + len));
            if (realLength < len) len = realLength;
        }

        return this;
    }

    @JRubyMethod
    public IRubyObject reverse_each(ThreadContext context, Block block) {
        return block.isGiven() ? reverseEach(context, block) : enumeratorizeWithSize(context, this, "reverse_each", enumLengthFn());
    }

    private IRubyObject inspectJoin(ThreadContext context, RubyArray tmp, IRubyObject sep) {
        Ruby runtime = context.runtime;

        // If already inspecting, there is no need to register/unregister again.
        if (runtime.isInspecting(this)) {
            return tmp.join(context, sep);
        }

        try {
            runtime.registerInspecting(this);
            return tmp.join(context, sep);
        } finally {
            runtime.unregisterInspecting(this);
        }
    }

    /** rb_ary_join
     *
     */
    public IRubyObject join(ThreadContext context, IRubyObject sep) {
<<<<<<< HEAD
        return join19(context, sep);
=======
        final Ruby runtime = context.runtime;
        if (realLength == 0) return RubyString.newEmptyString(runtime);

        if (sep.isNil()) sep = runtime.getGlobalVariables().get("$,");

        boolean sepTainted =  sep.isTaint();
        boolean taint = isTaint();
        boolean untrusted = isUntrusted() || sep.isUntrusted();

        int len = 1;
        for (int i = begin; i < begin + realLength; i++) {
            // do not coarsen the "safe" catch, since it will misinterpret AIOOBE from to_str.
            // See JRUBY-5434
            IRubyObject value = safeArrayRef(values, i);
            IRubyObject tmp = value.checkStringType();
            len += tmp.isNil() ? 10 : ((RubyString) tmp).getByteList().length();
        }

        ByteList sepBytes = null;
        if (!sep.isNil()) {
            sepBytes = sep.convertToString().getByteList();
            len += sepBytes.getRealSize() * (realLength - 1);
        }

        boolean appended = false;
        ByteList buf = new ByteList(len);
        for (int i = 0; i < realLength; i++) {
            // do not coarsen the "safe" catch, since it will misinterpret AIOOBE from inspect.
            // See JRUBY-5434
            IRubyObject tmp = safeArrayRef(values, begin + i);
            if (!(tmp instanceof RubyString)) {
                if (tmp instanceof RubyArray) {
                    if (tmp == this || runtime.isInspecting(tmp)) {
                        tmp = runtime.newString("[...]");
                    } else {
                        tmp = inspectJoin(context, (RubyArray)tmp, sep);
                    }
                } else {
                    tmp = RubyString.objAsString(context, tmp);
                }
            }

            if (i > 0 && sepBytes != null) {
                buf.append(sepBytes);
                appended = true;
            }

            buf.append(tmp.asString().getByteList());
            if (tmp.isTaint()) taint |= true;
            if (appended) taint |= sepTainted;
            if (tmp.isUntrusted()) untrusted = true;
        }

        RubyString result = runtime.newString(buf);
        if (taint) result.setTaint(true);
        if (untrusted) result.untrust(context);

        return result;
>>>>>>> e2372012
    }

    public IRubyObject join(ThreadContext context) {
        return join19(context);
    }

    // 1.9 MRI: ary_join_0
    private RubyString joinStrings(RubyString sep, int max, RubyString result) {
        IRubyObject first = values[begin];
        if (max - begin > 0 && first instanceof EncodingCapable) {
            result.setEncoding(((EncodingCapable)first).getEncoding());
        }

        try {
            for(int i = begin; i < max; i++) {
                if (i > begin && sep != null) result.append19(sep);
                result.append19(values[i]);
            }
        } catch (ArrayIndexOutOfBoundsException e) {
            concurrentModification();
        }

        return result;
    }

    // 1.9 MRI: ary_join_1
    private RubyString joinAny(ThreadContext context, IRubyObject obj, RubyString sep,
            int i, RubyString result) {
        assert i >= begin : "joining elements before beginning of array";

        RubyClass arrayClass = context.runtime.getArray();

        for (; i < begin + realLength; i++) {
            if (i > begin && sep != null) result.append19(sep);

            IRubyObject val = safeArrayRef(values, i);

            if (val instanceof RubyString) {
                result.append19(val);
            } else if (val instanceof RubyArray) {
                obj = val;
                recursiveJoin(context, obj, sep, result, val);
            } else {
                IRubyObject tmp = val.checkStringType19();
                if (!tmp.isNil()) {
                    result.append19(tmp);
                    continue;
                }

                tmp = TypeConverter.convertToTypeWithCheck(val, arrayClass, "to_ary");
                if (!tmp.isNil()) {
                    obj = val;
                    recursiveJoin(context, obj, sep, result, tmp);
                } else {
                    result.append19(RubyString.objAsString(context, val));
                }
            }
        }

        return result;
    }

    private void recursiveJoin(final ThreadContext context, final IRubyObject outValue,
            final RubyString sep, final RubyString result, final IRubyObject ary) {
        final Ruby runtime = context.runtime;

        if (ary == this) throw runtime.newArgumentError("recursive array join");

        runtime.execRecursive(new Ruby.RecursiveFunction() {
            public IRubyObject call(IRubyObject obj, boolean recur) {
                if (recur) throw runtime.newArgumentError("recursive array join");

                RubyArray recAry = ((RubyArray) ary);
                recAry.joinAny(context, outValue, sep, recAry.begin, result);

                return runtime.getNil();
            }}, outValue);
    }

    /** rb_ary_join
     *
     */
    @JRubyMethod(name = "join")
    public IRubyObject join19(final ThreadContext context, IRubyObject sep) {
        final Ruby runtime = context.runtime;

        if (realLength == 0) return RubyString.newEmptyString(runtime, USASCIIEncoding.INSTANCE);

        if (sep.isNil()) sep = runtime.getGlobalVariables().get("$,");

        int len = 1;
        RubyString sepString = null;
        if (!sep.isNil()) {
            sepString = sep.convertToString();
            len += sepString.size() * (realLength - 1);
        }

        for (int i = begin; i < begin + realLength; i++) {
            IRubyObject val = safeArrayRef(values, i);
            IRubyObject tmp = val.checkStringType19();
            if (tmp.isNil() || tmp != val) {
                len += ((begin + realLength) - i) * 10;
                final RubyString result = (RubyString) RubyString.newStringLight(runtime, len, USASCIIEncoding.INSTANCE).infectBy(this);
                final RubyString sepStringFinal = sepString;
                final int iFinal = i;

                return runtime.recursiveListOperation(new Callable<IRubyObject>() {
                    public IRubyObject call() {
                        return joinAny(context, RubyArray.this, sepStringFinal, iFinal, joinStrings(sepStringFinal, iFinal, result));
                    }
                });
            }

            len += ((RubyString) tmp).getByteList().length();
        }

        return joinStrings(sepString, begin + realLength,
                (RubyString) RubyString.newStringLight(runtime, len).infectBy(this));
    }

    @JRubyMethod(name = "join")
    public IRubyObject join19(ThreadContext context) {
        return join19(context, context.runtime.getGlobalVariables().get("$,"));
    }


    /** rb_ary_to_a
     *
     */
    @JRubyMethod(name = "to_a")
    @Override
    public RubyArray to_a() {
        if(getMetaClass() != getRuntime().getArray()) {
            RubyArray dup = new RubyArray(getRuntime(), getRuntime().isObjectSpaceEnabled());

            isShared = true;
            dup.isShared = true;
            dup.values = values;
            dup.realLength = realLength;
            dup.begin = begin;

            return dup;
        }
        return this;
    }

    @JRubyMethod(name = "to_ary")
    public IRubyObject to_ary() {
    	return this;
    }

    @Override
    public RubyArray convertToArray() {
        return this;
    }

    @Override
    public IRubyObject checkArrayType(){
        return this;
    }

    /** rb_ary_equal
     *
     */
    @JRubyMethod(name = "==", required = 1)
    @Override
    public IRubyObject op_equal(ThreadContext context, IRubyObject obj) {
        Ruby runtime = context.runtime;

        if (this == obj) {
            return runtime.getTrue();
        }

        if (!(obj instanceof RubyArray)) {
            if (obj == context.nil) return runtime.getFalse();

            if (!obj.respondsTo("to_ary")) {
                return runtime.getFalse();
            }
            return Helpers.rbEqual(context, obj, this);
        }
        return RecursiveComparator.compare(context, MethodNames.OP_EQUAL, this, obj);
    }

    public RubyBoolean compare(ThreadContext context, MethodNames method, IRubyObject other) {
        if (!(other instanceof RubyArray)) {
            if (!other.respondsTo("to_ary")) return context.runtime.getFalse();

            return Helpers.rbEqual(context, other, this);
        }

        RubyArray ary = (RubyArray) other;

        if (realLength != ary.realLength) return context.runtime.getFalse();

        for (int i = 0; i < realLength; i++) {
            IRubyObject a = elt(i);
            IRubyObject b = ary.elt(i);

            if (a == b) continue; // matching MRI opt. mock frameworks can throw errors if we don't

            if (!invokedynamic(context, a, method, b).isTrue()) return context.runtime.getFalse();
        }

        return context.runtime.getTrue();
    }

    /** rb_ary_eql
     *
     */
    @JRubyMethod(name = "eql?", required = 1)
    public IRubyObject eql(ThreadContext context, IRubyObject obj) {
        if(!(obj instanceof RubyArray)) {
            return context.runtime.getFalse();
        }
        return RecursiveComparator.compare(context, MethodNames.EQL, this, obj);
    }

    /** rb_ary_compact_bang
     *
     */
    @JRubyMethod(name = "compact!")
    public IRubyObject compact_bang() {
        modify();

        int p = begin;
        int t = p;
        int end = p + realLength;

        try {
            while (t < end) {
                if (values[t].isNil()) {
                    t++;
                } else {
                    values[p++] = values[t++];
                }
            }
        } catch (ArrayIndexOutOfBoundsException e) {
            concurrentModification();
        }

        p -= begin;
        if (realLength == p) return getRuntime().getNil();

        realloc(p, values.length - begin);
        realLength = p;
        return this;
    }

    /** rb_ary_compact
     *
     */
    public IRubyObject compact() {
        return compact19();
    }
<<<<<<< HEAD
    
    @JRubyMethod(name = "compact")
    public IRubyObject compact19() {
        RubyArray ary = aryDup();
=======

    @JRubyMethod(name = "compact", compat = RUBY1_9)
    public IRubyObject compatc19() {
        RubyArray ary = aryDup19();
>>>>>>> e2372012
        ary.compact_bang();
        return ary;
    }

    /** rb_ary_empty_p
     *
     */
    @JRubyMethod(name = "empty?")
    public IRubyObject empty_p() {
        return realLength == 0 ? getRuntime().getTrue() : getRuntime().getFalse();
    }

    /** rb_ary_clear
     *
     */
    @JRubyMethod(name = "clear")
    public IRubyObject rb_clear() {
        modifyCheck();

        if (isShared) {
            alloc(ARRAY_DEFAULT_SIZE);
            isShared = false;
        } else if (values.length > ARRAY_DEFAULT_SIZE << 1) {
            alloc(ARRAY_DEFAULT_SIZE << 1);
        } else {
            try {
                begin = 0;
                Helpers.fillNil(values, 0, realLength, getRuntime());
            } catch (ArrayIndexOutOfBoundsException e) {
                concurrentModification();
            }
        }

        realLength = 0;
        return this;
    }

    @JRubyMethod
    public IRubyObject fill(ThreadContext context, Block block) {
        if (block.isGiven()) return fillCommon(context, 0, realLength, block);
        throw context.runtime.newArgumentError(0, 1);
    }

    @JRubyMethod
    public IRubyObject fill(ThreadContext context, IRubyObject arg, Block block) {
        if (block.isGiven()) {
            if (arg instanceof RubyRange) {
                int[] beglen = ((RubyRange) arg).begLenInt(realLength, 1);
                return fillCommon(context, beglen[0], beglen[1], block);
            }
            int beg;
            return fillCommon(context, beg = fillBegin(arg), fillLen(beg, null),  block);
        } else {
            return fillCommon(context, 0, realLength, arg);
        }
    }

    @JRubyMethod
    public IRubyObject fill(ThreadContext context, IRubyObject arg1, IRubyObject arg2, Block block) {
        if (block.isGiven()) {
            int beg;
            return fillCommon(context, beg = fillBegin(arg1), fillLen(beg, arg2), block);
        } else {
            if (arg2 instanceof RubyRange) {
                int[] beglen = ((RubyRange) arg2).begLenInt(realLength, 1);
                return fillCommon(context, beglen[0], beglen[1], arg1);
            }
            int beg;
            return fillCommon(context, beg = fillBegin(arg2), fillLen(beg, null), arg1);
        }
    }

    @JRubyMethod
    public IRubyObject fill(ThreadContext context, IRubyObject arg1, IRubyObject arg2, IRubyObject arg3, Block block) {
        if (block.isGiven()) {
            throw context.runtime.newArgumentError(3, 2);
        } else {
            int beg;
            return fillCommon(context, beg = fillBegin(arg2), fillLen(beg, arg3), arg1);
        }
    }

    private int fillBegin(IRubyObject arg) {
        int beg = arg.isNil() ? 0 : RubyNumeric.num2int(arg);
        if (beg < 0) {
            beg = realLength + beg;
            if (beg < 0) beg = 0;
        }
        return beg;
    }

    private long fillLen(long beg, IRubyObject arg) {
        if (arg == null || arg.isNil()) {
            return realLength - beg;
        } else {
            return RubyNumeric.num2long(arg);
        }
        // TODO: In MRI 1.9, an explicit check for negative length is
        // added here. IndexError is raised when length is negative.
        // See [ruby-core:12953] for more details.
        //
        // New note: This is actually under re-evaluation,
        // see [ruby-core:17483].
    }

    private IRubyObject fillCommon(ThreadContext context, int beg, long len, IRubyObject item) {
        modify();

        // See [ruby-core:17483]
        if (len < 0) return this;

        if (len > Integer.MAX_VALUE - beg) throw context.runtime.newArgumentError("argument too big");

        int end = (int)(beg + len);
        if (end > realLength) {
            int valuesLength = values.length - begin;
            if (end >= valuesLength) realloc(end, valuesLength);
            realLength = end;
        }

        if (len > 0) {
            try {
                fill(values, begin + beg, begin + end, item);
            } catch (ArrayIndexOutOfBoundsException e) {
                concurrentModification();
            }
        }

        return this;
    }

    private IRubyObject fillCommon(ThreadContext context, int beg, long len, Block block) {
        modify();

        // See [ruby-core:17483]
        if (len < 0) return this;

        if (len > Integer.MAX_VALUE - beg) throw getRuntime().newArgumentError("argument too big");

        int end = (int)(beg + len);
        if (end > realLength) {
            int valuesLength = values.length - begin;
            if (end >= valuesLength) realloc(end, valuesLength);
            realLength = end;
        }

        Ruby runtime = context.runtime;
        for (int i = beg; i < end; i++) {
            IRubyObject v = block.yield(context, runtime.newFixnum(i));
            if (i >= realLength) break;
            safeArraySet(values, begin + i, v);
        }
        return this;
    }


    /** rb_ary_index
     *
     */
    public IRubyObject index(ThreadContext context, IRubyObject obj) {
        Ruby runtime = context.runtime;

        for (int i = 0; i < realLength; i++) {
            if (equalInternal(context, eltOk(i), obj)) return runtime.newFixnum(i);
        }

        return runtime.getNil();
    }

    @JRubyMethod(name = {"index", "find_index"})
    public IRubyObject index(ThreadContext context, IRubyObject obj, Block unused) {
        if (unused.isGiven()) context.runtime.getWarnings().warn(ID.BLOCK_UNUSED, "given block not used");
        return index(context, obj);
    }

    @JRubyMethod(name = {"index", "find_index"})
    public IRubyObject index(ThreadContext context, Block block) {
        Ruby runtime = context.runtime;
        if (!block.isGiven()) return enumeratorize(runtime, this, "index");

        for (int i = 0; i < realLength; i++) {
            if (block.yield(context, eltOk(i)).isTrue()) return runtime.newFixnum(i);
        }

        return runtime.getNil();
    }
<<<<<<< HEAD
    
    @JRubyMethod
=======

    @JRubyMethod(compat = RUBY2_0)
>>>>>>> e2372012
    public IRubyObject bsearch(ThreadContext context, Block block) {
        Ruby runtime = context.runtime;

        if (!block.isGiven()) {
            return enumeratorize(context.runtime, this, "bsearch");
        }

        int low = 0, high = realLength, mid;
        boolean smaller = false, satisfied = false;
        IRubyObject v, val;

        while (low < high) {
            mid = low + ((high - low) / 2);
            val = eltOk(mid);
            v = block.yieldSpecific(context, val);

            if (v instanceof RubyFixnum) {
                long fixValue = ((RubyFixnum)v).getLongValue();
                if (fixValue == 0) return val;
                smaller = fixValue < 0;
            } else if (v == runtime.getTrue()) {
                satisfied = true;
                smaller = true;
            } else if (v == runtime.getFalse() || v == runtime.getNil()) {
                smaller = false;
            } else if (runtime.getNumeric().isInstance(v)) {
                switch (RubyComparable.cmpint(context, invokedynamic(context, v, OP_CMP, RubyFixnum.zero(runtime)), v, RubyFixnum.zero(runtime))) {
                    case 0: return val;
                    case 1: smaller = true; break;
                    case -1: smaller = false;
                }
            } else {
                throw runtime.newTypeError("wrong argument type " + v.getType().getName() + " (must be numeric, true, false or nil");
            }
            if (smaller) {
                high = mid;
            } else {
                low = mid + 1;
            }
        }
        if (low == realLength) return context.nil;
        if (!satisfied) return context.nil;
        return eltOk(low);
    }

    /** rb_ary_rindex
     *
     */
    public IRubyObject rindex(ThreadContext context, IRubyObject obj) {
        Ruby runtime = context.runtime;
        int i = realLength;

        while (i-- > 0) {
            if (i > realLength) {
                i = realLength;
                continue;
            }
            if (equalInternal(context, eltOk(i), obj)) return runtime.newFixnum(i);
        }

        return runtime.getNil();
    }

    @JRubyMethod
    public IRubyObject rindex(ThreadContext context, IRubyObject obj, Block unused) {
        if (unused.isGiven()) context.runtime.getWarnings().warn(ID.BLOCK_UNUSED, "given block not used");
        return rindex(context, obj);
    }

    @JRubyMethod
    public IRubyObject rindex(ThreadContext context, Block block) {
        Ruby runtime = context.runtime;
        if (!block.isGiven()) return enumeratorize(runtime, this, "rindex");

        int i = realLength;

        while (i-- > 0) {
            if (i >= realLength) {
                i = realLength;
                continue;
            }
            if (block.yield(context, eltOk(i)).isTrue()) return runtime.newFixnum(i);
        }

        return runtime.getNil();
    }

    /** rb_ary_indexes
     *
     */
    @JRubyMethod(name = {"indexes", "indices"}, required = 1, rest = true)
    public IRubyObject indexes(IRubyObject[] args) {
        getRuntime().getWarnings().warn(ID.DEPRECATED_METHOD, "Array#indexes is deprecated; use Array#values_at");

        RubyArray ary = new RubyArray(getRuntime(), args.length);

        for (int i = 0; i < args.length; i++) {
            ary.append(aref(args[i]));
        }

        return ary;
    }

    /** rb_ary_reverse_bang
     *
     */
    @JRubyMethod(name = "reverse!")
    public IRubyObject reverse_bang() {
        modify();

        try {
            if (realLength > 1) {
                IRubyObject[] vals = values;
                int p = begin;
                int len = realLength;
                for (int i = 0; i < len >> 1; i++) {
                    IRubyObject tmp = vals[p + i];
                    vals[p + i] = vals[p + len - i - 1];
                    vals[p + len - i - 1] = tmp;
                }
            }
        } catch (ArrayIndexOutOfBoundsException e) {
            concurrentModification();
        }
        return this;
    }

    /** rb_ary_reverse_m
     *
     */
    @JRubyMethod(name = "reverse")
    public IRubyObject reverse() {
        if (realLength > 1) {
            RubyArray dup = safeReverse();
            dup.flags |= flags & TAINTED_F; // from DUP_SETUP
            // rb_copy_generic_ivar from DUP_SETUP here ...unlikely..
            return dup;
        } else {
            return dup();
        }
    }

    private RubyArray safeReverse() {
        int length = realLength;
        int myBegin = this.begin;
        IRubyObject[] myValues = this.values;
        IRubyObject[] vals = new IRubyObject[length];

        try {
            for (int i = 0; i <= length >> 1; i++) {
                vals[i] = myValues[myBegin + length - i - 1];
                vals[length - i - 1] = myValues[myBegin + i];
            }
        } catch (ArrayIndexOutOfBoundsException e) {
            concurrentModification();
        }
        return new RubyArray(getRuntime(), getMetaClass(), vals);
    }

    /** rb_ary_collect
     *
     */
    public IRubyObject collect(ThreadContext context, Block block) {
        Ruby runtime = context.runtime;
        if (!block.isGiven()) return new RubyArray(runtime, runtime.getArray(), this);

        IRubyObject[] arr = new IRubyObject[realLength];

        for (int i = 0; i < realLength; i++) {
            // Do not coarsen the "safe" check, since it will misinterpret AIOOBE from the yield
            // See JRUBY-5434
            arr[i] = block.yield(context, safeArrayRef(values, i + begin));
        }

        return new RubyArray(runtime, arr);
    }

    @JRubyMethod(name = {"collect"})
    public IRubyObject collect19(ThreadContext context, Block block) {
        return block.isGiven() ? collect(context, block) : enumeratorizeWithSize(context, this, "collect", enumLengthFn());
    }

    @JRubyMethod(name = {"map"})
    public IRubyObject map19(ThreadContext context, Block block) {
        return block.isGiven() ? collect(context, block) : enumeratorizeWithSize(context, this, "map", enumLengthFn());
    }

    /** rb_ary_collect_bang
     *
     */
    public RubyArray collectBang(ThreadContext context, Block block) {
        if (!block.isGiven()) throw context.runtime.newLocalJumpErrorNoBlock();
        modify();

        for (int i = 0, len = realLength; i < len; i++) {
            // Do not coarsen the "safe" check, since it will misinterpret AIOOBE from the yield
            // See JRUBY-5434
            store(i, block.yield(context, safeArrayRef(values, begin + i)));
        }

        return this;
    }

    /** rb_ary_collect_bang
    *
    */
    @JRubyMethod(name = "collect!")
    public IRubyObject collect_bang(ThreadContext context, Block block) {
        return block.isGiven() ? collectBang(context, block) : enumeratorize(context.runtime, this, "collect!");
    }

    /** rb_ary_collect_bang
    *
    */
    @JRubyMethod(name = "map!")
    public IRubyObject map_bang(ThreadContext context, Block block) {
        return block.isGiven() ? collectBang(context, block) : enumeratorizeWithSize(context, this, "map!", enumLengthFn());
    }

    /** rb_ary_select
     *
     */
    public IRubyObject selectCommon(ThreadContext context, Block block) {
        Ruby runtime = context.runtime;
        RubyArray result = new RubyArray(runtime, realLength);

        for (int i = 0; i < realLength; i++) {
            // Do not coarsen the "safe" check, since it will misinterpret AIOOBE from the yield
            // See JRUBY-5434
            IRubyObject value = safeArrayRef(values, begin + i);

            if (block.yield(context, value).isTrue()) result.append(value);
        }

        Helpers.fillNil(result.values, result.realLength, result.values.length, runtime);
        return result;
    }

    @JRubyMethod
    public IRubyObject select(ThreadContext context, Block block) {
        return block.isGiven() ? selectCommon(context, block) : enumeratorizeWithSize(context, this, "select", enumLengthFn());
    }

    @JRubyMethod(name = "select!")
    public IRubyObject select_bang(ThreadContext context, Block block) {
        Ruby runtime = context.runtime;
<<<<<<< HEAD
        if (!block.isGiven()) return enumeratorizeWithSize(context, this, "select!", enumLengthFn());
        
=======
        if (!block.isGiven()) return enumeratorize(runtime, this, "select!");

>>>>>>> e2372012
        modify();

        int newLength = 0;
        IRubyObject[] aux = new IRubyObject[values.length];

        for (int oldIndex = 0; oldIndex < realLength; oldIndex++) {
            // Do not coarsen the "safe" check, since it will misinterpret
            // AIOOBE from the yield (see JRUBY-5434)
            IRubyObject value = safeArrayRef(values, begin + oldIndex);

            if (!block.yield(context, value).isTrue()) continue;

            aux[begin + newLength++] = value;
        }

        if (realLength == newLength) return runtime.getNil(); // No change

        safeArrayCopy(aux, begin, values, begin, newLength);
        realLength = newLength;

        return this;
    }

    @JRubyMethod
    public IRubyObject keep_if(ThreadContext context, Block block) {
        if (!block.isGiven()) {
            return enumeratorizeWithSize(context, this, "keep_if", enumLengthFn());
        }
        select_bang(context, block);
        return this;
    }

    /** rb_ary_delete
     *
     */
    @JRubyMethod(required = 1)
    public IRubyObject delete(ThreadContext context, IRubyObject item, Block block) {
        int i2 = 0;
        IRubyObject value = item;

        Ruby runtime = context.runtime;
        for (int i1 = 0; i1 < realLength; i1++) {
            // Do not coarsen the "safe" check, since it will misinterpret AIOOBE from equalInternal
            // See JRUBY-5434
            IRubyObject e = safeArrayRef(values, begin + i1);
            if (equalInternal(context, e, item)) {
                value = e;
                continue;
            }
            if (i1 != i2) store(i2, e);
            i2++;
        }

        if (realLength == i2) {
            if (block.isGiven()) return block.yield(context, item);

            return runtime.getNil();
        }

        modify();

        final int myRealLength = this.realLength;
        final int myBegin = this.begin;
        final IRubyObject[] myValues = this.values;
        try {
            if (myRealLength > i2) {
                Helpers.fillNil(myValues, myBegin + i2, myBegin + myRealLength, context.runtime);
                this.realLength = i2;
                int valuesLength = myValues.length - myBegin;
                if (i2 << 1 < valuesLength && valuesLength > ARRAY_DEFAULT_SIZE) realloc(i2 << 1, valuesLength);
            }
        } catch (ArrayIndexOutOfBoundsException e) {
            concurrentModification();
        }

        return value;
    }

    /** rb_ary_delete_at
     *
     */
    public final IRubyObject delete_at(int pos) {
        int len = realLength;
        if (pos >= len || (pos < 0 && (pos += len) < 0)) return getRuntime().getNil();

        modify();

        IRubyObject nil = getRuntime().getNil();
        IRubyObject obj = null; // should never return null below

        try {
            obj = values[begin + pos];
            // fast paths for head and tail
            if (pos == 0) {
                values[begin] = nil;
                begin++;
                realLength--;
                return obj;
            } else if (pos == realLength - 1) {
                values[begin + realLength - 1] = nil;
                realLength--;
                return obj;
            }

            System.arraycopy(values, begin + pos + 1, values, begin + pos, len - (pos + 1));
            values[begin + len - 1] = getRuntime().getNil();
        } catch (ArrayIndexOutOfBoundsException e) {
            concurrentModification();
        }
        realLength--;

        return obj;
    }

    /** rb_ary_delete_at_m
     *
     */
    @JRubyMethod(name = "delete_at", required = 1)
    public IRubyObject delete_at(IRubyObject obj) {
        return delete_at((int) RubyNumeric.num2long(obj));
    }

    /** rb_ary_reject_bang
     *
     */
    public IRubyObject rejectCommon(ThreadContext context, Block block) {
        RubyArray ary = aryDup();
        ary.reject_bang(context, block);
        return ary;
    }

    @JRubyMethod
    public IRubyObject reject(ThreadContext context, Block block) {
        return block.isGiven() ? rejectCommon(context, block) : enumeratorizeWithSize(context, this, "reject", enumLengthFn());
    }

    /** rb_ary_reject_bang
     *
     */
    public IRubyObject rejectBang(ThreadContext context, Block block) {
        if (!block.isGiven()) throw context.runtime.newLocalJumpErrorNoBlock();

        IRubyObject result = context.runtime.getNil();
        modify();

        for (int i = 0; i < realLength; /* we adjust i in the loop */) {
            // Do not coarsen the "safe" check, since it will misinterpret AIOOBE from the yield
            // See JRUBY-5434
            IRubyObject v = safeArrayRef(values, begin + i);
            if (block.yield(context, v).isTrue()) {
                delete_at(i);
                result = this;
            } else {
                i++;
            }
        }

        return result;
    }

    @JRubyMethod(name = "reject!")
    public IRubyObject reject_bang(ThreadContext context, Block block) {
        return block.isGiven() ? rejectBang(context, block) : enumeratorizeWithSize(context, this, "reject!", enumLengthFn());
    }

    /** rb_ary_delete_if
     *
     */
    public IRubyObject deleteIf(ThreadContext context, Block block) {
        reject_bang(context, block);
        return this;
    }

    @JRubyMethod
    public IRubyObject delete_if(ThreadContext context, Block block) {
        return block.isGiven() ? deleteIf(context, block) : enumeratorizeWithSize(context, this, "delete_if", enumLengthFn());
    }

    /** rb_ary_zip
     *
     */
    @JRubyMethod(optional = 1, rest = true)
    public IRubyObject zip(ThreadContext context, IRubyObject[] args, Block block) {
        final Ruby runtime = context.runtime;
        final int aLen = args.length + 1;
        RubyClass array = runtime.getArray();

        final IRubyObject[] newArgs = new IRubyObject[args.length];

        boolean hasUncoercible = false;
        for (int i = 0; i < args.length; i++) {
            newArgs[i] = TypeConverter.convertToType(args[i], array, "to_ary", false);
            if (newArgs[i].isNil()) {
                hasUncoercible = true;
            }
        }

        // Handle uncoercibles by trying to_enum conversion
        if (hasUncoercible) {
            RubySymbol each = runtime.newSymbol("each");
            for (int i = 0; i < args.length; i++) {
                newArgs[i] = args[i].callMethod(context, "to_enum", each);
            }
        }

        if (hasUncoercible) {
            return zipCommon(context, newArgs, block, new ArgumentVisitor() {
                public IRubyObject visit(ThreadContext ctx, IRubyObject arg, int i) {
                    return RubyEnumerable.zipEnumNext(ctx, arg);
                }
            });
        } else {
            return zipCommon(context, newArgs, block, new ArgumentVisitor() {
                public IRubyObject visit(ThreadContext ctx, IRubyObject arg, int i) {
                    return ((RubyArray) arg).elt(i);
                }
            });
        }
    }

    // This can be shared with RubyEnumerable to clean #zipCommon{Enum,Arg} a little
    public static interface ArgumentVisitor {
        IRubyObject visit(ThreadContext ctx, IRubyObject arg, int i);
    }

    private IRubyObject zipCommon(ThreadContext context, IRubyObject[] args, Block block, ArgumentVisitor visitor) {
        Ruby runtime = context.runtime;

        if (block.isGiven()) {
            for (int i = 0; i < realLength; i++) {
                IRubyObject[] tmp = new IRubyObject[args.length + 1];
                // Do not coarsen the "safe" check, since it will misinterpret AIOOBE from the yield
                // See JRUBY-5434
                tmp[0] = safeArrayRef(values, begin + i);
                for (int j = 0; j < args.length; j++) {
                    tmp[j + 1] = visitor.visit(context, args[j], i);
                }
                block.yield(context, newArrayNoCopyLight(runtime, tmp));
            }
            return runtime.getNil();
        }

        IRubyObject[] result = new IRubyObject[realLength];
        try {
            for (int i = 0; i < realLength; i++) {
                IRubyObject[] tmp = new IRubyObject[args.length + 1];
                tmp[0] = values[begin + i];
                for (int j = 0; j < args.length; j++) {
                    tmp[j + 1] = visitor.visit(context, args[j], i);
                }
                result[i] = newArrayNoCopyLight(runtime, tmp);
            }
        } catch (ArrayIndexOutOfBoundsException aioob) {
            concurrentModification();
        }
        return newArrayNoCopy(runtime, result);
    }

    /** rb_ary_cmp
     *
     */
    @JRubyMethod(name = "<=>", required = 1)
    public IRubyObject op_cmp(ThreadContext context, IRubyObject obj) {
        Ruby runtime = context.runtime;
        IRubyObject ary2 = runtime.getNil();
        boolean isAnArray = (obj instanceof RubyArray) || obj.getMetaClass().getSuperClass() == runtime.getArray();

        if (!isAnArray && !obj.respondsTo("to_ary")) {
            return ary2;
        } else if (!isAnArray) {
            ary2 = obj.callMethod(context, "to_ary");
        } else {
            ary2 = obj.convertToArray();
        }

        return cmpCommon(context, runtime, (RubyArray) ary2);
    }

    private IRubyObject cmpCommon(ThreadContext context, Ruby runtime, RubyArray ary2) {
        if (this == ary2 || runtime.isInspecting(this)) return RubyFixnum.zero(runtime);

        try {
            runtime.registerInspecting(this);

            int len = realLength;
            if (len > ary2.realLength) len = ary2.realLength;

            for (int i = 0; i < len; i++) {
                IRubyObject v = invokedynamic(context, elt(i), OP_CMP, ary2.elt(i));
                if (!(v instanceof RubyFixnum) || ((RubyFixnum) v).getLongValue() != 0) return v;
            }
        } finally {
            runtime.unregisterInspecting(this);
        }

        int len = realLength - ary2.realLength;

        if (len == 0) return RubyFixnum.zero(runtime);
        if (len > 0) return RubyFixnum.one(runtime);

        return RubyFixnum.minus_one(runtime);
    }

    /**
     * Variable arity version for compatibility. Not bound to a Ruby method.
     * @deprecated Use the versions with zero, one, or two args.
     */
    public IRubyObject slice_bang(IRubyObject[] args) {
        switch (args.length) {
        case 1:
            return slice_bang(args[0]);
        case 2:
            return slice_bang(args[0], args[1]);
        default:
            Arity.raiseArgumentError(getRuntime(), args.length, 1, 2);
            return null; // not reached
        }
    }

    private IRubyObject slice_internal(long pos, long len,
            IRubyObject arg0, IRubyObject arg1, Ruby runtime) {
        if(len < 0) return runtime.getNil();
        int orig_len = realLength;
        if(pos < 0) {
            pos += orig_len;
            if(pos < 0) {
                return runtime.getNil();
            }
        } else if(orig_len < pos) {
            return runtime.getNil();
        }

        if(orig_len < pos + len) {
            len = orig_len - pos;
        }
        if(len == 0) {
            return runtime.newEmptyArray();
        }

        arg1 = makeShared(begin + (int)pos, (int)len, getMetaClass());
        splice(pos, len, null, false);

        return arg1;
    }

    /** rb_ary_slice_bang
     *
     */
    @JRubyMethod(name = "slice!")
    public IRubyObject slice_bang(IRubyObject arg0) {
        modifyCheck();
        Ruby runtime = getRuntime();
        if (arg0 instanceof RubyRange) {
            RubyRange range = (RubyRange) arg0;
            if (!range.checkBegin(realLength)) {
                return runtime.getNil();
            }

            long pos = range.begLen0(realLength);
            long len = range.begLen1(realLength, pos);
            return slice_internal(pos, len, arg0, null, runtime);
        }
        return delete_at((int) RubyNumeric.num2long(arg0));
    }

    /** rb_ary_slice_bang
    *
    */
    @JRubyMethod(name = "slice!")
    public IRubyObject slice_bang(IRubyObject arg0, IRubyObject arg1) {
        modifyCheck();
        long pos = RubyNumeric.num2long(arg0);
        long len = RubyNumeric.num2long(arg1);
        return slice_internal(pos, len, arg0, arg1, getRuntime());
    }

    /** rb_ary_assoc
     *
     */
    @JRubyMethod(name = "assoc", required = 1)
    public IRubyObject assoc(ThreadContext context, IRubyObject key) {
        Ruby runtime = context.runtime;

        for (int i = 0; i < realLength; i++) {
            IRubyObject v = eltOk(i);
            if (v instanceof RubyArray) {
                RubyArray arr = (RubyArray)v;
                if (arr.realLength > 0 && equalInternal(context, arr.elt(0), key)) return arr;
            }
        }

        return runtime.getNil();
    }

    /** rb_ary_rassoc
     *
     */
    @JRubyMethod(name = "rassoc", required = 1)
    public IRubyObject rassoc(ThreadContext context, IRubyObject value) {
        Ruby runtime = context.runtime;

        for (int i = 0; i < realLength; i++) {
            IRubyObject v = eltOk(i);
            if (v instanceof RubyArray) {
                RubyArray arr = (RubyArray)v;
                if (arr.realLength > 1 && equalInternal(context, arr.eltOk(1), value)) return arr;
            }
        }

        return runtime.getNil();
    }

    private boolean flatten(ThreadContext context, int level, RubyArray result) {
        Ruby runtime = context.runtime;
        RubyArray stack = new RubyArray(runtime, ARRAY_DEFAULT_SIZE, false);
        IdentityHashMap<Object, Object> memo = new IdentityHashMap<Object, Object>();
        RubyArray ary = this;
        memo.put(ary, NEVER);
        boolean modified = false;

        int i = 0;

        try {
            while (true) {
                IRubyObject tmp;
                while (i < ary.realLength) {
                    IRubyObject elt = ary.values[ary.begin + i++];
                    tmp = TypeConverter.checkArrayType(elt);
                    if (tmp.isNil() || (level >= 0 && stack.realLength / 2 >= level)) {
                        result.append(elt);
                    } else {
                        modified = true;
                        if (memo.get(tmp) != null) throw runtime.newArgumentError("tried to flatten recursive array");
                        memo.put(tmp, NEVER);
                        stack.append(ary);
                        stack.append(RubyFixnum.newFixnum(runtime, i));
                        ary = (RubyArray)tmp;
                        i = 0;
                    }
                }
                if (stack.realLength == 0) break;
                memo.remove(ary);
                tmp = stack.pop(context);
                i = (int)((RubyFixnum)tmp).getLongValue();
                ary = (RubyArray)stack.pop(context);
            }
        } catch (ArrayIndexOutOfBoundsException aioob) {
            concurrentModification();
        }
        return modified;
    }

    public IRubyObject flatten_bang(ThreadContext context) {
        Ruby runtime = context.runtime;

        RubyArray result = new RubyArray(runtime, getMetaClass(), realLength);
        if (flatten(context, -1, result)) {
            modifyCheck();
            isShared = false;
            begin = 0;
            realLength = result.realLength;
            values = result.values;
            return this;
        }
        return runtime.getNil();
    }

    @JRubyMethod(name = "flatten!")
    public IRubyObject flatten_bang19(ThreadContext context) {
        modifyCheck();

        return flatten_bang(context);
    }

    public IRubyObject flatten_bang(ThreadContext context, IRubyObject arg) {
        Ruby runtime = context.runtime;
        int level = RubyNumeric.num2int(arg);
        if (level == 0) return runtime.getNil();

        RubyArray result = new RubyArray(runtime, getMetaClass(), realLength);
        if (flatten(context, level, result)) {
            isShared = false;
            begin = 0;
            realLength = result.realLength;
            values = result.values;
            return this;
        }
        return runtime.getNil();
    }

    @JRubyMethod(name = "flatten!")
    public IRubyObject flatten_bang19(ThreadContext context, IRubyObject arg) {
        modifyCheck();

        return flatten_bang(context, arg);
    }

    public IRubyObject flatten(ThreadContext context) {
        return flatten19(context);
    }

    public IRubyObject flatten(ThreadContext context, IRubyObject arg) {
        return flatten19(context, arg);
    }

    @JRubyMethod(name = "flatten")
    public IRubyObject flatten19(ThreadContext context) {
        Ruby runtime = context.runtime;

        RubyArray result = new RubyArray(runtime, getMetaClass(), realLength);
        flatten(context, -1, result);
        result.infectBy(this);
        return result;
    }

    @JRubyMethod(name = "flatten")
    public IRubyObject flatten19(ThreadContext context, IRubyObject arg) {
        Ruby runtime = context.runtime;
        int level = RubyNumeric.num2int(arg);
        if (level == 0) return makeShared();

        RubyArray result = new RubyArray(runtime, getMetaClass(), realLength);
        flatten(context, level, result);
        result.infectBy(this);
        return result;
    }

    @JRubyMethod(name = "count")
    public IRubyObject count(ThreadContext context, Block block) {
        if (block.isGiven()) {
            int n = 0;
            for (int i = 0; i < realLength; i++) {
                if (block.yield(context, elt(i)).isTrue()) n++;
            }
            return RubyFixnum.newFixnum(context.runtime, n);
        } else {
            return RubyFixnum.newFixnum(context.runtime, realLength);
        }
    }

    @JRubyMethod(name = "count")
    public IRubyObject count(ThreadContext context, IRubyObject obj, Block block) {
        if (block.isGiven()) context.runtime.getWarnings().warn(ID.BLOCK_UNUSED, "given block not used");

        int n = 0;
        for (int i = 0; i < realLength; i++) {
            if (equalInternal(context, elt(i), obj)) n++;
        }
        return RubyFixnum.newFixnum(context.runtime, n);
    }

    /** rb_ary_nitems
     *
     */
    @JRubyMethod(name = "nitems")
    public IRubyObject nitems() {
        int n = 0;

        for (int i = 0; i < realLength; i++) {
            if (!eltOk(i).isNil()) n++;
        }

        return getRuntime().newFixnum(n);
    }

    /** rb_ary_plus
     *
     */
    @JRubyMethod(name = "+", required = 1)
    public IRubyObject op_plus(IRubyObject obj) {
        RubyArray y = obj.convertToArray();
        int len = realLength + y.realLength;
        RubyArray z = new RubyArray(getRuntime(), len);
        try {
            System.arraycopy(values, begin, z.values, 0, realLength);
            System.arraycopy(y.values, y.begin, z.values, realLength, y.realLength);
        } catch (ArrayIndexOutOfBoundsException e) {
            concurrentModification();
        }
        z.realLength = len;
        return z;
    }

    /** rb_ary_times
     *
     */
    public IRubyObject op_times(ThreadContext context, IRubyObject times) {
        return op_times19(context, times);
    }

    /** rb_ary_times
     *
     */
    @JRubyMethod(name = "*", required = 1)
    public IRubyObject op_times19(ThreadContext context, IRubyObject times) {
        IRubyObject tmp = times.checkStringType();

        if (!tmp.isNil()) return join19(context, tmp);

        long len = RubyNumeric.num2long(times);
        Ruby runtime = context.runtime;
        if (len == 0) return new RubyArray(runtime, getMetaClass(), IRubyObject.NULL_ARRAY).infectBy(this);
        if (len < 0) throw runtime.newArgumentError("negative argument");

        if (Long.MAX_VALUE / len < realLength) {
            throw runtime.newArgumentError("argument too big");
        }

        len *= realLength;

        checkLength(runtime, len);
        RubyArray ary2 = new RubyArray(runtime, getMetaClass(), (int)len);
        ary2.realLength = ary2.values.length;

        try {
            for (int i = 0; i < len; i += realLength) {
                System.arraycopy(values, begin, ary2.values, i, realLength);
            }
        } catch (ArrayIndexOutOfBoundsException e) {
            concurrentModification();
        }

        ary2.infectBy(this);

        return ary2;
    }

    /** ary_make_hash
     *
     */
    private RubyHash makeHash() {
        return makeHash(new RubyHash(getRuntime(), false));
    }

    private RubyHash makeHash(RubyHash hash) {
        int myBegin = this.begin;
        for (int i = myBegin; i < myBegin + realLength; i++) {
            hash.fastASet(values[i], NEVER);
        }
        return hash;
    }

    private RubyHash makeHash(RubyArray ary2) {
        return ary2.makeHash(makeHash());
    }

    private RubyHash makeHash(ThreadContext context, Block block) {
        return makeHash(context, new RubyHash(getRuntime(), false), block);
    }

    private RubyHash makeHash(ThreadContext context, RubyHash hash, Block block) {
        for (int i = 0; i < realLength; i++) {
            IRubyObject v = elt(i);
            IRubyObject k = block.yield(context, v);
            if (hash.fastARef(k) == null) hash.fastASet(k, v);
        }
        return hash;
    }

    /** rb_ary_uniq_bang
     *
     */
    public IRubyObject uniq_bang(ThreadContext context) {
        RubyHash hash = makeHash();
        if (realLength == hash.size()) return context.runtime.getNil();

        int j = 0;
        for (int i = 0; i < realLength; i++) {
            IRubyObject v = elt(i);
            if (hash.fastDelete(v)) store(j++, v);
        }
        realLength = j;
        return this;
    }

    @JRubyMethod(name = "uniq!")
    public IRubyObject uniq_bang19(ThreadContext context, Block block) {
        modifyCheck();

        if (!block.isGiven()) return uniq_bang(context);
        RubyHash hash = makeHash(context, block);
        if (realLength == hash.size()) return context.runtime.getNil();
        realLength = 0;

        hash.visitAll(new RubyHash.Visitor() {
            @Override
            public void visit(IRubyObject key, IRubyObject value) {
                append(value);
            }
        });
        return this;
    }

    /** rb_ary_uniq
     *
     */
    public IRubyObject uniq(ThreadContext context) {
        RubyHash hash = makeHash();
        if (realLength == hash.size()) return makeShared();

        RubyArray result = new RubyArray(context.runtime, getMetaClass(), hash.size());

        int j = 0;
        try {
            for (int i = 0; i < realLength; i++) {
                IRubyObject v = elt(i);
                if (hash.fastDelete(v)) result.values[j++] = v;
            }
        } catch (ArrayIndexOutOfBoundsException aioob) {
            concurrentModification();
        }
        result.realLength = j;
        return result;
    }

    @JRubyMethod(name = "uniq")
    public IRubyObject uniq19(ThreadContext context, Block block) {
        if (!block.isGiven()) return uniq(context);
        RubyHash hash = makeHash(context, block);

        final RubyArray result = new RubyArray(context.runtime, getMetaClass(), hash.size());
        hash.visitAll(new RubyHash.Visitor() {
            @Override
            public void visit(IRubyObject key, IRubyObject value) {
                result.append(value);
            }
        });
        return result;
    }

    /** rb_ary_diff
     *
     */
    @JRubyMethod(name = "-", required = 1)
    public IRubyObject op_diff(IRubyObject other) {
        RubyHash hash = other.convertToArray().makeHash();
        RubyArray ary3 = new RubyArray(getRuntime(), ARRAY_DEFAULT_SIZE);

        int myBegin = this.begin;
        try {
            for (int i = myBegin; i < myBegin + realLength; i++) {
                if (hash.fastARef(values[i]) != null) continue;
                ary3.append(elt(i - myBegin));
            }
        } catch (ArrayIndexOutOfBoundsException aioob) {
            concurrentModification();
        }
        Helpers.fillNil(ary3.values, ary3.realLength, ary3.values.length, getRuntime());

        return ary3;
    }

    /** rb_ary_and
     *
     */
    @JRubyMethod(name = "&", required = 1)
    public IRubyObject op_and(IRubyObject other) {
        RubyArray ary2 = other.convertToArray();
        RubyHash hash = ary2.makeHash();
        RubyArray ary3 = new RubyArray(getRuntime(), realLength < ary2.realLength ? realLength : ary2.realLength);

        for (int i = 0; i < realLength; i++) {
            IRubyObject v = elt(i);
            if (hash.fastDelete(v)) ary3.append(v);
        }

        Helpers.fillNil(ary3.values, ary3.realLength, ary3.values.length, getRuntime());

        return ary3;
    }

    /** rb_ary_or
     *
     */
    @JRubyMethod(name = "|", required = 1)
    public IRubyObject op_or(IRubyObject other) {
        RubyArray ary2 = other.convertToArray();
        RubyHash set = makeHash(ary2);

        RubyArray ary3 = new RubyArray(getRuntime(), realLength + ary2.realLength);

        for (int i = 0; i < realLength; i++) {
            IRubyObject v = elt(i);
            if (set.fastDelete(v)) ary3.append(v);
        }
        for (int i = 0; i < ary2.realLength; i++) {
            IRubyObject v = ary2.elt(i);
            if (set.fastDelete(v)) ary3.append(v);
        }

        Helpers.fillNil(ary3.values, ary3.realLength, ary3.values.length, getRuntime());

        return ary3;
    }

    /** rb_ary_sort
     *
     */
    public RubyArray sort(ThreadContext context, Block block) {
        return sort19(context, block);
    }

    @JRubyMethod(name = "sort")
    public RubyArray sort19(ThreadContext context, Block block) {
        RubyArray ary = aryDup();
        ary.sort_bang19(context, block);
        return ary;
    }

    /** rb_ary_sort_bang
     *
     */
    public IRubyObject sort_bang(ThreadContext context, Block block) {
        return sort_bang19(context, block);
    }

    @JRubyMethod(name = "sort!")
    public IRubyObject sort_bang19(ThreadContext context, Block block) {
        modify();
        if (realLength > 1) {
            return block.isGiven() ? sortInternal(context, block) : sortInternal(context, true);
        }
        return this;
    }

    private IRubyObject sortInternal(final ThreadContext context, boolean honorOverride) {
        Ruby runtime = context.runtime;

        // One check per specialized fast-path to make the check invariant.
        final boolean fixnumBypass = !honorOverride || runtime.getFixnum().isMethodBuiltin("<=>");
        final boolean stringBypass = !honorOverride || runtime.getString().isMethodBuiltin("<=>");

        try {
            Qsort.sort(values, begin, begin + realLength, new Comparator() {
                public int compare(Object o1, Object o2) {
                    if (fixnumBypass && o1 instanceof RubyFixnum && o2 instanceof RubyFixnum) {
                        return compareFixnums((RubyFixnum) o1, (RubyFixnum) o2);
                    }
                    if (stringBypass && o1 instanceof RubyString && o2 instanceof RubyString) {
                        return ((RubyString) o1).op_cmp((RubyString) o2);
                    }
                    return compareOthers(context, (IRubyObject)o1, (IRubyObject)o2);
                }
            });
        } catch (ArrayIndexOutOfBoundsException aioob) {
            concurrentModification();
        }
        return this;
    }

    private static int compareFixnums(RubyFixnum o1, RubyFixnum o2) {
        long a = o1.getLongValue();
        long b = o2.getLongValue();
        return a > b ? 1 : a == b ? 0 : -1;
    }

    private static int compareOthers(ThreadContext context, IRubyObject o1, IRubyObject o2) {
        IRubyObject ret = invokedynamic(context, o1, OP_CMP, o2);
        int n = RubyComparable.cmpint(context, ret, o1, o2);
        //TODO: ary_sort_check should be done here
        return n;
    }

    private IRubyObject sortInternal(final ThreadContext context, final Block block) {
        IRubyObject[] newValues = new IRubyObject[realLength];
        int length = realLength;

        safeArrayCopy(values, begin, newValues, 0, length);
        Qsort.sort(newValues, 0, length, new Comparator() {
            public int compare(Object o1, Object o2) {
                IRubyObject obj1 = (IRubyObject) o1;
                IRubyObject obj2 = (IRubyObject) o2;
                IRubyObject ret = block.yieldArray(context, getRuntime().newArray(obj1, obj2), null);
                //TODO: ary_sort_check should be done here
                return RubyComparable.cmpint(context, ret, obj1, obj2);
            }
        });

        values = newValues;
        begin = 0;
        realLength = length;
        return this;
    }

    /** rb_ary_sort_by_bang
     *
     */
    @JRubyMethod(name = "sort_by!")
    public IRubyObject sort_by_bang(ThreadContext context, Block block) {
        if (!block.isGiven()) return enumeratorizeWithSize(context, this, "sort_by!", enumLengthFn());

        modifyCheck();
        RubyArray sorted = Helpers.invoke(context, this, "sort_by", block).convertToArray();
        values = sorted.values;
        isShared = false;
        begin = 0;
        return this;
    }

    /** rb_ary_take
     *
     */
    @JRubyMethod(name = "take")
    public IRubyObject take(ThreadContext context, IRubyObject n) {
        Ruby runtime = context.runtime;
        long len = RubyNumeric.num2long(n);
        if (len < 0) throw runtime.newArgumentError("attempt to take negative size");

        return subseq(0, len);
    }

    /** rb_ary_take_while
     *
     */
    @JRubyMethod(name = "take_while")
    public IRubyObject take_while(ThreadContext context, Block block) {
        Ruby runtime = context.runtime;
        if (!block.isGiven()) return enumeratorize(runtime, this, "take_while");

        int i = 0;
        for (; i < realLength; i++) {
            if (!block.yield(context, eltOk(i)).isTrue()) break;
        }
        return subseq(0, i);
    }

    /** rb_ary_take
     *
     */
    @JRubyMethod(name = "drop")
    public IRubyObject drop(ThreadContext context, IRubyObject n) {
        Ruby runtime = context.runtime;
        long pos = RubyNumeric.num2long(n);
        if (pos < 0) throw runtime.newArgumentError("attempt to drop negative size");

        IRubyObject result = subseq(pos, realLength);
        return result.isNil() ? runtime.newEmptyArray() : result;
    }

    /** rb_ary_take_while
     *
     */
    @JRubyMethod(name = "drop_while")
    public IRubyObject drop_while(ThreadContext context, Block block) {
        Ruby runtime = context.runtime;
        if (!block.isGiven()) return enumeratorize(runtime, this, "drop_while");

        int i = 0;
        for (; i < realLength; i++) {
            if (!block.yield(context, eltOk(i)).isTrue()) break;
        }
        IRubyObject result = subseq(i, realLength);
        return result.isNil() ? runtime.newEmptyArray() : result;
    }

    /** rb_ary_cycle
     *
     */
    @JRubyMethod(name = "cycle")
    public IRubyObject cycle(ThreadContext context, Block block) {
        if (!block.isGiven()) return enumeratorizeWithSize(context, this, "cycle", cycleSizeFn(context));
        return cycleCommon(context, -1, block);
    }

    /** rb_ary_cycle
     *
     */
    @JRubyMethod(name = "cycle")
    public IRubyObject cycle(ThreadContext context, IRubyObject arg, Block block) {
        if (arg.isNil()) return cycle(context, block);
        if (!block.isGiven()) return enumeratorizeWithSize(context, this, "cycle", new IRubyObject[] {arg}, cycleSizeFn(context));

        long times = RubyNumeric.num2long(arg);
        if (times <= 0) return context.runtime.getNil();

        return cycleCommon(context, times, block);
    }

    private IRubyObject cycleCommon(ThreadContext context, long n, Block block) {
        while (realLength > 0 && (n < 0 || 0 < n--)) {
            for (int i = 0; i < realLength; i++) {
                block.yield(context, eltOk(i));
            }
        }
        return context.runtime.getNil();
    }

    private SizeFn cycleSizeFn(final ThreadContext context) {
        return new SizeFn() {
            @Override
            public IRubyObject size(IRubyObject[] args) {
                Ruby runtime = context.runtime;
                IRubyObject n = runtime.getNil();

                if (realLength == 0) {
                    return RubyFixnum.zero(runtime);
                }

                if (args != null && args.length > 0) {
                    n = args[0];
                }

                if (n == null || n.isNil()) {
                    return RubyFloat.newFloat(runtime, RubyFloat.INFINITY);
                }

                long multiple = RubyNumeric.num2long(n);
                if (multiple <= 0) {
                    return RubyFixnum.zero(runtime);
                }

                return length().callMethod(context, "*", RubyFixnum.newFixnum(runtime, multiple));
            }
        };
    }


    /** rb_ary_product
     *
     */
    public IRubyObject product(ThreadContext context, IRubyObject[] args) {
        return product19(context, args, Block.NULL_BLOCK);
    }
<<<<<<< HEAD
    
    @JRubyMethod(name = "product", rest = true)
=======

    @JRubyMethod(name = "product", rest = true, compat = RUBY1_9)
>>>>>>> e2372012
    public IRubyObject product19(ThreadContext context, IRubyObject[] args, Block block) {
        Ruby runtime = context.runtime;

        boolean useBlock = block.isGiven();

        int n = args.length + 1;
        RubyArray arrays[] = new RubyArray[n];
        int counters[] = new int[n];

        arrays[0] = this;
        for (int i = 1; i < n; i++) arrays[i] = TypeConverter.to_ary(context, args[i - 1]);

        int resultLen = 1;
        for (int i = 0; i < n; i++) {
            int k = arrays[i].realLength;
            int l = resultLen;
            if (k == 0) return useBlock ? this : newEmptyArray(runtime);
            resultLen *= k;
            if (resultLen < k || resultLen < l || resultLen / k != l) {
                if (!block.isGiven()) throw runtime.newRangeError("too big to product");
            }
        }

        RubyArray result = useBlock ? null : newArray(runtime, resultLen);

        for (int i = 0; i < resultLen; i++) {
            RubyArray sub = newArray(runtime, n);
            for (int j = 0; j < n; j++) sub.append(arrays[j].entry(counters[j]));

            if (useBlock) {
                block.yieldSpecific(context, sub);
            } else {
                result.append(sub);
            }
            int m = n - 1;
            counters[m]++;

            while (m > 0 && counters[m] == arrays[m].realLength) {
                counters[m] = 0;
                m--;
                counters[m]++;
            }
        }
        return useBlock ? this : result;
    }

    /** rb_ary_combination
     *
     */
    @JRubyMethod(name = "combination")
    public IRubyObject combination(ThreadContext context, IRubyObject num, Block block) {
        Ruby runtime = context.runtime;
        if (!block.isGiven()) return enumeratorizeWithSize(context, this, "combination", new IRubyObject[]{num}, combinationSize(context));

        int n = RubyNumeric.num2int(num);

        if (n == 0) {
            block.yield(context, newEmptyArray(runtime));
        } else if (n == 1) {
            for (int i = 0; i < realLength; i++) {
                block.yield(context, newArray(runtime, eltOk(i)));
            }
        } else if (n >= 0 && realLength >= n) {
            int stack[] = new int[n + 1];
            RubyArray values = makeShared();

            combinate(context, size(), n, stack, values, block);
        }

        return this;
    }

    private static void combinate(ThreadContext context, int len, int n, int[] stack, RubyArray values, Block block) {
        int lev = 0;

        Arrays.fill(stack, 1, 1 + n, 0);
        stack[0] = -1;
        for (;;) {
            for (lev++; lev < n; lev++) {
                stack[lev+1] = stack[lev]+1;
            }
            // TODO: MRI has a weird reentrancy check that depends on having a null class in values
            yieldValues(context, n, stack, 1, values, block);
            do {
                if (lev == 0) return;
                stack[lev--]++;
            } while (stack[lev+1]+n == len+lev+1);
        }
    }

    private static void rcombinate(ThreadContext context, int n, int r, int[] p, RubyArray values, Block block) {
        int i = 0, index = 0;

        p[index] = i;
        for (;;) {
            if (++index < r-1) {
                p[index] = i;
                continue;
            }
            for (; i < n; ++i) {
                p[index] = i;
                // TODO: MRI has a weird reentrancy check that depends on having a null class in values
                yieldValues(context, r, p, 0, values, block);
            }
            do {
                if (index <= 0) return;
            } while ((i = ++p[--index]) >= n);
        }
    }

    private SizeFn combinationSize(final ThreadContext context) {
        final RubyArray self = this;
        return new SizeFn() {
            @Override
            public IRubyObject size(IRubyObject[] args) {
                long n = self.realLength;
                assert args != null && args.length > 0 && args[0] instanceof RubyNumeric; // #combination ensures arg[0] is numeric
                long k = ((RubyNumeric) args[0]).getLongValue();

                return binomialCoefficient(context, k, n);
            }
        };
    }

    private IRubyObject binomialCoefficient(ThreadContext context, long comb, long size) {
        Ruby runtime = context.runtime;
        if (comb > size - comb) {
            comb = size - comb;
        }

        if (comb < 0) {
            return RubyFixnum.zero(runtime);
        }

        IRubyObject r = descendingFactorial(context, size, comb);
        IRubyObject v = descendingFactorial(context, comb, comb);
        return r.callMethod(context, "/", v);
    }

    @JRubyMethod(name = "repeated_combination")
    public IRubyObject repeatedCombination(ThreadContext context, IRubyObject num, Block block) {
        Ruby runtime = context.runtime;
        if (!block.isGiven()) return enumeratorizeWithSize(context, this, "repeated_combination", new IRubyObject[] { num }, repeatedCombinationSize(context));

        int n = RubyNumeric.num2int(num);
        int len = realLength;

        if (n < 0) {
            // yield nothing
        } else if (n == 0) {
            block.yield(context, newEmptyArray(runtime));
        } else if (n == 1) {
            for (int i = 0; i < len; i++) {
                block.yield(context, newArray(runtime, eltOk(i)));
            }
        } else {
            int[] p = new int[n];
            RubyArray values = makeShared();
            rcombinate(context, len, n, p, values, block);
        }

        return this;
    }

<<<<<<< HEAD
    private SizeFn repeatedCombinationSize(final ThreadContext context) {
        final RubyArray self = this;
        return new SizeFn() {
            @Override
            public IRubyObject size(IRubyObject[] args) {
                long n = self.realLength;
                assert args != null && args.length > 0 && args[0] instanceof RubyNumeric; // #repeated_combination ensures arg[0] is numeric
                long k = ((RubyNumeric) args[0]).getLongValue();
=======
    private static void repeatCombination(ThreadContext context, Ruby runtime, IRubyObject[] values, int[] stack, int index, int max, Block block) {
        if (index == stack.length) {
            IRubyObject[] obj = new IRubyObject[stack.length];

            for (int i = 0; i < obj.length; i++) {
                int idx = stack[i];
                obj[i] = values[idx];
            }
>>>>>>> e2372012

                if (k == 0) {
                    return RubyFixnum.one(context.runtime);
                }

                return binomialCoefficient(context, k, n + k - 1);
            }
        };
    }

    private static void permute(ThreadContext context, int n, int r, int[] p, boolean[] used, RubyArray values, Block block) {
        int i = 0, index = 0;
        for (;;) {
            int unused = Helpers.memchr(used, i, n - i, false);
            if (unused == -1) {
                if (index == 0) break;
                i = p[--index];
                used[i++] = false;
            } else {
                i = unused;
                p[index] = i;
                used[i] = true;
                index++;
                if (index < r - 1) {
                    p[index] = i = 0;
                    continue;
                }
                for (i = 0; i < n; i++) {
                    if (used[i]) continue;
                    p[index] = i;
                    // TODO: MRI has a weird reentrancy check that depends on having a null class in values
                    yieldValues(context, r, p, 0, values, block);
                }
            }
        }
    }

    private static void yieldValues(ThreadContext context, int r, int[] p, int pStart, RubyArray values, Block block) {
        RubyArray result = newArray(context.runtime, r);

        for (int j = 0; j < r; j++) {
            result.values[result.begin + j] = values.values[values.begin + p[j + pStart]];
        }

        result.realLength = r;
        block.yield(context, result);
    }

    private static void rpermute(ThreadContext context, int n, int r, int[] p, RubyArray values, Block block) {
        int i = 0, index = 0;

        p[index] = i;
        for (;;) {
            if (++index < r-1) {
                p[index] = i = 0;
                continue;
            }
            for (i = 0; i < n; ++i) {
                p[index] = i;
                // TODO: MRI has a weird reentrancy check that depends on having a null class in values
                yieldValues(context, r, p, 0, values, block);
            }
            do {
                if (index <= 0) return;
            } while ((i = ++p[--index]) >= n);
        }
    }

    /** rb_ary_permutation
     *
     */
    @JRubyMethod(name = "permutation")
    public IRubyObject permutation(ThreadContext context, IRubyObject num, Block block) {
        return block.isGiven() ? permutationCommon(context, RubyNumeric.num2int(num), false, block) : enumeratorizeWithSize(context, this, "permutation", new IRubyObject[] { num }, permutationSize(context));
    }

    @JRubyMethod(name = "permutation")
    public IRubyObject permutation(ThreadContext context, Block block) {
        return block.isGiven() ? permutationCommon(context, realLength, false, block) : enumeratorizeWithSize(context, this, "permutation", permutationSize(context));
    }

    @JRubyMethod(name = "repeated_permutation")
    public IRubyObject repeated_permutation(ThreadContext context, IRubyObject num, Block block) {
        return block.isGiven() ? permutationCommon(context, RubyNumeric.num2int(num), true, block) : enumeratorizeWithSize(context, this, "repeated_permutation", new IRubyObject[]{num}, repeatedPermutationSize(context));
    }

    private SizeFn repeatedPermutationSize(final ThreadContext context) {
        final Ruby runtime = context.runtime;
        final RubyArray self = this;

        return new SizeFn() {
            @Override
            public IRubyObject size(IRubyObject[] args) {
                RubyFixnum n = self.length();
                assert args != null && args.length > 0 && args[0] instanceof RubyNumeric; // #repeated_permutation ensures arg[0] is numeric
                long k = ((RubyNumeric) args[0]).getLongValue();

                if (k < 0) {
                    return RubyFixnum.zero(runtime);
                }

                RubyFixnum v = RubyFixnum.newFixnum(runtime, k);
                return n.callMethod(context, "**", v);
            }
        };
    }

    private IRubyObject permutationCommon(ThreadContext context, int r, boolean repeat, Block block) {
        if (r == 0) {
            block.yield(context, newEmptyArray(context.runtime));
        } else if (r == 1) {
            for (int i = 0; i < realLength; i++) {
                block.yield(context, newArray(context.runtime, eltOk(i)));
            }
        } else if (r >= 0) {
            int n = realLength;
            if (repeat) {
                rpermute(context, n, r,
                        new int[r],
                        makeShared(begin, n, getMetaClass()), block);
            } else {
                permute(context, n, r,
                        new int[r],
                        new boolean[n],
                        makeShared(begin, n, getMetaClass()),
                        block);
            }
        }
        return this;
    }

    private SizeFn permutationSize(final ThreadContext context) {
        final RubyArray self = this;

        return new SizeFn() {
            @Override
            public IRubyObject size(IRubyObject[] args) {
                long n = self.realLength;
                long k;

                if (args != null && args.length > 0) {
                    assert args[0] instanceof RubyNumeric; // #permutation ensures arg[0] is numeric
                    k = ((RubyNumeric) args[0]).getLongValue();
                } else {
                    k = n;
                }

                return descendingFactorial(context, n, k);
            }
        };
    }

    private IRubyObject descendingFactorial(ThreadContext context, long from, long howMany) {
        Ruby runtime = context.runtime;
        IRubyObject cnt = howMany >= 0 ? RubyFixnum.one(runtime) : RubyFixnum.zero(runtime);
        while (howMany-- > 0) {
            RubyFixnum v = RubyFixnum.newFixnum(runtime, from--);
            cnt = cnt.callMethod(context, "*", v);
        }
        return cnt;
    }

    @Deprecated
    public IRubyObject choice(ThreadContext context) {
        if (realLength == 0) {
            return context.nil;
        }
        return eltOk((int) (context.runtime.getDefaultRand().genrandReal() * realLength));
    }
<<<<<<< HEAD
=======

    @JRubyMethod(name = "shuffle!", compat = RUBY1_8)
    public IRubyObject shuffle_bang(ThreadContext context) {
        modify();
        int i = realLength;

        try {
            while (i > 0) {
                int r = (int)(context.runtime.getDefaultRand().genrandReal() * i);
                IRubyObject tmp = eltOk(--i);
                values[begin + i] = eltOk(r);
                values[begin + r] = tmp;
            }
        } catch (ArrayIndexOutOfBoundsException e) {
            concurrentModification();
        }
>>>>>>> e2372012

    public IRubyObject shuffle_bang(ThreadContext context) {
        return shuffle_bang(context, IRubyObject.NULL_ARRAY);
    }

    @JRubyMethod(name = "shuffle!", optional = 1)
    public IRubyObject shuffle_bang(ThreadContext context, IRubyObject[] args) {
        modify();
        IRubyObject randgen = context.runtime.getRandomClass();
        if (args.length > 0) {
            IRubyObject hash = TypeConverter.checkHashType(context.runtime, args[args.length - 1]);
            if (!hash.isNil()) {
                IRubyObject argRandgen = ((RubyHash) hash).fastARef(context.runtime.newSymbol("random"));
                if (argRandgen != null) {
                    randgen = argRandgen;
                }
            }
        }
        int i = realLength;
        try {
            while (i > 0) {
                int r = (int) (RubyRandom.randomReal(context, randgen) * i);
                IRubyObject tmp = eltOk(--i);
                values[begin + i] = eltOk(r);
                values[begin + r] = tmp;
            }
        } catch (ArrayIndexOutOfBoundsException e) {
            concurrentModification();
        }

        return this;
    }

    public IRubyObject shuffle(ThreadContext context) {
        return shuffle(context, IRubyObject.NULL_ARRAY);
    }

    @JRubyMethod(name = "shuffle", optional = 1)
    public IRubyObject shuffle(ThreadContext context, IRubyObject[] args) {
        RubyArray ary = aryDup();
        ary.shuffle_bang(context, args);
        return ary;
    }

<<<<<<< HEAD
    private static int SORTED_THRESHOLD = 10; 
    @JRubyMethod(name = "sample", optional = 2)
=======
    private static int SORTED_THRESHOLD = 10;

    @JRubyMethod(name = "sample", optional = 2, compat = RUBY1_9)
>>>>>>> e2372012
    public IRubyObject sample(ThreadContext context, IRubyObject[] args) {
        try {
            IRubyObject randgen = context.runtime.getRandomClass();
            if (args.length == 0) {
                if (realLength == 0)
                    return context.nil;
                int i = realLength == 1 ? 0 : randomReal(context, randgen, realLength);
                return eltOk(i);
            }
            if (args.length > 0) {
                IRubyObject hash = TypeConverter.checkHashType(context.runtime,
                        args[args.length - 1]);
                if (!hash.isNil()) {
                    IRubyObject argRandgen = ((RubyHash) hash).fastARef(context.runtime.newSymbol("random"));
                    if (argRandgen != null) {
                        randgen = argRandgen;
                    }
                    IRubyObject[] newargs = new IRubyObject[args.length - 1];
                    System.arraycopy(args, 0, newargs, 0, args.length - 1);
                    args = newargs;
                }
            }
            if (args.length == 0) {
                if (realLength == 0) {
                    return context.nil;
                } else if (realLength == 1) {
                    return eltOk(0);
                }
                return eltOk(randomReal(context, randgen, realLength));
            }
            Ruby runtime = context.runtime;
            int n = RubyNumeric.num2int(args[0]);

            if (n < 0)
                throw runtime.newArgumentError("negative sample number");
            if (n > realLength)
                n = realLength;
            double[] rnds = new double[SORTED_THRESHOLD];
            if (n <= SORTED_THRESHOLD) {
                for (int idx = 0; idx < n; ++idx) {
                    rnds[idx] = RubyRandom.randomReal(context, randgen);
                }
            }

            int i, j, k;
            switch (n) {
            case 0:
                return newEmptyArray(runtime);
            case 1:
                if (realLength <= 0)
                    return newEmptyArray(runtime);

                return newArray(runtime, eltOk((int) (rnds[0] * realLength)));
            case 2:
                i = (int) (rnds[0] * realLength);
                j = (int) (rnds[1] * (realLength - 1));
                if (j >= i)
                    j++;
                return newArray(runtime, eltOk(i), eltOk(j));
            case 3:
                i = (int) (rnds[0] * realLength);
                j = (int) (rnds[1] * (realLength - 1));
                k = (int) (rnds[2] * (realLength - 2));
                int l = j,
                g = i;
                if (j >= i) {
                    l = i;
                    g = ++j;
                }
                if (k >= l && (++k >= g))
                    ++k;
                return new RubyArray(runtime, new IRubyObject[] { eltOk(i),
                        eltOk(j), eltOk(k) });
            }

            int len = realLength;
            if (n > len)
                n = len;
            if (n < SORTED_THRESHOLD) {
                int idx[] = new int[SORTED_THRESHOLD];
                int sorted[] = new int[SORTED_THRESHOLD];
                sorted[0] = idx[0] = (int) (rnds[0] * len);
                for (i = 1; i < n; i++) {
                    k = (int) (rnds[i] * --len);
                    for (j = 0; j < i; j++) {
                        if (k < sorted[j])
                            break;
                        k++;
                    }
                    System.arraycopy(sorted, j, sorted, j + 1, i - j);
                    sorted[j] = idx[i] = k;
                }
                IRubyObject[] result = new IRubyObject[n];
                for (i = 0; i < n; i++)
                    result[i] = eltOk(idx[i]);
                return new RubyArray(runtime, result);
            } else {
                IRubyObject[] result = new IRubyObject[len];
                System.arraycopy(values, begin, result, 0, len);
                for (i = 0; i < n; i++) {
                    j = randomReal(context, randgen, len - i) + i;
                    IRubyObject tmp = result[j];
                    result[j] = result[i];
                    result[i] = tmp;
                }
                RubyArray ary = new RubyArray(runtime, result);
                ary.realLength = n;
                return ary;
            }
        } catch (ArrayIndexOutOfBoundsException aioob) {
            concurrentModification();
            return this; // not reached
        }
    }

    private int randomReal(ThreadContext context, IRubyObject randgen, int len) {
        return (int) (RubyRandom.randomReal(context, randgen) * len);
    }

    private static void aryReverse(IRubyObject[] _p1, int p1, IRubyObject[] _p2, int p2) {
        while(p1 < p2) {
            IRubyObject tmp = _p1[p1];
            _p1[p1++] = _p2[p2];
            _p2[p2--] = tmp;
        }
    }

    private IRubyObject internalRotateBang(ThreadContext context, int cnt) {
        modify();

        try {
            if(cnt != 0) {
                IRubyObject[] ptr = values;
                int len = realLength;

                if(len > 0 && (cnt = rotateCount(cnt, len)) > 0) {
                    --len;
                    if(cnt < len) aryReverse(ptr, begin + cnt, ptr, begin + len);
                    if(--cnt > 0) aryReverse(ptr, begin, ptr, begin + cnt);
                    if(len > 0)   aryReverse(ptr, begin, ptr, begin + len);
                    return this;
                }
            }
        } catch (ArrayIndexOutOfBoundsException aioob) {
            concurrentModification();
        }

        return context.runtime.getNil();
    }

    private static int rotateCount(int cnt, int len) {
        return (cnt < 0) ? (len - (~cnt % len) - 1) : (cnt % len);
    }

    private IRubyObject internalRotate(ThreadContext context, int cnt) {
        int len = realLength;
        RubyArray rotated = aryDup();
        rotated.modify();

        try {
            if(len > 0) {
                cnt = rotateCount(cnt, len);
                IRubyObject[] ptr = this.values;
                IRubyObject[] ptr2 = rotated.values;
                len -= cnt;
                System.arraycopy(ptr, begin + cnt, ptr2, 0, len);
                System.arraycopy(ptr, begin, ptr2, len, cnt);
            }
        } catch (ArrayIndexOutOfBoundsException aioob) {
            concurrentModification();
        }

        return rotated;
    }

    @JRubyMethod(name = "rotate!")
    public IRubyObject rotate_bang(ThreadContext context) {
        internalRotateBang(context, 1);
        return this;
    }

    @JRubyMethod(name = "rotate!")
    public IRubyObject rotate_bang(ThreadContext context, IRubyObject cnt) {
        internalRotateBang(context, RubyNumeric.fix2int(cnt));
        return this;
    }

    @JRubyMethod(name = "rotate")
    public IRubyObject rotate(ThreadContext context) {
        return internalRotate(context, 1);
    }

    @JRubyMethod(name = "rotate")
    public IRubyObject rotate(ThreadContext context, IRubyObject cnt) {
        return internalRotate(context, RubyNumeric.fix2int(cnt));
    }


    // Enumerable direct implementations (non-"each" versions)
    public IRubyObject all_p(ThreadContext context, Block block) {
        if (!isBuiltin("each")) return RubyEnumerable.all_pCommon(context, this, block, Arity.OPTIONAL);
        if (!block.isGiven()) return all_pBlockless(context);

        for (int i = 0; i < realLength; i++) {
            if (!block.yield(context, eltOk(i)).isTrue()) return context.runtime.getFalse();
        }

        return context.runtime.getTrue();
    }

    private IRubyObject all_pBlockless(ThreadContext context) {
        for (int i = 0; i < realLength; i++) {
            if (!eltOk(i).isTrue()) return context.runtime.getFalse();
        }

        return context.runtime.getTrue();
    }

    @JRubyMethod(name = "any?")
    public IRubyObject any_p(ThreadContext context, Block block) {
        if (isEmpty()) return context.runtime.getFalse();
        if (!isBuiltin("each")) return RubyEnumerable.any_pCommon(context, this, block, Arity.OPTIONAL);
        if (!block.isGiven()) return any_pBlockless(context);

        for (int i = 0; i < realLength; i++) {
            if (block.yield(context, eltOk(i)).isTrue()) return context.runtime.getTrue();
        }

        return context.runtime.getFalse();
    }

    private IRubyObject any_pBlockless(ThreadContext context) {
        for (int i = 0; i < realLength; i++) {
            if (eltOk(i).isTrue()) return context.runtime.getTrue();
        }

        return context.runtime.getFalse();
    }

    public IRubyObject find(ThreadContext context, IRubyObject ifnone, Block block) {
        if (!isBuiltin("each")) return RubyEnumerable.detectCommon(context, this, block);

        return detectCommon(context, ifnone, block);
    }

    public IRubyObject find_index(ThreadContext context, Block block) {
        if (!isBuiltin("each")) return RubyEnumerable.find_indexCommon(context, this, block, Signature.OPTIONAL);

        for (int i = 0; i < realLength; i++) {
            if (block.yield(context, eltOk(i)).isTrue()) return context.runtime.newFixnum(i);
        }

        return context.runtime.getNil();
    }

    public IRubyObject find_index(ThreadContext context, IRubyObject cond) {
        if (!isBuiltin("each")) return RubyEnumerable.find_indexCommon(context, this, cond);

        for (int i = 0; i < realLength; i++) {
            if (eltOk(i).equals(cond)) return context.runtime.newFixnum(i);
        }

        return context.runtime.getNil();
    }

    public IRubyObject detectCommon(ThreadContext context, IRubyObject ifnone, Block block) {
        for (int i = 0; i < realLength; i++) {
            IRubyObject value = eltOk(i);

            if (block.yield(context, value).isTrue()) return value;
        }

        return ifnone != null ? ifnone.callMethod(context, "call") :
            context.runtime.getNil();
    }

    public static void marshalTo(RubyArray array, MarshalStream output) throws IOException {
        output.registerLinkTarget(array);

        int length = array.realLength;
        int begin = array.begin;
        IRubyObject[] ary = array.values;

        output.writeInt(length);
        try {
            for (int i = 0; i < length; i++) {
                output.dumpObject(ary[i + begin]);
            }
        } catch (ArrayIndexOutOfBoundsException aioob) {
            concurrentModification(array.getRuntime());
        }
    }

    public static RubyArray unmarshalFrom(UnmarshalStream input) throws IOException {
        int size = input.unmarshalInt();

        // we create this now with an empty, nulled array so it's available for links in the marshal data
        RubyArray result = input.getRuntime().newArray(size);

        input.registerLinkTarget(result);

        for (int i = 0; i < size; i++) {
            result.append(input.unmarshalObject());
        }

        return result;
    }

    @JRubyMethod(name = "try_convert", meta = true)
    public static IRubyObject try_convert(ThreadContext context, IRubyObject self, IRubyObject arg) {
        return arg.checkArrayType();
    }

    @JRubyMethod(name = "pack", required = 1)
    public RubyString pack(ThreadContext context, IRubyObject obj) {
        RubyString iFmt = obj.convertToString();
        try {
            return Pack.pack(context, context.runtime, this, iFmt);
        } catch (ArrayIndexOutOfBoundsException aioob) {
            concurrentModification();
            return null; // not reached
        }
    }

    @Override
    public Class getJavaClass() {
        return List.class;
    }

    /**
     * Copy the values contained in this array into the target array at the specified offset.
     * It is expected that the target array is large enough to hold all necessary values.
     */
    public void copyInto(IRubyObject[] target, int start) {
        assert target.length - start >= realLength;
        safeArrayCopy(values, begin, target, start, realLength);
    }

    // Satisfy java.util.List interface (for Java integration)
    public int size() {
        return realLength;
    }

    public boolean isEmpty() {
        return realLength == 0;
    }

    public boolean contains(Object element) {
        return indexOf(element) != -1;
    }

    public Object[] toArray() {
        // no catch for ArrayIndexOutOfBounds here because this impls a List method
        Object[] array = new Object[realLength];
        for (int i = 0; i < realLength; i++) {
            array[i] = values[i + begin].toJava(Object.class);
        }
        return array;
    }

    public Object[] toArray(final Object[] arg) {
        // no catch for ArrayIndexOutOfBounds here because this impls a List method
        Object[] array = arg;
        Class type = array.getClass().getComponentType();
        if (array.length < realLength) {
            array = (Object[]) Array.newInstance(type, realLength);
        }
        int length = realLength - begin;

        for (int i = 0; i < length; i++) {
            array[i] = values[i + begin].toJava(type);
        }
        return array;
    }

    @Override
    public Object toJava(Class target) {
        if (target.isArray()) {
            Class type = target.getComponentType();
            Object rawJavaArray = Array.newInstance(type, realLength);
            try {
                ArrayUtils.copyDataToJavaArrayDirect(getRuntime().getCurrentContext(), this, rawJavaArray);
            } catch (ArrayIndexOutOfBoundsException aioob) {
                concurrentModification();
            }
            return rawJavaArray;
        } else {
            return super.toJava(target);
        }
    }

    public boolean add(Object element) {
        append(JavaUtil.convertJavaToUsableRubyObject(getRuntime(), element));
        return true;
    }

    public boolean remove(Object element) {
        Ruby runtime = getRuntime();
        ThreadContext context = runtime.getCurrentContext();
        IRubyObject item = JavaUtil.convertJavaToUsableRubyObject(runtime, element);
        boolean listchanged = false;

        for (int i1 = 0; i1 < realLength; i1++) {
            IRubyObject e = values[begin + i1];
            if (equalInternal(context, e, item)) {
                delete_at(i1);
                listchanged = true;
                break;
            }
        }

        return listchanged;
    }

    public boolean containsAll(Collection c) {
        for (Iterator iter = c.iterator(); iter.hasNext();) {
            if (indexOf(iter.next()) == -1) {
                return false;
            }
        }

        return true;
    }

    public boolean addAll(Collection c) {
        for (Iterator iter = c.iterator(); iter.hasNext();) {
            add(iter.next());
        }
        return !c.isEmpty();
    }

    public boolean addAll(int index, Collection c) {
        Iterator iter = c.iterator();
        for (int i = index; iter.hasNext(); i++) {
            add(i, iter.next());
        }
        return !c.isEmpty();
    }

    public boolean removeAll(Collection c) {
        boolean listChanged = false;
        for (Iterator iter = c.iterator(); iter.hasNext();) {
            IRubyObject deleted = delete(getRuntime().getCurrentContext(), JavaUtil.convertJavaToUsableRubyObject(getRuntime(), iter.next()), Block.NULL_BLOCK);
            if (!deleted.isNil()) {
                listChanged = true;
            }
        }
        return listChanged;
    }

    public boolean retainAll(Collection c) {
        boolean listChanged = false;

        for (Iterator iter = iterator(); iter.hasNext();) {
            Object element = iter.next();
            if (!c.contains(element)) {
                remove(element);
                listChanged = true;
            }
        }
        return listChanged;
    }

    public Object get(int index) {
        return elt(index).toJava(Object.class);
    }

    public Object set(int index, Object element) {
        Object previous = elt(index).toJava(Object.class);
        store(index, JavaUtil.convertJavaToUsableRubyObject(getRuntime(), element));
        return previous;
    }

    // TODO: make more efficient by not creating IRubyArray[]
    public void add(int index, Object element) {
        insert(new IRubyObject[]{RubyFixnum.newFixnum(getRuntime(), index), JavaUtil.convertJavaToUsableRubyObject(getRuntime(), element)});
    }

    public Object remove(int index) {
        return delete_at(index).toJava(Object.class);
    }

    public int indexOf(Object element) {
        int myBegin = this.begin;

        if (element != null) {
            IRubyObject convertedElement = JavaUtil.convertJavaToUsableRubyObject(getRuntime(), element);

            for (int i = myBegin; i < myBegin + realLength; i++) {
                if (convertedElement.equals(values[i])) {
                    return i;
                }
            }
        }
        return -1;
    }

    public int lastIndexOf(Object element) {
        int myBegin = this.begin;

        if (element != null) {
            IRubyObject convertedElement = JavaUtil.convertJavaToUsableRubyObject(getRuntime(), element);

            for (int i = myBegin + realLength - 1; i >= myBegin; i--) {
                if (convertedElement.equals(values[i])) {
                    return i;
                }
            }
        }

        return -1;
    }

    public class RubyArrayConversionIterator implements Iterator {
        protected int index = 0;
        protected int last = -1;

        public boolean hasNext() {
            return index < realLength;
        }

        public Object next() {
            IRubyObject element = elt(index);
            last = index++;
            return element.toJava(Object.class);
        }

        public void remove() {
            if (last == -1) throw new IllegalStateException();

            delete_at(last);
            if (last < index) index--;

            last = -1;

        }
    }

    public Iterator iterator() {
        return new RubyArrayConversionIterator();
    }

    final class RubyArrayConversionListIterator extends RubyArrayConversionIterator implements ListIterator {
        public RubyArrayConversionListIterator() {
        }

        public RubyArrayConversionListIterator(int index) {
            this.index = index;
        }

        public boolean hasPrevious() {
            return index >= 0;
        }

        public Object previous() {
            return elt(last = --index).toJava(Object.class);
        }

        public int nextIndex() {
            return index;
        }

        public int previousIndex() {
            return index - 1;
        }

        public void set(Object obj) {
            if (last == -1) {
                throw new IllegalStateException();
            }

            store(last, JavaUtil.convertJavaToUsableRubyObject(getRuntime(), obj));
        }

        public void add(Object obj) {
            insert(new IRubyObject[] { RubyFixnum.newFixnum(getRuntime(), index++), JavaUtil.convertJavaToUsableRubyObject(getRuntime(), obj) });
            last = -1;
        }
    }

    public ListIterator listIterator() {
        return new RubyArrayConversionListIterator();
    }

    public ListIterator listIterator(int index) {
        return new RubyArrayConversionListIterator(index);
	}

    // TODO: list.subList(from, to).clear() is supposed to clear the sublist from the list.
    // How can we support this operation?
    public List subList(int fromIndex, int toIndex) {
        if (fromIndex < 0 || toIndex > size() || fromIndex > toIndex) {
            throw new IndexOutOfBoundsException();
        }

        IRubyObject subList = subseq(fromIndex, toIndex - fromIndex);

        return subList.isNil() ? null : (List) subList;
    }

    public void clear() {
        rb_clear();
    }

    private IRubyObject safeArrayRef(IRubyObject[] values, int i) {
        return safeArrayRef(getRuntime(), values, i);
    }

    private IRubyObject safeArrayRef(Ruby runtime, IRubyObject[] values, int i) {
        try {
            return values[i];
        } catch (ArrayIndexOutOfBoundsException x) {
            concurrentModification(runtime);
            return null; // not reached
        }
    }

    private IRubyObject safeArraySet(IRubyObject[] values, int i, IRubyObject value) {
        return safeArraySet(getRuntime(), values, i, value);
    }

    private static IRubyObject safeArraySet(Ruby runtime, IRubyObject[] values, int i, IRubyObject value) {
        try {
            return values[i] = value;
        } catch (ArrayIndexOutOfBoundsException e) {
            concurrentModification(runtime);
            return null; // not reached
        }
    }

    private IRubyObject safeArrayRefSet(IRubyObject[] values, int i, IRubyObject value) {
        return safeArrayRefSet(getRuntime(), values, i, value);
    }

    private static IRubyObject safeArrayRefSet(Ruby runtime, IRubyObject[] values, int i, IRubyObject value) {
        try {
            IRubyObject tmp = values[i];
            values[i] = value;
            return tmp;
        } catch (ArrayIndexOutOfBoundsException e) {
            concurrentModification(runtime);
            return null; // not reached
        }
    }

    private IRubyObject safeArrayRefCondSet(IRubyObject[] values, int i, boolean doSet, IRubyObject value) {
        return safeArrayRefCondSet(getRuntime(), values, i, doSet, value);
    }

    private static IRubyObject safeArrayRefCondSet(Ruby runtime, IRubyObject[] values, int i, boolean doSet, IRubyObject value) {
        try {
            IRubyObject tmp = values[i];
            if (doSet) values[i] = value;
            return tmp;
        } catch (ArrayIndexOutOfBoundsException e) {
            concurrentModification(runtime);
            return null; // not reached
        }
    }

    private void safeArrayCopy(IRubyObject[] source, int sourceStart, IRubyObject[] target, int targetStart, int length) {
        safeArrayCopy(getRuntime(), source, sourceStart, target, targetStart, length);
    }

    private void safeArrayCopy(Ruby runtime, IRubyObject[] source, int sourceStart, IRubyObject[] target, int targetStart, int length) {
        try {
            System.arraycopy(source, sourceStart, target, targetStart, length);
        } catch (ArrayIndexOutOfBoundsException e) {
            concurrentModification(runtime);
        }
        // not reached
    }

    @Deprecated
    public IRubyObject compatc19() {
        return compact19();
    }

    @Deprecated
    public final RubyArray aryDup19() {
        return aryDup();
    }
}<|MERGE_RESOLUTION|>--- conflicted
+++ resolved
@@ -638,18 +638,7 @@
     @JRubyMethod(name = "to_s")
     @Override
     public IRubyObject to_s() {
-<<<<<<< HEAD
         return inspect();
-=======
-        if (getRuntime().is1_9()) {
-            // 1.9 seems to just do inspect for to_s now
-            return inspect();
-        }
-
-        if (realLength == 0) return RubyString.newEmptyString(getRuntime());
-
-        return join(getRuntime().getCurrentContext(), getRuntime().getGlobalVariables().get("$,"));
->>>>>>> e2372012
     }
 
 
@@ -923,13 +912,8 @@
     public IRubyObject insert(IRubyObject arg) {
         return this;
     }
-<<<<<<< HEAD
-    
+
     @JRubyMethod(name = "insert")
-=======
-
-    @JRubyMethod(name = "insert", compat = RUBY1_9)
->>>>>>> e2372012
     public IRubyObject insert19(IRubyObject arg) {
         modifyCheck();
 
@@ -983,18 +967,6 @@
      *
      */
     public final RubyArray aryDup() {
-<<<<<<< HEAD
-=======
-        RubyArray dup = new RubyArray(metaClass.getClassRuntime(), metaClass, values, begin, realLength);
-        dup.isShared = true;
-        isShared = true;
-        dup.flags |= flags & (TAINTED_F | UNTRUSTED_F); // from DUP_SETUP
-        // rb_copy_generic_ivar from DUP_SETUP here ...unlikely..
-        return dup;
-    }
-
-    public final RubyArray aryDup19() {
->>>>>>> e2372012
         // In 1.9, rb_ary_dup logic changed so that on subclasses of Array,
         // dup returns an instance of Array, rather than an instance of the subclass
         // Also, taintedness and trustedness are not inherited to duplicates
@@ -1119,7 +1091,6 @@
         return getRuntime().newFixnum(realLength);
     }
 
-<<<<<<< HEAD
     private SizeFn enumLengthFn() {
         final RubyArray self = this;
         return new SizeFn() {
@@ -1130,10 +1101,7 @@
         };
     }
 
-    /** rb_ary_push - specialized rb_ary_store 
-=======
     /** rb_ary_push - specialized rb_ary_store
->>>>>>> e2372012
      *
      */
     @JRubyMethod(name = "<<", required = 1)
@@ -1453,15 +1421,7 @@
      *
      */
     public RubyArray concat(IRubyObject obj) {
-<<<<<<< HEAD
         return concat19(obj);
-=======
-        RubyArray ary = obj.convertToArray();
-
-        if (ary.realLength > 0) splice(realLength, 0, ary, false);
-
-        return this;
->>>>>>> e2372012
     }
 
     @JRubyMethod(name = "concat", required = 1)
@@ -1487,25 +1447,12 @@
 
         for (int i = 0; i < realLength; i++) {
 
-<<<<<<< HEAD
             RubyString s = inspect(context, safeArrayRef(values, begin + i));
             if (s.isTaint()) tainted = true;
             if (i > 0) str.cat(',', encoding).cat(' ', encoding);
             else str.setEncoding(s.getEncoding());
 
             str.cat19(s);
-=======
-            RubyString str2 = inspect(context, safeArrayRef(values, begin + i));
-            if (i == 0 && str2.getEncoding() != encoding) str.setEncoding(str2.getEncoding());
-            if (str2.isTaint()) tainted = true;
-            if (str2.isUntrusted()) untrust = true;
-
-            if (is19) {
-                str.cat19(str2);
-            } else {
-                str.cat(str2);
-            }
->>>>>>> e2372012
         }
         str.cat(']', encoding);
 
@@ -1639,14 +1586,9 @@
         makeShared();
 
         // don't expose shared array to ruby
-<<<<<<< HEAD
         Signature signature = block.getSignature();
         final boolean specificArity = signature.isFixed() && signature.required() != 1;
-        
-=======
-        final boolean specificArity = (block.arity().isFixed()) && (block.arity().required() != 1);
-
->>>>>>> e2372012
+
         for (; localRealLength >= size; localRealLength -= size) {
             block.yield(context, window);
             if (specificArity) { // array is never exposed to ruby, just use for yielding
@@ -1732,68 +1674,7 @@
      *
      */
     public IRubyObject join(ThreadContext context, IRubyObject sep) {
-<<<<<<< HEAD
         return join19(context, sep);
-=======
-        final Ruby runtime = context.runtime;
-        if (realLength == 0) return RubyString.newEmptyString(runtime);
-
-        if (sep.isNil()) sep = runtime.getGlobalVariables().get("$,");
-
-        boolean sepTainted =  sep.isTaint();
-        boolean taint = isTaint();
-        boolean untrusted = isUntrusted() || sep.isUntrusted();
-
-        int len = 1;
-        for (int i = begin; i < begin + realLength; i++) {
-            // do not coarsen the "safe" catch, since it will misinterpret AIOOBE from to_str.
-            // See JRUBY-5434
-            IRubyObject value = safeArrayRef(values, i);
-            IRubyObject tmp = value.checkStringType();
-            len += tmp.isNil() ? 10 : ((RubyString) tmp).getByteList().length();
-        }
-
-        ByteList sepBytes = null;
-        if (!sep.isNil()) {
-            sepBytes = sep.convertToString().getByteList();
-            len += sepBytes.getRealSize() * (realLength - 1);
-        }
-
-        boolean appended = false;
-        ByteList buf = new ByteList(len);
-        for (int i = 0; i < realLength; i++) {
-            // do not coarsen the "safe" catch, since it will misinterpret AIOOBE from inspect.
-            // See JRUBY-5434
-            IRubyObject tmp = safeArrayRef(values, begin + i);
-            if (!(tmp instanceof RubyString)) {
-                if (tmp instanceof RubyArray) {
-                    if (tmp == this || runtime.isInspecting(tmp)) {
-                        tmp = runtime.newString("[...]");
-                    } else {
-                        tmp = inspectJoin(context, (RubyArray)tmp, sep);
-                    }
-                } else {
-                    tmp = RubyString.objAsString(context, tmp);
-                }
-            }
-
-            if (i > 0 && sepBytes != null) {
-                buf.append(sepBytes);
-                appended = true;
-            }
-
-            buf.append(tmp.asString().getByteList());
-            if (tmp.isTaint()) taint |= true;
-            if (appended) taint |= sepTainted;
-            if (tmp.isUntrusted()) untrusted = true;
-        }
-
-        RubyString result = runtime.newString(buf);
-        if (taint) result.setTaint(true);
-        if (untrusted) result.untrust(context);
-
-        return result;
->>>>>>> e2372012
     }
 
     public IRubyObject join(ThreadContext context) {
@@ -2049,17 +1930,10 @@
     public IRubyObject compact() {
         return compact19();
     }
-<<<<<<< HEAD
-    
+
     @JRubyMethod(name = "compact")
     public IRubyObject compact19() {
         RubyArray ary = aryDup();
-=======
-
-    @JRubyMethod(name = "compact", compat = RUBY1_9)
-    public IRubyObject compatc19() {
-        RubyArray ary = aryDup19();
->>>>>>> e2372012
         ary.compact_bang();
         return ary;
     }
@@ -2246,13 +2120,8 @@
 
         return runtime.getNil();
     }
-<<<<<<< HEAD
-    
+
     @JRubyMethod
-=======
-
-    @JRubyMethod(compat = RUBY2_0)
->>>>>>> e2372012
     public IRubyObject bsearch(ThreadContext context, Block block) {
         Ruby runtime = context.runtime;
 
@@ -2499,13 +2368,8 @@
     @JRubyMethod(name = "select!")
     public IRubyObject select_bang(ThreadContext context, Block block) {
         Ruby runtime = context.runtime;
-<<<<<<< HEAD
         if (!block.isGiven()) return enumeratorizeWithSize(context, this, "select!", enumLengthFn());
-        
-=======
-        if (!block.isGiven()) return enumeratorize(runtime, this, "select!");
-
->>>>>>> e2372012
+
         modify();
 
         int newLength = 0;
@@ -3529,13 +3393,8 @@
     public IRubyObject product(ThreadContext context, IRubyObject[] args) {
         return product19(context, args, Block.NULL_BLOCK);
     }
-<<<<<<< HEAD
-    
+
     @JRubyMethod(name = "product", rest = true)
-=======
-
-    @JRubyMethod(name = "product", rest = true, compat = RUBY1_9)
->>>>>>> e2372012
     public IRubyObject product19(ThreadContext context, IRubyObject[] args, Block block) {
         Ruby runtime = context.runtime;
 
@@ -3700,7 +3559,6 @@
         return this;
     }
 
-<<<<<<< HEAD
     private SizeFn repeatedCombinationSize(final ThreadContext context) {
         final RubyArray self = this;
         return new SizeFn() {
@@ -3709,16 +3567,6 @@
                 long n = self.realLength;
                 assert args != null && args.length > 0 && args[0] instanceof RubyNumeric; // #repeated_combination ensures arg[0] is numeric
                 long k = ((RubyNumeric) args[0]).getLongValue();
-=======
-    private static void repeatCombination(ThreadContext context, Ruby runtime, IRubyObject[] values, int[] stack, int index, int max, Block block) {
-        if (index == stack.length) {
-            IRubyObject[] obj = new IRubyObject[stack.length];
-
-            for (int i = 0; i < obj.length; i++) {
-                int idx = stack[i];
-                obj[i] = values[idx];
-            }
->>>>>>> e2372012
 
                 if (k == 0) {
                     return RubyFixnum.one(context.runtime);
@@ -3888,25 +3736,6 @@
         }
         return eltOk((int) (context.runtime.getDefaultRand().genrandReal() * realLength));
     }
-<<<<<<< HEAD
-=======
-
-    @JRubyMethod(name = "shuffle!", compat = RUBY1_8)
-    public IRubyObject shuffle_bang(ThreadContext context) {
-        modify();
-        int i = realLength;
-
-        try {
-            while (i > 0) {
-                int r = (int)(context.runtime.getDefaultRand().genrandReal() * i);
-                IRubyObject tmp = eltOk(--i);
-                values[begin + i] = eltOk(r);
-                values[begin + r] = tmp;
-            }
-        } catch (ArrayIndexOutOfBoundsException e) {
-            concurrentModification();
-        }
->>>>>>> e2372012
 
     public IRubyObject shuffle_bang(ThreadContext context) {
         return shuffle_bang(context, IRubyObject.NULL_ARRAY);
@@ -3951,14 +3780,9 @@
         return ary;
     }
 
-<<<<<<< HEAD
-    private static int SORTED_THRESHOLD = 10; 
+    private static int SORTED_THRESHOLD = 10;
+
     @JRubyMethod(name = "sample", optional = 2)
-=======
-    private static int SORTED_THRESHOLD = 10;
-
-    @JRubyMethod(name = "sample", optional = 2, compat = RUBY1_9)
->>>>>>> e2372012
     public IRubyObject sample(ThreadContext context, IRubyObject[] args) {
         try {
             IRubyObject randgen = context.runtime.getRandomClass();

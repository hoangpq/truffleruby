/*
 * Copyright (c) 2013, 2015 Oracle and/or its affiliates. All rights reserved. This
 * code is released under a tri EPL/GPL/LGPL license. You can use it,
 * redistribute it and/or modify it under the terms of the:
 *
 * Eclipse Public License version 1.0
 * GNU General Public License version 2
 * GNU Lesser General Public License version 2.1
 */
package org.jruby.truffle.nodes.core;

import com.oracle.truffle.api.CompilerDirectives;
import com.oracle.truffle.api.dsl.ImportStatic;
import com.oracle.truffle.api.dsl.NodeChild;
import com.oracle.truffle.api.dsl.NodeChildren;
import com.oracle.truffle.api.dsl.Specialization;
import com.oracle.truffle.api.frame.VirtualFrame;
import com.oracle.truffle.api.nodes.ExplodeLoop;
import com.oracle.truffle.api.source.SourceSection;
import com.oracle.truffle.api.utilities.BranchProfile;
import com.oracle.truffle.api.utilities.ConditionProfile;

import org.jruby.runtime.Visibility;
import org.jruby.truffle.nodes.RubyNode;
import org.jruby.truffle.nodes.dispatch.*;
import org.jruby.truffle.nodes.hash.FindEntryNode;
import org.jruby.truffle.nodes.yield.YieldDispatchHeadNode;
import org.jruby.truffle.runtime.DebugOperations;
import org.jruby.truffle.runtime.RubyArguments;
import org.jruby.truffle.runtime.RubyContext;
import org.jruby.truffle.runtime.UndefinedPlaceholder;
import org.jruby.truffle.runtime.control.RaiseException;
import org.jruby.truffle.runtime.core.*;
import org.jruby.truffle.runtime.hash.Entry;
import org.jruby.truffle.runtime.hash.HashOperations;
import org.jruby.truffle.runtime.hash.HashSearchResult;
import org.jruby.truffle.runtime.hash.KeyValue;
import org.jruby.truffle.runtime.methods.InternalMethod;

import java.util.ArrayList;
import java.util.Arrays;
import java.util.List;

@CoreClass(name = "Hash")
public abstract class HashNodes {

<<<<<<< HEAD
    @CoreMethod(names = "==", required = 1)
    public abstract static class EqualNode extends HashCoreMethodNode {

        @Child private CallDispatchHeadNode eqlNode;
        @Child private BasicObjectNodes.ReferenceEqualNode equalNode;
        
        private final ConditionProfile byIdentityProfile = ConditionProfile.createBinaryProfile();

        public EqualNode(RubyContext context, SourceSection sourceSection) {
            super(context, sourceSection);
            eqlNode = DispatchHeadNodeFactory.createMethodCall(context, false, false, null);
            equalNode = BasicObjectNodesFactory.ReferenceEqualNodeFactory.create(context, sourceSection, null, null);
        }

        public EqualNode(EqualNode prev) {
            super(prev);
            eqlNode = prev.eqlNode;
            equalNode = prev.equalNode;
        }

        @Specialization(guards = {"isNull(a)", "isNull(b)"})
        public boolean equalNull(RubyHash a, RubyHash b) {
            return true;
        }

        @Specialization
        public boolean equal(RubyHash a, RubyHash b) {
            notDesignedForCompilation();

            final List<KeyValue> aEntries = HashOperations.verySlowToKeyValues(a);
            final List<KeyValue> bEntries = HashOperations.verySlowToKeyValues(a);

            if (aEntries.size() != bEntries.size()) {
                return false;
            }

            // For each entry in a, check that there is a corresponding entry in b, and don't use entries in b more than once

            final boolean[] bUsed = new boolean[bEntries.size()];

            for (KeyValue aKeyValue : aEntries) {
                boolean found = false;

                for (int n = 0; n < bEntries.size(); n++) {
                    if (!bUsed[n]) {
                        // TODO: cast
                        
                        final boolean equal;
                        
                        if (byIdentityProfile.profile(a.isCompareByIdentity())) {
                            equal = (boolean) DebugOperations.send(getContext(), aKeyValue.getKey(), "equal?", null, bEntries.get(n).getKey());
                        } else {
                            equal = (boolean) DebugOperations.send(getContext(), aKeyValue.getKey(), "eql?", null, bEntries.get(n).getKey());
                        }

                        if (equal) {
                            bUsed[n] = true;
                            found = true;
                            break;
                        }
                    }
                }

                if (!found) {
                    return false;
                }
            }

            return true;
        }

        @Specialization(guards = "!isRubyHash(b)")
        public boolean equalNonHash(RubyHash a, Object b) {
            return false;
        }

    }

=======
>>>>>>> c26fe1ba
    @CoreMethod(names = "[]", onSingleton = true, argumentsAsArray = true, reallyDoesNeedSelf = true)
    public abstract static class ConstructNode extends HashCoreMethodNode {

        public ConstructNode(RubyContext context, SourceSection sourceSection) {
            super(context, sourceSection);
        }

        public ConstructNode(ConstructNode prev) {
            super(prev);
        }

        @ExplodeLoop
        @Specialization(guards = "isSmallArrayOfPairs(hashClass, args)")
        public Object construct(VirtualFrame frame, RubyClass hashClass, Object[] args) {
            final RubyArray array = (RubyArray) args[0];

            final Object[] store = (Object[]) array.getStore();

            final int size = array.getSize();
            final Object[] newStore = new Object[HashOperations.SMALL_HASH_SIZE * 2];

            for (int n = 0; n < HashOperations.SMALL_HASH_SIZE; n++) {
                if (n < size) {
                    final Object pair = store[n];

                    if (!(pair instanceof RubyArray)) {
                        CompilerDirectives.transferToInterpreter();
                        return constructFallback(frame, hashClass, args);
                    }

                    final RubyArray pairArray = (RubyArray) pair;

                    if (!(pairArray.getStore() instanceof Object[])) {
                        CompilerDirectives.transferToInterpreter();
                        return constructFallback(frame, hashClass, args);
                    }

                    final Object[] pairStore = (Object[]) pairArray.getStore();

                    newStore[n * 2] = pairStore[0];
                    newStore[n * 2 + 1] = pairStore[1];
                }
            }

            return new RubyHash(hashClass, null, null, newStore, size, null);
        }

        @Specialization
        public Object constructFallback(VirtualFrame frame, RubyClass hashClass, Object[] args) {
            return ruby(frame, "_constructor_fallback(*args)", "args", RubyArray.fromObjects(getContext().getCoreLibrary().getArrayClass(), args));
        }

        public static boolean isSmallArrayOfPairs(RubyClass hashClass, Object[] args) {
            if (args.length != 1) {
                return false;
            }

            final Object arg = args[0];

            if (!(arg instanceof RubyArray)) {
                return false;
            }

            final RubyArray array = (RubyArray) arg;

            if (!(array.getStore() instanceof Object[])) {
                return false;
            }

            final Object[] store = (Object[]) array.getStore();

            if (store.length > HashOperations.SMALL_HASH_SIZE) {
                return false;
            }

            return true;
        }

    }

    @CoreMethod(names = "[]", required = 1)
    public abstract static class GetIndexNode extends HashCoreMethodNode {

        @Child private CallDispatchHeadNode hashNode;
        @Child private CallDispatchHeadNode eqlNode;
        @Child private BasicObjectNodes.ReferenceEqualNode equalNode;
        @Child private CallDispatchHeadNode callDefaultNode;
        @Child private FindEntryNode findEntryNode;

        private final ConditionProfile byIdentityProfile = ConditionProfile.createBinaryProfile();
        private final BranchProfile notInHashProfile = BranchProfile.create();
        private final BranchProfile useDefaultProfile = BranchProfile.create();
        
        @CompilerDirectives.CompilationFinal private Object undefinedValue;

        public GetIndexNode(RubyContext context, SourceSection sourceSection) {
            super(context, sourceSection);
            hashNode = DispatchHeadNodeFactory.createMethodCall(context, true);
            eqlNode = DispatchHeadNodeFactory.createMethodCall(context, false, false, null);
            equalNode = BasicObjectNodesFactory.ReferenceEqualNodeFactory.create(context, sourceSection, null, null);
            callDefaultNode = DispatchHeadNodeFactory.createMethodCall(context);
            findEntryNode = new FindEntryNode(context, sourceSection);
        }

        public GetIndexNode(GetIndexNode prev) {
            super(prev);
            hashNode = prev.hashNode;
            eqlNode = prev.eqlNode;
            equalNode = prev.equalNode;
            callDefaultNode = prev.callDefaultNode;
            findEntryNode = prev.findEntryNode;
            undefinedValue = prev.undefinedValue;
        }
        
        public abstract Object executeGet(VirtualFrame frame, RubyHash hash, Object key);

        @Specialization(guards = "isNull(hash)")
        public Object getNull(VirtualFrame frame, RubyHash hash, Object key) {
            notDesignedForCompilation();

            hashNode.call(frame, key, "hash", null);

            if (undefinedValue != null) {
                return undefinedValue;
            } else {
                return callDefaultNode.call(frame, hash, "default", null, key);
            }
        }

        @ExplodeLoop
        @Specialization(guards = {"!isNull(hash)", "!isBuckets(hash)"})
        public Object getPackedArray(VirtualFrame frame, RubyHash hash, Object key) {
            hashNode.call(frame, key, "hash", null);

            final Object[] store = (Object[]) hash.getStore();
            final int size = hash.getSize();

            for (int n = 0; n < HashOperations.SMALL_HASH_SIZE; n++) {
                if (n < size) {
                    final boolean equal;

                    if (byIdentityProfile.profile(hash.isCompareByIdentity())) {
                        equal = equalNode.executeReferenceEqual(frame, key, store[n * 2]);
                    } else {
                        equal = eqlNode.callBoolean(frame, key, "eql?", null, store[n * 2]);
                    }
                    
                    if (equal) {
                        return store[n * 2 + 1];
                    }
                }
            }

            notInHashProfile.enter();
            
            if (undefinedValue != null) {
                return undefinedValue;
            }

            useDefaultProfile.enter();
            return callDefaultNode.call(frame, hash, "default", null, key);

        }

        @Specialization(guards = "isBuckets(hash)")
        public Object getBuckets(VirtualFrame frame, RubyHash hash, Object key) {
            final HashSearchResult hashSearchResult = findEntryNode.search(frame, hash, key);

            if (hashSearchResult.getEntry() != null) {
                return hashSearchResult.getEntry().getValue();
            }

            notInHashProfile.enter();

            if (undefinedValue != null) {
                return undefinedValue;
            }

            useDefaultProfile.enter();
            return callDefaultNode.call(frame, hash, "default", null, key);
        }
        
        public void setUndefinedValue(Object undefinedValue) {
            this.undefinedValue = undefinedValue;
        }

    }
    
    @CoreMethod(names = "_get_or_undefined", required = 1)
    public abstract static class GetOrUndefinedNode extends HashCoreMethodNode {

        @Child private GetIndexNode getIndexNode;
        
        public GetOrUndefinedNode(RubyContext context, SourceSection sourceSection) {
            super(context, sourceSection);
            getIndexNode = HashNodesFactory.GetIndexNodeFactory.create(context, sourceSection, new RubyNode[]{null, null});
            getIndexNode.setUndefinedValue(context.getCoreLibrary().getRubiniusUndefined());
        }

        public GetOrUndefinedNode(GetOrUndefinedNode prev) {
            super(prev);
            getIndexNode = prev.getIndexNode;
        }

        @Specialization
        public Object getOrUndefined(VirtualFrame frame, RubyHash hash, Object key) {
            return getIndexNode.executeGet(frame, hash, key);
        }

    }

    @CoreMethod(names = "[]=", required = 2, raiseIfFrozenSelf = true)
    public abstract static class SetIndexNode extends HashCoreMethodNode {

        @Child private CallDispatchHeadNode hashNode;
        @Child private CallDispatchHeadNode eqlNode;
        @Child private BasicObjectNodes.ReferenceEqualNode equalNode;

        private final ConditionProfile byIdentityProfile = ConditionProfile.createBinaryProfile();
        private final BranchProfile considerExtendProfile = BranchProfile.create();
        private final BranchProfile extendProfile = BranchProfile.create();

        public SetIndexNode(RubyContext context, SourceSection sourceSection) {
            super(context, sourceSection);
            hashNode = DispatchHeadNodeFactory.createMethodCall(context, true);
            eqlNode = DispatchHeadNodeFactory.createMethodCall(context, false, false, null);
            equalNode = BasicObjectNodesFactory.ReferenceEqualNodeFactory.create(context, sourceSection, null, null);
        }

        public SetIndexNode(SetIndexNode prev) {
            super(prev);
            hashNode = prev.hashNode;
            eqlNode = prev.eqlNode;
            equalNode = prev.equalNode;
        }

        @Specialization(guards = { "isNull(hash)", "!isRubyString(key)" })
        public Object setNull(VirtualFrame frame, RubyHash hash, Object key, Object value) {
            final Object[] store = new Object[HashOperations.SMALL_HASH_SIZE * 2];
            hashNode.call(frame, key, "hash", null);
            store[0] = key;
            store[1] = value;
            hash.setStore(store, 1, null, null);
            return value;
        }

        @Specialization(guards = "isNull(hash)")
        public Object setNull(VirtualFrame frame, RubyHash hash, RubyString key, Object value) {
            notDesignedForCompilation();
            if (hash.isCompareByIdentity()) {
                return setNull(frame, hash, (Object) key, value);
            } else {
                return setNull(frame, hash, ruby(frame, "key.frozen? ? key : key.dup.freeze", "key", key), value);
            }
        }

        @ExplodeLoop
        @Specialization(guards = {"!isNull(hash)", "!isBuckets(hash)", "!isRubyString(key)"})
        public Object setPackedArray(VirtualFrame frame, RubyHash hash, Object key, Object value) {
            hashNode.call(frame, key, "hash", null);

            final Object[] store = (Object[]) hash.getStore();
            final int size = hash.getSize();

            for (int n = 0; n < HashOperations.SMALL_HASH_SIZE; n++) {
                if (n < size) {
                    final boolean equal;
                    
                    if (byIdentityProfile.profile(hash.isCompareByIdentity())) {
                        equal = equalNode.executeReferenceEqual(frame, key, store[n * 2]);
                    } else {
                        equal = eqlNode.callBoolean(frame, key, "eql?", null, store[n * 2]);
                    }
                    
                    if (equal) {
                        store[n * 2 + 1] = value;
                        return value;
                    }
                }
            }

            considerExtendProfile.enter();

            final int newSize = size + 1;

            if (newSize <= HashOperations.SMALL_HASH_SIZE) {
                extendProfile.enter();
                store[size * 2] = key;
                store[size * 2 + 1] = value;
                hash.setSize(newSize);
                return value;
            }

            CompilerDirectives.transferToInterpreter();

            // TODO(CS): need to watch for that transfer until we make the following fast path

            final List<KeyValue> entries = HashOperations.verySlowToKeyValues(hash);

            hash.setStore(new Entry[HashOperations.capacityGreaterThan(newSize)], newSize, null, null);

            for (KeyValue keyValue : entries) {
                HashOperations.verySlowSetInBuckets(hash, keyValue.getKey(), keyValue.getValue(), hash.isCompareByIdentity());
            }

            HashOperations.verySlowSetInBuckets(hash, key, value, false);

            return value;
        }

        @Specialization(guards = {"!isNull(hash)", "!isBuckets(hash)"})
        public Object setPackedArray(VirtualFrame frame, RubyHash hash, RubyString key, Object value) {
            notDesignedForCompilation();
            if (hash.isCompareByIdentity()) {
                return setPackedArray(frame, hash, (Object) key, value);
            } else {
                return setPackedArray(frame, hash, ruby(frame, "key.frozen? ? key : key.dup.freeze", "key", key), value);
            }
        }

        @Specialization(guards = {"isBuckets(hash)", "!isRubyString(key)"})
        public Object setBuckets(RubyHash hash, Object key, Object value) {
            notDesignedForCompilation();

            if (HashOperations.verySlowSetInBuckets(hash, key, value, hash.isCompareByIdentity())) {
                hash.setSize(hash.getSize() + 1);
            }

            return value;
        }

        @Specialization(guards = "isBuckets(hash)")
        public Object setBuckets(VirtualFrame frame, RubyHash hash, RubyString key, Object value) {
            notDesignedForCompilation();
            if (hash.isCompareByIdentity()) {
                return setBuckets(hash, key, value);
            } else {
                return setBuckets(hash, ruby(frame, "key.frozen? ? key : key.dup.freeze", "key", key), value);
            }
        }

    }

    @CoreMethod(names = "clear", raiseIfFrozenSelf = true)
    public abstract static class ClearNode extends HashCoreMethodNode {

        public ClearNode(RubyContext context, SourceSection sourceSection) {
            super(context, sourceSection);
        }

        public ClearNode(ClearNode prev) {
            super(prev);
        }

        @Specialization(guards = "isNull(hash)")
        public RubyHash emptyNull(RubyHash hash) {
            return hash;
        }

        @Specialization(guards = "!isNull(hash)")
        public RubyHash empty(RubyHash hash) {
            hash.setStore(null, 0, null, null);
            return hash;
        }

    }

    @CoreMethod(names = "compare_by_identity", raiseIfFrozenSelf = true)
    public abstract static class CompareByIdentityNode extends HashCoreMethodNode {

        public CompareByIdentityNode(RubyContext context, SourceSection sourceSection) {
            super(context, sourceSection);
        }

        public CompareByIdentityNode(CompareByIdentityNode prev) {
            super(prev);
        }

        @Specialization
        public RubyHash compareByIdentity(RubyHash hash) {
            hash.setCompareByIdentity(true);
            return hash;
        }

    }

    @CoreMethod(names = "compare_by_identity?")
    public abstract static class IsCompareByIdentityNode extends HashCoreMethodNode {

        private final ConditionProfile profile = ConditionProfile.createBinaryProfile();
        
        public IsCompareByIdentityNode(RubyContext context, SourceSection sourceSection) {
            super(context, sourceSection);
        }

        public IsCompareByIdentityNode(IsCompareByIdentityNode prev) {
            super(prev);
        }
        
        @Specialization
        public boolean compareByIdentity(RubyHash hash) {
            return profile.profile(hash.isCompareByIdentity());
        }

    }

    @CoreMethod(names = "default_proc")
    public abstract static class DefaultProcNode extends HashCoreMethodNode {

        public DefaultProcNode(RubyContext context, SourceSection sourceSection) {
            super(context, sourceSection);
        }

        public DefaultProcNode(DefaultProcNode prev) {
            super(prev);
        }

        @Specialization
        public Object defaultProc(RubyHash hash) {
            if (hash.getDefaultBlock() == null) {
                return nil();
            } else {
                return hash.getDefaultBlock();
            }
        }

    }

    @CoreMethod(names = "delete", required = 1, needsBlock = true, raiseIfFrozenSelf = true)
    public abstract static class DeleteNode extends HashCoreMethodNode {

        @Child private CallDispatchHeadNode eqlNode;
        @Child private FindEntryNode findEntryNode;
        @Child private YieldDispatchHeadNode yieldNode;

        public DeleteNode(RubyContext context, SourceSection sourceSection) {
            super(context, sourceSection);
            eqlNode = DispatchHeadNodeFactory.createMethodCall(context, false, false, null);
            findEntryNode = new FindEntryNode(context, sourceSection);
            yieldNode = new YieldDispatchHeadNode(context);
        }

        public DeleteNode(DeleteNode prev) {
            super(prev);
            eqlNode = prev.eqlNode;
            findEntryNode = prev.findEntryNode;
            yieldNode = prev.yieldNode;
        }

        @Specialization(guards = "isNull(hash)")
        public Object deleteNull(VirtualFrame frame, RubyHash hash, Object key, Object block) {
            if (block == UndefinedPlaceholder.INSTANCE) {
                return nil();
            } else {
                return yieldNode.dispatch(frame, (RubyProc) block, key);
            }
        }

        @Specialization(guards = {"!isNull(hash)", "!isBuckets(hash)", "!isCompareByIdentity(hash)"})
        public Object deletePackedArray(VirtualFrame frame, RubyHash hash, Object key, Object block) {
            final Object[] store = (Object[]) hash.getStore();
            final int size = hash.getSize();

            for (int n = 0; n < HashOperations.SMALL_HASH_SIZE; n++) {
                if (n < size && eqlNode.callBoolean(frame, store[n * 2], "eql?", null, key)) {
                    final Object value = store[n * 2 + 1];

                    // Move the later values down
                    int k = n * 2; // position of the key
                    System.arraycopy(store, k + 2, store, k, (size - n - 1) * 2);

                    hash.setSize(size - 1);

                    return value;
                }
            }

            if (block == UndefinedPlaceholder.INSTANCE) {
                return nil();
            } else {
                return yieldNode.dispatch(frame, (RubyProc) block, key);
            }
        }

        @Specialization(guards = "isBuckets(hash)")
        public Object delete(VirtualFrame frame, RubyHash hash, Object key, Object block) {
            notDesignedForCompilation();

            final HashSearchResult hashSearchResult = findEntryNode.search(frame, hash, key);

            if (hashSearchResult.getEntry() == null) {
                if (block == UndefinedPlaceholder.INSTANCE) {
                    return nil();
                } else {
                    return yieldNode.dispatch(frame, (RubyProc) block, key);
                }
            }

            final Entry entry = hashSearchResult.getEntry();

            // Remove from the sequence chain

            if (entry.getPreviousInSequence() == null) {
                hash.setFirstInSequence(entry.getNextInSequence());
            } else {
                entry.getPreviousInSequence().setNextInSequence(entry.getNextInSequence());
            }

            if (entry.getNextInSequence() == null) {
                hash.setLastInSequence(entry.getPreviousInSequence());
            } else {
                entry.getNextInSequence().setPreviousInSequence(entry.getPreviousInSequence());
            }

            // Remove from the lookup chain

            if (hashSearchResult.getPreviousEntry() == null) {
                ((Entry[]) hash.getStore())[hashSearchResult.getIndex()] = entry.getNextInLookup();
            } else {
                hashSearchResult.getPreviousEntry().setNextInLookup(entry.getNextInLookup());
            }

            hash.setSize(hash.getSize() - 1);

            return entry.getValue();
        }

    }

    @CoreMethod(names = { "each", "each_pair" }, needsBlock = true)
    @ImportStatic(HashGuards.class)
    public abstract static class EachNode extends YieldingCoreMethodNode {

        @Child private CallDispatchHeadNode toEnumNode;
        
        public EachNode(RubyContext context, SourceSection sourceSection) {
            super(context, sourceSection);
        }

        public EachNode(EachNode prev) {
            super(prev);
            toEnumNode = prev.toEnumNode;
        }

        @Specialization(guards = "isNull(hash)")
        public RubyHash eachNull(RubyHash hash, RubyProc block) {
            return hash;
        }

        @ExplodeLoop
        @Specialization(guards = {"!isNull(hash)", "!isBuckets(hash)"})
        public RubyHash eachPackedArray(VirtualFrame frame, RubyHash hash, RubyProc block) {
            final Object[] store = (Object[]) hash.getStore();
            final int size = hash.getSize();

            int count = 0;

            try {
                for (int n = 0; n < HashOperations.SMALL_HASH_SIZE; n++) {
                    if (CompilerDirectives.inInterpreter()) {
                        count++;
                    }

                    if (n < size) {
                        yield(frame, block, new RubyArray(getContext().getCoreLibrary().getArrayClass(), new Object[]{store[n * 2], store[n * 2 + 1]}, 2));
                    }
                }
            } finally {
                if (CompilerDirectives.inInterpreter()) {
                    getRootNode().reportLoopCount(count);
                }
            }

            return hash;
        }

        @Specialization(guards = "isBuckets(hash)")
        public RubyHash eachBuckets(VirtualFrame frame, RubyHash hash, RubyProc block) {
            notDesignedForCompilation();

            for (KeyValue keyValue : HashOperations.verySlowToKeyValues(hash)) {
                yield(frame, block, RubyArray.fromObjects(getContext().getCoreLibrary().getArrayClass(), keyValue.getKey(), keyValue.getValue()));
            }

            return hash;
        }

        @Specialization
        public Object each(VirtualFrame frame, RubyHash hash, UndefinedPlaceholder block) {
            notDesignedForCompilation();

            if (toEnumNode == null) {
                CompilerDirectives.transferToInterpreter();
                toEnumNode = insert(DispatchHeadNodeFactory.createMethodCall(getContext(), true));
            }

            InternalMethod method = RubyArguments.getMethod(frame.getArguments());
            return toEnumNode.call(frame, hash, "to_enum", null, getContext().getSymbolTable().getSymbol(method.getName()));
        }

    }

    @CoreMethod(names = "empty?")
    public abstract static class EmptyNode extends HashCoreMethodNode {

        public EmptyNode(RubyContext context, SourceSection sourceSection) {
            super(context, sourceSection);
        }

        public EmptyNode(EmptyNode prev) {
            super(prev);
        }

        @Specialization(guards = "isNull(hash)")
        public boolean emptyNull(RubyHash hash) {
            return true;
        }

        @Specialization(guards = "!isNull(hash)")
        public boolean emptyPackedArray(RubyHash hash) {
            return hash.getSize() == 0;
        }

    }

    @CoreMethod(names = "initialize", needsBlock = true, optional = 1, raiseIfFrozenSelf = true)
    public abstract static class InitializeNode extends HashCoreMethodNode {

        public InitializeNode(RubyContext context, SourceSection sourceSection) {
            super(context, sourceSection);
        }

        public InitializeNode(InitializeNode prev) {
            super(prev);
        }

        @Specialization
        public RubyHash initialize(RubyHash hash, UndefinedPlaceholder defaultValue, UndefinedPlaceholder block) {
            hash.setStore(null, 0, null, null);
            hash.setDefaultValue(null);
            hash.setDefaultBlock(null);
            return hash;
        }

        @Specialization
        public RubyHash initialize(RubyHash hash, UndefinedPlaceholder defaultValue, RubyProc block) {
            hash.setStore(null, 0, null, null);
            hash.setDefaultValue(null);
            hash.setDefaultBlock(block);
            return hash;
        }

        @Specialization(guards = "!isUndefinedPlaceholder(defaultValue)")
        public RubyHash initialize(RubyHash hash, Object defaultValue, UndefinedPlaceholder block) {
            hash.setStore(null, 0, null, null);
            hash.setDefaultValue(defaultValue);
            hash.setDefaultBlock(null);
            return hash;
        }

        @Specialization(guards = "!isUndefinedPlaceholder(defaultValue)")
        public Object initialize(RubyHash hash, Object defaultValue, RubyProc block) {
            CompilerDirectives.transferToInterpreter();
            throw new RaiseException(getContext().getCoreLibrary().argumentError("wrong number of arguments (1 for 0)", this));
        }

    }

    // TODO CS 8-Mar-15 visibility = Visibility.PRIVATE
    @CoreMethod(names = {"initialize_copy", "replace"}, required = 1, raiseIfFrozenSelf = true)
    public abstract static class InitializeCopyNode extends HashCoreMethodNode {

        public InitializeCopyNode(RubyContext context, SourceSection sourceSection) {
            super(context, sourceSection);
        }

        public InitializeCopyNode(InitializeCopyNode prev) {
            super(prev);
        }

        @Specialization(guards = "isNull(from)")
        public RubyHash dupNull(RubyHash self, RubyHash from) {
            notDesignedForCompilation();

            if (self == from) {
                return self;
            }

            self.setStore(null, 0, null, null);
            copyOther(self, from);

            return self;
        }

        @Specialization(guards = {"!isNull(from)", "!isBuckets(from)"})
        public RubyHash dupPackedArray(RubyHash self, RubyHash from) {
            notDesignedForCompilation();

            if (self == from) {
                return self;
            }

            final Object[] store = (Object[]) from.getStore();
            self.setStore(Arrays.copyOf(store, HashOperations.SMALL_HASH_SIZE * 2), from.getSize(), null, null);

            copyOther(self, from);

            return self;
        }

        @Specialization(guards = "isBuckets(from)")
        public RubyHash dupBuckets(RubyHash self, RubyHash from) {
            notDesignedForCompilation();

            if (self == from) {
                return self;
            }

            HashOperations.verySlowSetKeyValues(self, HashOperations.verySlowToKeyValues(from), from.isCompareByIdentity());

            copyOther(self, from);

            return self;
        }

        @Specialization(guards = "!isRubyHash(other)")
        public Object dupBuckets(VirtualFrame frame, RubyHash self, Object other) {
            return ruby(frame, "replace(Rubinius::Type.coerce_to other, Hash, :to_hash)", "other", other);
        }
        
        private void copyOther(RubyHash self, RubyHash from) {
            self.setDefaultBlock(from.getDefaultBlock());
            self.setDefaultValue(from.getDefaultValue());
            self.setCompareByIdentity(from.isCompareByIdentity());
        }

    }

<<<<<<< HEAD
    @CoreMethod(names = { "has_key?", "key?", "include?", "member?" }, required = 1)
    public abstract static class KeyNode extends HashCoreMethodNode {

        @Child private CallDispatchHeadNode eqlNode;

        public KeyNode(RubyContext context, SourceSection sourceSection) {
            super(context, sourceSection);
            eqlNode = DispatchHeadNodeFactory.createMethodCall(context, false, false, null);
        }

        public KeyNode(KeyNode prev) {
            super(prev);
            eqlNode = prev.eqlNode;
        }

        @Specialization(guards = "isNull(hash)")
        public boolean keyNull(RubyHash hash, Object key) {
            return false;
        }

        @Specialization(guards = {"!isNull(hash)", "!isBuckets(hash)", "!isCompareByIdentity(hash)"})
        public boolean keyPackedArray(VirtualFrame frame, RubyHash hash, Object key) {
            notDesignedForCompilation();

            final int size = hash.getSize();
            final Object[] store = (Object[]) hash.getStore();

            for (int n = 0; n < HashOperations.SMALL_HASH_SIZE; n++) {
                if (n < size && eqlNode.callBoolean(frame, store[n * 2], "eql?", null, key)) {
                    return true;
                }
            }

            return false;
        }

        @Specialization(guards = {"isBuckets(hash)", "!isCompareByIdentity(hash)"})
        public boolean keyBuckets(VirtualFrame frame, RubyHash hash, Object key) {
            notDesignedForCompilation();

            for (KeyValue keyValue : HashOperations.verySlowToKeyValues(hash)) {
                if (eqlNode.callBoolean(frame, keyValue.getKey(), "eql?", null, key)) {
                    return true;
                }
            }

            return false;
        }

    }

=======
>>>>>>> c26fe1ba
    @CoreMethod(names = {"map", "collect"}, needsBlock = true)
    @ImportStatic(HashGuards.class)
    public abstract static class MapNode extends YieldingCoreMethodNode {

        public MapNode(RubyContext context, SourceSection sourceSection) {
            super(context, sourceSection);
        }

        public MapNode(MapNode prev) {
            super(prev);
        }

        @Specialization(guards = "isNull(hash)")
        public RubyArray mapNull(VirtualFrame frame, RubyHash hash, RubyProc block) {
            return new RubyArray(getContext().getCoreLibrary().getArrayClass(), null, 0);
        }

        @ExplodeLoop
        @Specialization(guards = {"!isNull(hash)", "!isBuckets(hash)"})
        public RubyArray mapPackedArray(VirtualFrame frame, RubyHash hash, RubyProc block) {
            final Object[] store = (Object[]) hash.getStore();
            final int size = hash.getSize();

            final Object[] result = new Object[size];

            int count = 0;

            try {
                for (int n = 0; n < HashOperations.SMALL_HASH_SIZE; n++) {
                    if (n < size) {
                        final Object key = store[n * 2];
                        final Object value = store[n * 2 + 1];
                        result[n] = yield(frame, block, key, value);

                        if (CompilerDirectives.inInterpreter()) {
                            count++;
                        }
                    }
                }
            } finally {
                if (CompilerDirectives.inInterpreter()) {
                    getRootNode().reportLoopCount(count);
                }
            }

            return new RubyArray(getContext().getCoreLibrary().getArrayClass(), result, size);
        }

        @Specialization(guards = "isBuckets(hash)")
        public RubyArray mapBuckets(VirtualFrame frame, RubyHash hash, RubyProc block) {
            notDesignedForCompilation();

            final RubyArray array = new RubyArray(getContext().getCoreLibrary().getArrayClass(), null, 0);

            for (KeyValue keyValue : HashOperations.verySlowToKeyValues(hash)) {
                array.slowPush(yield(frame, block, keyValue.getKey(), keyValue.getValue()));
            }

            return array;
        }

    }

    @ImportStatic(HashGuards.class)
    @CoreMethod(names = "merge", required = 1, needsBlock = true)
    public abstract static class MergeNode extends YieldingCoreMethodNode {

        @Child private CallDispatchHeadNode eqlNode;
        @Child private CallDispatchHeadNode fallbackCallNode;

        private final BranchProfile nothingFromFirstProfile = BranchProfile.create();
        private final BranchProfile considerNothingFromSecondProfile = BranchProfile.create();
        private final BranchProfile nothingFromSecondProfile = BranchProfile.create();
        private final BranchProfile considerResultIsSmallProfile = BranchProfile.create();
        private final BranchProfile resultIsSmallProfile = BranchProfile.create();

        private final int smallHashSize = HashOperations.SMALL_HASH_SIZE;

        public MergeNode(RubyContext context, SourceSection sourceSection) {
            super(context, sourceSection);
            eqlNode = DispatchHeadNodeFactory.createMethodCall(context, false, false, null);
        }

        public MergeNode(MergeNode prev) {
            super(prev);
            eqlNode = prev.eqlNode;
            fallbackCallNode = prev.fallbackCallNode;
        }

        @Specialization(guards = {"!isNull(hash)", "!isBuckets(hash)", "isNull(other)", "!isCompareByIdentity(hash)"})
        public RubyHash mergePackedArrayNull(RubyHash hash, RubyHash other, UndefinedPlaceholder block) {
            final Object[] store = (Object[]) hash.getStore();
            final Object[] copy = Arrays.copyOf(store, HashOperations.SMALL_HASH_SIZE * 2);

            return new RubyHash(hash.getLogicalClass(), hash.getDefaultBlock(), hash.getDefaultValue(), copy, hash.getSize(), null);
        }

        @ExplodeLoop
        @Specialization(guards = {"!isNull(hash)", "!isBuckets(hash)", "!isNull(other)", "!isBuckets(other)", "!isCompareByIdentity(hash)"})
        public RubyHash mergePackedArrayPackedArray(VirtualFrame frame, RubyHash hash, RubyHash other, UndefinedPlaceholder block) {
            // TODO(CS): what happens with the default block here? Which side does it get merged from?

            final Object[] storeA = (Object[]) hash.getStore();
            final int storeASize = hash.getSize();

            final Object[] storeB = (Object[]) other.getStore();
            final int storeBSize = other.getSize();

            final boolean[] mergeFromA = new boolean[storeASize];
            int mergeFromACount = 0;

            int conflictsCount = 0;

            for (int a = 0; a < HashOperations.SMALL_HASH_SIZE; a++) {
                if (a < storeASize) {
                    boolean merge = true;

                    for (int b = 0; b < HashOperations.SMALL_HASH_SIZE; b++) {
                        if (b < storeBSize) {
                            if (eqlNode.callBoolean(frame, storeA[a * 2], "eql?", null, storeB[b * 2])) {
                                conflictsCount++;
                                merge = false;
                                break;
                            }
                        }
                    }

                    if (merge) {
                        mergeFromACount++;
                    }

                    mergeFromA[a] = merge;
                }
            }

            if (mergeFromACount == 0) {
                nothingFromFirstProfile.enter();
                return new RubyHash(hash.getLogicalClass(), hash.getDefaultBlock(), hash.getDefaultValue(), Arrays.copyOf(storeB, HashOperations.SMALL_HASH_SIZE * 2), storeBSize, null);
            }

            considerNothingFromSecondProfile.enter();

            if (conflictsCount == storeBSize) {
                nothingFromSecondProfile.enter();
                return new RubyHash(hash.getLogicalClass(), hash.getDefaultBlock(), hash.getDefaultValue(), Arrays.copyOf(storeA, HashOperations.SMALL_HASH_SIZE * 2), storeASize, null);
            }

            considerResultIsSmallProfile.enter();

            final int mergedSize = storeBSize + mergeFromACount;

            if (storeBSize + mergeFromACount <= smallHashSize) {
                resultIsSmallProfile.enter();

                final Object[] merged = new Object[HashOperations.SMALL_HASH_SIZE * 2];

                int index = 0;

                for (int n = 0; n < storeASize; n++) {
                    if (mergeFromA[n]) {
                        merged[index] = storeA[n * 2];
                        merged[index + 1] = storeA[n * 2 + 1];
                        index += 2;
                    }
                }

                for (int n = 0; n < storeBSize; n++) {
                    merged[index] = storeB[n * 2];
                    merged[index + 1] = storeB[n * 2 + 1];
                    index += 2;
                }

                return new RubyHash(hash.getLogicalClass(), hash.getDefaultBlock(), hash.getDefaultValue(), merged, mergedSize, null);
            }

            CompilerDirectives.transferToInterpreter();

            return mergeBucketsBuckets(hash, other, block);
        }
        
        // TODO CS 3-Mar-15 need negative guards on this
        @Specialization(guards = "!isCompareByIdentity(hash)")
        public RubyHash mergeBucketsBuckets(RubyHash hash, RubyHash other, UndefinedPlaceholder block) {
            notDesignedForCompilation();

            final RubyHash merged = new RubyHash(hash.getLogicalClass(), null, null, new Entry[HashOperations.capacityGreaterThan(hash.getSize() + other.getSize())], 0, null);

            int size = 0;

            for (KeyValue keyValue : HashOperations.verySlowToKeyValues(hash)) {
                HashOperations.verySlowSetInBuckets(merged, keyValue.getKey(), keyValue.getValue(), false);
                size++;
            }

            for (KeyValue keyValue : HashOperations.verySlowToKeyValues(other)) {
                if (HashOperations.verySlowSetInBuckets(merged, keyValue.getKey(), keyValue.getValue(), false)) {
                    size++;
                }
            }

            merged.setSize(size);

            return merged;
        }

        @Specialization(guards = "!isCompareByIdentity(hash)")
        public RubyHash merge(VirtualFrame frame, RubyHash hash, RubyHash other, RubyProc block) {
            notDesignedForCompilation();
            
            final RubyHash merged = new RubyHash(hash.getLogicalClass(), null, null, new Entry[HashOperations.capacityGreaterThan(hash.getSize() + other.getSize())], 0, null);

            int size = 0;

            for (KeyValue keyValue : HashOperations.verySlowToKeyValues(hash)) {
                HashOperations.verySlowSetInBuckets(merged, keyValue.getKey(), keyValue.getValue(), false);
                size++;
            }

            for (KeyValue keyValue : HashOperations.verySlowToKeyValues(other)) {
                final HashSearchResult searchResult = HashOperations.verySlowFindBucket(merged, keyValue.getKey(), false);
                
                if (searchResult.getEntry() == null) {
                    HashOperations.verySlowSetInBuckets(merged, keyValue.getKey(), keyValue.getValue(), false);
                    size++;
                } else {
                    final Object oldValue = searchResult.getEntry().getValue();
                    final Object newValue = keyValue.getValue();
                    final Object mergedValue = yield(frame, block, keyValue.getKey(), oldValue, newValue);
                    
                    HashOperations.verySlowSetInBuckets(merged, keyValue.getKey(), mergedValue, false);
                }
            }

            merged.setSize(size);

            return merged;
        }

        @Specialization(guards = {"!isRubyHash(other)", "!isCompareByIdentity(hash)"})
        public Object merge(VirtualFrame frame, RubyHash hash, Object other, Object block) {
            notDesignedForCompilation();

            if (fallbackCallNode == null) {
                CompilerDirectives.transferToInterpreter();
                fallbackCallNode = insert(DispatchHeadNodeFactory.createMethodCall(getContext(), true));
            }
            
            final RubyProc blockProc;
            
            if (block == UndefinedPlaceholder.INSTANCE) {
                blockProc = null;
            } else {
                blockProc = (RubyProc) block;
            }

            return fallbackCallNode.call(frame, hash, "merge_fallback", blockProc, other);
        }

    }

    @CoreMethod(names = "default=", required = 1)
    public abstract static class SetDefaultNode extends HashCoreMethodNode {

        public SetDefaultNode(RubyContext context, SourceSection sourceSection) {
            super(context, sourceSection);
        }

        public SetDefaultNode(SetDefaultNode prev) {
            super(prev);
        }

        @Specialization
        public Object setDefault(VirtualFrame frame, RubyHash hash, Object defaultValue) {
            notDesignedForCompilation();

            ruby(frame, "Rubinius.check_frozen");
            
            hash.setDefaultValue(defaultValue);
            hash.setDefaultBlock(null);
            return defaultValue;
        }
    }

    @CoreMethod(names = "shift", raiseIfFrozenSelf = true)
    public abstract static class ShiftNode extends HashCoreMethodNode {

        public ShiftNode(RubyContext context, SourceSection sourceSection) {
            super(context, sourceSection);
        }

        public ShiftNode(ShiftNode prev) {
            super(prev);
        }

        @Specialization(guards = {"isEmpty(hash)", "!hasDefaultValue(hash)", "!hasDefaultBlock(hash)"})
        public RubyNilClass shiftEmpty(RubyHash hash) {
            return nil();
        }

        @Specialization(guards = {"isEmpty(hash)", "hasDefaultValue(hash)", "!hasDefaultBlock(hash)"})
        public Object shiftEmpyDefaultValue(RubyHash hash) {
            return hash.getDefaultValue();
        }

        @Specialization(guards = {"isEmpty(hash)", "!hasDefaultValue(hash)", "hasDefaultBlock(hash)"})
        public Object shiftEmptyDefaultProc(RubyHash hash) {
            notDesignedForCompilation();
            
            return hash.getDefaultBlock().rootCall(hash, nil());
        }

        @Specialization(guards = {"!isEmpty(hash)", "!isNull(hash)", "!isBuckets(hash)"})
        public RubyArray shiftPackedArray(RubyHash hash) {
            notDesignedForCompilation();
            
            final Object[] store = (Object[]) hash.getStore();
            
            final Object key = store[0];
            final Object value = store[1];
            
            System.arraycopy(store, 2, store, 0, HashOperations.SMALL_HASH_SIZE * 2 - 2);
            
            hash.setSize(hash.getSize() - 1);
            
            return RubyArray.fromObjects(getContext().getCoreLibrary().getArrayClass(), key, value);
        }

        @Specialization(guards = {"!isEmpty(hash)", "isBuckets(hash)"})
        public RubyArray shiftBuckets(RubyHash hash) {
            notDesignedForCompilation();
            
            final Entry first = hash.getFirstInSequence();

            final Object key = first.getKey();
            final Object value = first.getValue();
            
            hash.setFirstInSequence(first.getNextInSequence());
            
            if (first.getPreviousInSequence() != null) {
                first.getNextInSequence().setPreviousInSequence(null);
            }

            if (hash.getLastInSequence() == first) {
                hash.setLastInSequence(null);
            }
            
            /*
             * TODO CS 7-Mar-15 this isn't great - we need to remove from the
             * lookup sequence for which we need the previous entry in the
             * bucket. However we normally get that from the search result, and
             * we haven't done a search here - we've just taken the first
             * result. For the moment we'll just do a manual search.
             */
            
            final Entry[] store = (Entry[]) hash.getStore();
            
            bucketLoop: for (int n = 0; n < store.length; n++) {
                Entry previous = null;
                Entry entry = store[n];
                
                while (entry != null) {
                    if (entry == first) {
                        if (previous == null) {
                            store[n] = first.getNextInLookup();
                        } else {
                            previous.setNextInLookup(first.getNextInLookup());
                        }
                        
                        break bucketLoop;
                    }
                    
                    previous = entry;
                    entry = entry.getNextInLookup();
                }
            }
            
            hash.setSize(hash.getSize() - 1);

            return RubyArray.fromObjects(getContext().getCoreLibrary().getArrayClass(), key, value);
        }

    }
    
    @CoreMethod(names = {"size", "length"})
    public abstract static class SizeNode extends HashCoreMethodNode {

        public SizeNode(RubyContext context, SourceSection sourceSection) {
            super(context, sourceSection);
        }

        public SizeNode(SizeNode prev) {
            super(prev);
        }

        @Specialization(guards = "isNull(hash)")
        public int sizeNull(RubyHash hash) {
            return 0;
        }

        @Specialization(guards = "!isNull(hash)")
        public int sizePackedArray(RubyHash hash) {
            return hash.getSize();
        }

    }

    @CoreMethod(names = "rehash", raiseIfFrozenSelf = true)
    public abstract static class RehashNode extends HashCoreMethodNode {

        public RehashNode(RubyContext context, SourceSection sourceSection) {
            super(context, sourceSection);
        }

        public RehashNode(RehashNode prev) {
            super(prev);
        }

        @Specialization(guards = "isNull(hash)")
        public RubyHash rehashNull(RubyHash hash) {
            return hash;
        }

        @Specialization(guards = {"!isNull(hash)", "!isBuckets(hash)"})
        public RubyHash rehashPackedArray(RubyHash hash) {
            // Nothing to do as we weren't using the hash code anyway
            return hash;
        }

        @Specialization(guards = "isBuckets(hash)")
        public RubyHash rehashBuckets(RubyHash hash) {
            notDesignedForCompilation();
            
            HashOperations.verySlowSetKeyValues(hash, HashOperations.verySlowToKeyValues(hash), hash.isCompareByIdentity());
            
            return hash;
        }

    }

    // Not a core method, used to simulate Rubinius @default.
    @NodeChild(value = "self")
    public abstract static class DefaultValueNode extends RubyNode {

        public DefaultValueNode(RubyContext context, SourceSection sourceSection) {
            super(context, sourceSection);
        }

        public DefaultValueNode(DefaultValueNode prev) {
            super(prev);
        }

        @Specialization
        public Object defaultValue(RubyHash hash) {
            final Object value = hash.getDefaultValue();
            
            if (value == null) {
                return nil();
            } else {
                return value;
            }
        }
    }

    // Not a core method, used to simulate Rubinius @default.
    @NodeChildren({ @NodeChild("self"), @NodeChild("defaultValue") })
    public abstract static class SetDefaultValueNode extends RubyNode {

        public SetDefaultValueNode(RubyContext context, SourceSection sourceSection) {
            super(context, sourceSection);
        }

        public SetDefaultValueNode(SetDefaultValueNode prev) {
            super(prev);
        }

        @Specialization
        public Object setDefaultValue(RubyHash hash, Object defaultValue) {
            hash.setDefaultValue(defaultValue);
            return defaultValue;
        }
        
    }

    // Not a core method, used to simulate Rubinius @default_proc.
    @NodeChildren({ @NodeChild("self"), @NodeChild("defaultProc") })
    public abstract static class SetDefaultProcNode extends RubyNode {

        public SetDefaultProcNode(RubyContext context, SourceSection sourceSection) {
            super(context, sourceSection);
        }

        public SetDefaultProcNode(SetDefaultProcNode prev) {
            super(prev);
        }

        @Specialization
        public RubyProc setDefaultProc(RubyHash hash, RubyProc defaultProc) {
            hash.setDefaultValue(null);
            hash.setDefaultBlock(defaultProc);
            return defaultProc;
        }

        @Specialization
        public RubyNilClass setDefaultProc(RubyHash hash, RubyNilClass nil) {
            hash.setDefaultValue(null);
            hash.setDefaultBlock(null);
            return nil();
        }

    }

}<|MERGE_RESOLUTION|>--- conflicted
+++ resolved
@@ -44,87 +44,6 @@
 @CoreClass(name = "Hash")
 public abstract class HashNodes {
 
-<<<<<<< HEAD
-    @CoreMethod(names = "==", required = 1)
-    public abstract static class EqualNode extends HashCoreMethodNode {
-
-        @Child private CallDispatchHeadNode eqlNode;
-        @Child private BasicObjectNodes.ReferenceEqualNode equalNode;
-        
-        private final ConditionProfile byIdentityProfile = ConditionProfile.createBinaryProfile();
-
-        public EqualNode(RubyContext context, SourceSection sourceSection) {
-            super(context, sourceSection);
-            eqlNode = DispatchHeadNodeFactory.createMethodCall(context, false, false, null);
-            equalNode = BasicObjectNodesFactory.ReferenceEqualNodeFactory.create(context, sourceSection, null, null);
-        }
-
-        public EqualNode(EqualNode prev) {
-            super(prev);
-            eqlNode = prev.eqlNode;
-            equalNode = prev.equalNode;
-        }
-
-        @Specialization(guards = {"isNull(a)", "isNull(b)"})
-        public boolean equalNull(RubyHash a, RubyHash b) {
-            return true;
-        }
-
-        @Specialization
-        public boolean equal(RubyHash a, RubyHash b) {
-            notDesignedForCompilation();
-
-            final List<KeyValue> aEntries = HashOperations.verySlowToKeyValues(a);
-            final List<KeyValue> bEntries = HashOperations.verySlowToKeyValues(a);
-
-            if (aEntries.size() != bEntries.size()) {
-                return false;
-            }
-
-            // For each entry in a, check that there is a corresponding entry in b, and don't use entries in b more than once
-
-            final boolean[] bUsed = new boolean[bEntries.size()];
-
-            for (KeyValue aKeyValue : aEntries) {
-                boolean found = false;
-
-                for (int n = 0; n < bEntries.size(); n++) {
-                    if (!bUsed[n]) {
-                        // TODO: cast
-                        
-                        final boolean equal;
-                        
-                        if (byIdentityProfile.profile(a.isCompareByIdentity())) {
-                            equal = (boolean) DebugOperations.send(getContext(), aKeyValue.getKey(), "equal?", null, bEntries.get(n).getKey());
-                        } else {
-                            equal = (boolean) DebugOperations.send(getContext(), aKeyValue.getKey(), "eql?", null, bEntries.get(n).getKey());
-                        }
-
-                        if (equal) {
-                            bUsed[n] = true;
-                            found = true;
-                            break;
-                        }
-                    }
-                }
-
-                if (!found) {
-                    return false;
-                }
-            }
-
-            return true;
-        }
-
-        @Specialization(guards = "!isRubyHash(b)")
-        public boolean equalNonHash(RubyHash a, Object b) {
-            return false;
-        }
-
-    }
-
-=======
->>>>>>> c26fe1ba
     @CoreMethod(names = "[]", onSingleton = true, argumentsAsArray = true, reallyDoesNeedSelf = true)
     public abstract static class ConstructNode extends HashCoreMethodNode {
 
@@ -863,60 +782,6 @@
 
     }
 
-<<<<<<< HEAD
-    @CoreMethod(names = { "has_key?", "key?", "include?", "member?" }, required = 1)
-    public abstract static class KeyNode extends HashCoreMethodNode {
-
-        @Child private CallDispatchHeadNode eqlNode;
-
-        public KeyNode(RubyContext context, SourceSection sourceSection) {
-            super(context, sourceSection);
-            eqlNode = DispatchHeadNodeFactory.createMethodCall(context, false, false, null);
-        }
-
-        public KeyNode(KeyNode prev) {
-            super(prev);
-            eqlNode = prev.eqlNode;
-        }
-
-        @Specialization(guards = "isNull(hash)")
-        public boolean keyNull(RubyHash hash, Object key) {
-            return false;
-        }
-
-        @Specialization(guards = {"!isNull(hash)", "!isBuckets(hash)", "!isCompareByIdentity(hash)"})
-        public boolean keyPackedArray(VirtualFrame frame, RubyHash hash, Object key) {
-            notDesignedForCompilation();
-
-            final int size = hash.getSize();
-            final Object[] store = (Object[]) hash.getStore();
-
-            for (int n = 0; n < HashOperations.SMALL_HASH_SIZE; n++) {
-                if (n < size && eqlNode.callBoolean(frame, store[n * 2], "eql?", null, key)) {
-                    return true;
-                }
-            }
-
-            return false;
-        }
-
-        @Specialization(guards = {"isBuckets(hash)", "!isCompareByIdentity(hash)"})
-        public boolean keyBuckets(VirtualFrame frame, RubyHash hash, Object key) {
-            notDesignedForCompilation();
-
-            for (KeyValue keyValue : HashOperations.verySlowToKeyValues(hash)) {
-                if (eqlNode.callBoolean(frame, keyValue.getKey(), "eql?", null, key)) {
-                    return true;
-                }
-            }
-
-            return false;
-        }
-
-    }
-
-=======
->>>>>>> c26fe1ba
     @CoreMethod(names = {"map", "collect"}, needsBlock = true)
     @ImportStatic(HashGuards.class)
     public abstract static class MapNode extends YieldingCoreMethodNode {

--- conflicted
+++ resolved
@@ -924,11 +924,7 @@
             return getContext().toTruffle(jrubyTranscoded);
         }
 
-<<<<<<< HEAD
         @Specialization(guards = { "!isRubyString(encoding)", "!isRubyEncoding(encoding)", "!isUndefinedPlaceholder(encoding)" })
-=======
-        @Specialization(guards = { "!isRubyString(arguments[1])", "!isRubyEncoding(arguments[1])", "!isUndefinedPlaceholder(arguments[1])" })
->>>>>>> 56ce58a3
         public RubyString encode(VirtualFrame frame, RubyString string, Object encoding, UndefinedPlaceholder options) {
 
             if (toStrNode == null) {

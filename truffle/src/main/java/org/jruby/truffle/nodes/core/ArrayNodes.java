/*
 * Copyright (c) 2013, 2015 Oracle and/or its affiliates. All rights reserved. This
 * code is released under a tri EPL/GPL/LGPL license. You can use it,
 * redistribute it and/or modify it under the terms of the:
 *
 * Eclipse Public License version 1.0
 * GNU General Public License version 2
 * GNU Lesser General Public License version 2.1
 */
package org.jruby.truffle.nodes.core;

import com.oracle.truffle.api.CallTarget;
import com.oracle.truffle.api.CompilerDirectives;
import com.oracle.truffle.api.Truffle;
import com.oracle.truffle.api.dsl.ImportStatic;
import com.oracle.truffle.api.dsl.Specialization;
import com.oracle.truffle.api.dsl.*;
import com.oracle.truffle.api.frame.FrameDescriptor;
import com.oracle.truffle.api.frame.FrameSlot;
import com.oracle.truffle.api.frame.VirtualFrame;
import com.oracle.truffle.api.nodes.ExplodeLoop;
import com.oracle.truffle.api.nodes.UnexpectedResultException;
import com.oracle.truffle.api.source.SourceSection;
import com.oracle.truffle.api.utilities.BranchProfile;

import org.jruby.RubyObject;
import org.jruby.runtime.Visibility;
import org.jruby.runtime.builtin.IRubyObject;
import org.jruby.truffle.nodes.CoreSourceSection;
import org.jruby.truffle.nodes.RubyNode;
import org.jruby.truffle.nodes.RubyRootNode;
import org.jruby.truffle.nodes.array.*;
import org.jruby.truffle.nodes.coerce.ToIntNode;
import org.jruby.truffle.nodes.coerce.ToAryNodeFactory;
import org.jruby.truffle.nodes.coerce.ToIntNodeFactory;
import org.jruby.truffle.nodes.dispatch.*;
import org.jruby.truffle.nodes.methods.arguments.MissingArgumentBehaviour;
import org.jruby.truffle.nodes.methods.arguments.ReadPreArgumentNode;
import org.jruby.truffle.nodes.methods.locals.ReadLevelVariableNodeFactory;
import org.jruby.truffle.nodes.yield.YieldDispatchHeadNode;
import org.jruby.truffle.runtime.*;
import org.jruby.truffle.runtime.control.BreakException;
import org.jruby.truffle.runtime.control.NextException;
import org.jruby.truffle.runtime.control.RaiseException;
import org.jruby.truffle.runtime.control.RedoException;
import org.jruby.truffle.runtime.core.*;
import org.jruby.truffle.runtime.methods.Arity;
import org.jruby.truffle.runtime.methods.SharedMethodInfo;
import org.jruby.truffle.runtime.util.ArrayUtils;
import org.jruby.util.ByteList;
import org.jruby.util.Memo;

import java.util.Arrays;
import java.util.Comparator;

@CoreClass(name = "Array")
public abstract class ArrayNodes {

    @CoreMethod(names = "+", required = 1)
    @NodeChildren({
        @NodeChild(value = "a"),
        @NodeChild(value = "b")
    })
    @ImportStatic(ArrayGuards.class)
    public abstract static class AddNode extends RubyNode {

        public AddNode(RubyContext context, SourceSection sourceSection) {
            super(context, sourceSection);
        }

        public AddNode(AddNode prev) {
            super(prev);
        }

        @CreateCast("b") public RubyNode coerceOtherToAry(RubyNode other) {
            return ToAryNodeFactory.create(getContext(), getSourceSection(), other);
        }

        @Specialization(guards = {"isNull(a)", "isNull(b)"})
        public RubyArray addNull(RubyArray a, RubyArray b) {
            return new RubyArray(getContext().getCoreLibrary().getArrayClass(), null, 0);
        }

        @Specialization(guards = {"isObject(a)", "isNull(b)"})
        public RubyArray addObjectNull(RubyArray a, RubyArray b) {
            return new RubyArray(getContext().getCoreLibrary().getArrayClass(), Arrays.copyOf((Object[]) a.getStore(), a.getSize()), a.getSize());
        }

        @Specialization(guards = "areBothIntegerFixnum(a, b)")
        public RubyArray addBothIntegerFixnum(RubyArray a, RubyArray b) {
            final int combinedSize = a.getSize() + b.getSize();
            final int[] combined = new int[combinedSize];
            System.arraycopy(a.getStore(), 0, combined, 0, a.getSize());
            System.arraycopy(b.getStore(), 0, combined, a.getSize(), b.getSize());
            return new RubyArray(getContext().getCoreLibrary().getArrayClass(), combined, combinedSize);
        }

        @Specialization(guards = "areBothLongFixnum(a, b)")
        public RubyArray addBothLongFixnum(RubyArray a, RubyArray b) {
            final int combinedSize = a.getSize() + b.getSize();
            final long[] combined = new long[combinedSize];
            System.arraycopy(a.getStore(), 0, combined, 0, a.getSize());
            System.arraycopy(b.getStore(), 0, combined, a.getSize(), b.getSize());
            return new RubyArray(getContext().getCoreLibrary().getArrayClass(), combined, combinedSize);
        }

        @Specialization(guards = "areBothFloat(a, b)")
        public RubyArray addBothFloat(RubyArray a, RubyArray b) {
            final int combinedSize = a.getSize() + b.getSize();
            final double[] combined = new double[combinedSize];
            System.arraycopy(a.getStore(), 0, combined, 0, a.getSize());
            System.arraycopy(b.getStore(), 0, combined, a.getSize(), b.getSize());
            return new RubyArray(getContext().getCoreLibrary().getArrayClass(), combined, combinedSize);
        }

        @Specialization(guards = "areBothObject(a, b)")
        public RubyArray addBothObject(RubyArray a, RubyArray b) {
            final int combinedSize = a.getSize() + b.getSize();
            final Object[] combined = new Object[combinedSize];
            System.arraycopy(a.getStore(), 0, combined, 0, a.getSize());
            System.arraycopy(b.getStore(), 0, combined, a.getSize(), b.getSize());
            return new RubyArray(getContext().getCoreLibrary().getArrayClass(), combined, combinedSize);
        }

        @Specialization(guards = {"isNull(a)", "isOtherIntegerFixnum(a, b)"})
        public RubyArray addNullIntegerFixnum(RubyArray a, RubyArray b) {
            final int size = b.getSize();
            return new RubyArray(getContext().getCoreLibrary().getArrayClass(), Arrays.copyOf((int[]) b.getStore(), size), size);
        }

        @Specialization(guards = {"isNull(a)", "isOtherLongFixnum(a, b)"})
        public RubyArray addNullLongFixnum(RubyArray a, RubyArray b) {
            final int size = b.getSize();
            return new RubyArray(getContext().getCoreLibrary().getArrayClass(), Arrays.copyOf((long[]) b.getStore(), size), size);
        }

        @Specialization(guards = {"isNull(a)", "isOtherObject(a, b)"})
        public RubyArray addNullObject(RubyArray a, RubyArray b) {
            final int size = b.getSize();
            return new RubyArray(getContext().getCoreLibrary().getArrayClass(), Arrays.copyOf((Object[]) b.getStore(), size), size);
        }

        @Specialization(guards = {"!isObject(a)", "isOtherObject(a, b)"})
        public RubyArray addOtherObject(RubyArray a, RubyArray b) {
            final int combinedSize = a.getSize() + b.getSize();
            final Object[] combined = new Object[combinedSize];
            System.arraycopy(ArrayUtils.box(a.getStore()), 0, combined, 0, a.getSize());
            System.arraycopy(b.getStore(), 0, combined, a.getSize(), b.getSize());
            return new RubyArray(getContext().getCoreLibrary().getArrayClass(), combined, combinedSize);
        }

        @Specialization(guards = {"isObject(a)", "!isOtherObject(a, b)"})
        public RubyArray addObject(RubyArray a, RubyArray b) {
            final int combinedSize = a.getSize() + b.getSize();
            final Object[] combined = new Object[combinedSize];
            System.arraycopy(a.getStore(), 0, combined, 0, a.getSize());
            System.arraycopy(ArrayUtils.box(b.getStore()), 0, combined, a.getSize(), b.getSize());
            return new RubyArray(getContext().getCoreLibrary().getArrayClass(), combined, combinedSize);
        }

        @Specialization(guards = "isEmpty(a)")
        public RubyArray addEmpty(RubyArray a, RubyArray b) {
            final int size = b.getSize();
            return new RubyArray(getContext().getCoreLibrary().getArrayClass(), ArrayUtils.box(b.getStore()), size);
        }

        @Specialization(guards = "isOtherEmpty(a, b)")
        public RubyArray addOtherEmpty(RubyArray a, RubyArray b) {
            final int size = a.getSize();
            return new RubyArray(getContext().getCoreLibrary().getArrayClass(), ArrayUtils.box(a.getStore()), size);
        }

    }

    @CoreMethod(names = "*", required = 1, lowerFixnumParameters = 0)
    public abstract static class MulNode extends ArrayCoreMethodNode {

        public MulNode(RubyContext context, SourceSection sourceSection) {
            super(context, sourceSection);
        }

        public MulNode(MulNode prev) {
            super(prev);
        }

        @Specialization(guards = "isNull(array)")
        public RubyArray mulEmpty(RubyArray array, int count) {
            return new RubyArray(getContext().getCoreLibrary().getArrayClass());
        }

        @Specialization(guards = "isIntegerFixnum(array)")
        public RubyArray mulIntegerFixnum(RubyArray array, int count) {
            final int[] store = (int[]) array.getStore();
            final int storeLength = store.length;
            final int newStoreLength = storeLength * count;
            final int[] newStore = new int[newStoreLength];

            for (int n = 0; n < count; n++) {
                System.arraycopy(store, 0, newStore, storeLength * n, storeLength);
            }

            return new RubyArray(getContext().getCoreLibrary().getArrayClass(), array.getAllocationSite(), newStore, newStoreLength);
        }

        @Specialization(guards = "isLongFixnum(array)")
        public RubyArray mulLongFixnum(RubyArray array, int count) {
            final long[] store = (long[]) array.getStore();
            final int storeLength = store.length;
            final int newStoreLength = storeLength * count;
            final long[] newStore = new long[newStoreLength];

            for (int n = 0; n < count; n++) {
                System.arraycopy(store, 0, newStore, storeLength * n, storeLength);
            }

            return new RubyArray(getContext().getCoreLibrary().getArrayClass(), array.getAllocationSite(), newStore, newStoreLength);
        }

        @Specialization(guards = "isFloat(array)")
        public RubyArray mulFloat(RubyArray array, int count) {
            final double[] store = (double[]) array.getStore();
            final int storeLength = store.length;
            final int newStoreLength = storeLength * count;
            final double[] newStore = new double[newStoreLength];

            for (int n = 0; n < count; n++) {
                System.arraycopy(store, 0, newStore, storeLength * n, storeLength);
            }

            return new RubyArray(getContext().getCoreLibrary().getArrayClass(), array.getAllocationSite(), newStore, newStoreLength);
        }

        @Specialization(guards = "isObject(array)")
        public RubyArray mulObject(RubyArray array, int count) {
            final Object[] store = (Object[]) array.getStore();
            final int storeLength = store.length;
            final int newStoreLength = storeLength * count;
            final Object[] newStore = new Object[newStoreLength];

            for (int n = 0; n < count; n++) {
                System.arraycopy(store, 0, newStore, storeLength * n, storeLength);
            }

            return new RubyArray(getContext().getCoreLibrary().getArrayClass(), array.getAllocationSite(), newStore, newStoreLength);
        }

    }

    @CoreMethod(names = { "[]", "slice" }, required = 1, optional = 1, lowerFixnumParameters = { 0, 1 })
    public abstract static class IndexNode extends ArrayCoreMethodNode {

        @Child protected ArrayReadDenormalizedNode readNode;
        @Child protected ArrayReadSliceDenormalizedNode readSliceNode;
        @Child protected ArrayReadSliceNormalizedNode readNormalizedSliceNode;
        @Child protected CallDispatchHeadNode fallbackNode;

        public IndexNode(RubyContext context, SourceSection sourceSection) {
            super(context, sourceSection);
        }

        public IndexNode(IndexNode prev) {
            super(prev);
            readNode = prev.readNode;
            readSliceNode = prev.readSliceNode;
            readNormalizedSliceNode = prev.readNormalizedSliceNode;
            fallbackNode = prev.fallbackNode;
        }

        @Specialization
        public Object index(VirtualFrame frame, RubyArray array, int index, UndefinedPlaceholder undefined) {
            if (readNode == null) {
                CompilerDirectives.transferToInterpreter();
                readNode = insert(ArrayReadDenormalizedNodeFactory.create(getContext(), getSourceSection(), null, null));
            }

            return readNode.executeRead(frame, array, index);
        }

        @Specialization
        public Object slice(VirtualFrame frame, RubyArray array, int start, int length) {
            if (length < 0) {
                return nil();
            }

            if (readSliceNode == null) {
                CompilerDirectives.transferToInterpreter();
                readSliceNode = insert(ArrayReadSliceDenormalizedNodeFactory.create(getContext(), getSourceSection(), null, null, null));
            }

            return readSliceNode.executeReadSlice(frame, array, start, length);
        }

        @Specialization
        public Object slice(VirtualFrame frame, RubyArray array, RubyRange.IntegerFixnumRange range, UndefinedPlaceholder undefined) {
            final int normalizedIndex = array.normalizeIndex(range.getBegin());

            if (normalizedIndex < 0 || normalizedIndex > array.getSize()) {
                return nil();
            } else {
                final int end = array.normalizeIndex(range.getEnd());
                final int exclusiveEnd = array.clampExclusiveIndex(range.doesExcludeEnd() ? end : end + 1);

                if (exclusiveEnd <= normalizedIndex) {
                    return new RubyArray(array.getLogicalClass(), null, 0);
                }

                final int length = exclusiveEnd - normalizedIndex;

                if (readNormalizedSliceNode == null) {
                    CompilerDirectives.transferToInterpreter();
                    readNormalizedSliceNode = insert(ArrayReadSliceNormalizedNodeFactory.create(getContext(), getSourceSection(), null, null, null));
                }

                return readNormalizedSliceNode.executeReadSlice(frame, array, normalizedIndex, length);
            }
        }

        @Specialization(guards = {"!isInteger(a)", "!isIntegerFixnumRange(a)"})
        public Object fallbackIndex(VirtualFrame frame, RubyArray array, Object a, UndefinedPlaceholder undefined) {
            return fallback(frame, array, RubyArray.fromObjects(getContext().getCoreLibrary().getArrayClass(), a));
        }

        @Specialization(guards = {"!isIntegerFixnumRange(a)", "!isUndefinedPlaceholder(b)"})
        public Object fallbackSlice(VirtualFrame frame, RubyArray array, Object a, Object b) {
            return fallback(frame, array, RubyArray.fromObjects(getContext().getCoreLibrary().getArrayClass(), a, b));
        }

        public Object fallback(VirtualFrame frame, RubyArray array, RubyArray args) {
            if (fallbackNode == null) {
                CompilerDirectives.transferToInterpreter();
                fallbackNode = insert(DispatchHeadNodeFactory.createMethodCall(getContext()));
            }

            return fallbackNode.call(frame, array, "element_reference_fallback", null,
                    getContext().makeString(getName()), args);
        }

    }

    @CoreMethod(names = "[]=", required = 2, optional = 1, lowerFixnumParameters = 0, raiseIfFrozenSelf = true)
    public abstract static class IndexSetNode extends ArrayCoreMethodNode {

        @Child private ArrayWriteDenormalizedNode writeNode;
        @Child protected ArrayReadSliceDenormalizedNode readSliceNode;
        @Child private ConcatNode concatNode;
        @Child private PopNode popNode;

        private final BranchProfile tooSmallBranch = BranchProfile.create();

        public IndexSetNode(RubyContext context, SourceSection sourceSection) {
            super(context, sourceSection);
        }

        public IndexSetNode(IndexSetNode prev) {
            super(prev);
            writeNode = prev.writeNode;
            readSliceNode = prev.readSliceNode;
            concatNode = prev.concatNode;
            popNode = prev.popNode;
        }

        @Specialization
        public Object set(VirtualFrame frame, RubyArray array, int index, Object value, UndefinedPlaceholder unused) {
            if (writeNode == null) {
                CompilerDirectives.transferToInterpreter();
                writeNode = insert(ArrayWriteDenormalizedNodeFactory.create(getContext(), getSourceSection(), null, null, null));
            }

            return writeNode.executeWrite(frame, array, index, value);
        }

        // Set a slice of the array to a particular value

        @Specialization(guards = { "!isRubyArray(value)", "!isUndefinedPlaceholder(value)" })
        public Object setObject(VirtualFrame frame, RubyArray array, int start, int length, Object value) {
            notDesignedForCompilation();

            if (length < 0) {
                CompilerDirectives.transferToInterpreter();
                throw new RaiseException(getContext().getCoreLibrary().indexNegativeLength(length, this));
            }

            final int begin = array.normalizeIndex(start);

            if (begin < array.getSize() && length == 1) {
                if (writeNode == null) {
                    CompilerDirectives.transferToInterpreter();
                    writeNode = insert(ArrayWriteDenormalizedNodeFactory.create(getContext(), getSourceSection(), null, null, null));
                }

                return writeNode.executeWrite(frame, array, begin, value);
            } else {
                if(array.getSize() > (begin + length)){ // there is a tail, else other values discarded
                    if (readSliceNode == null) {
                        CompilerDirectives.transferToInterpreter();
                        readSliceNode = insert(ArrayReadSliceDenormalizedNodeFactory.create(getContext(), getSourceSection(), null, null, null));
                    }
                    RubyArray endValues = (RubyArray)readSliceNode.executeReadSlice(frame, array, (begin + length), (array.getSize() - begin - length));
                    if (writeNode == null) {
                        CompilerDirectives.transferToInterpreter();
                        writeNode = insert(ArrayWriteDenormalizedNodeFactory.create(getContext(), getSourceSection(), null, null, null));
                    }
                    writeNode.executeWrite(frame, array, begin, value);
                    Object[] endValuesStore = ArrayUtils.box(endValues.getStore());

                    int i = begin + 1;
                    for (Object obj : endValuesStore ) {
                        writeNode.executeWrite(frame, array, i, obj);
                        i += 1;
                    }
                } else {
                    writeNode.executeWrite(frame, array, begin, value);
                }
                if (popNode == null) {
                    CompilerDirectives.transferToInterpreter();
                    popNode = insert(ArrayNodesFactory.PopNodeFactory.create(getContext(), getSourceSection(), new RubyNode[]{null,null}));
                }
                int popLength = length - 1 < array.getSize() ? length - 1  :  array.getSize() - 1;
                for(int i = 0; i < popLength; i++) { // TODO 3-15-2015 BF update when pop can pop multiple
                    popNode.executePop(array);
                }
                return value;
            }
        }

        // Set a slice of the array to another array

        @Specialization
        public Object setOtherArray(VirtualFrame frame, RubyArray array, int start, int length, RubyArray value) {
            notDesignedForCompilation();

            if (length < 0) {
                CompilerDirectives.transferToInterpreter();
                throw new RaiseException(getContext().getCoreLibrary().indexNegativeLength(length, this));
            }

            final int begin = array.normalizeIndex(start);
            if (value.getSize() == 0) {

                final int exclusiveEnd = begin + length;
                Object[] store = ArrayUtils.box(array.getStore());

                if (begin < 0) {
                    tooSmallBranch.enter();
                    CompilerDirectives.transferToInterpreter();
                    throw new RaiseException(getContext().getCoreLibrary().indexTooSmallError("array", start, array.getSize(), this));
                } else if (exclusiveEnd > array.getSize()) {
                    throw new UnsupportedOperationException();
                }

                // TODO: This is a moving overlapping memory, should we use sth else instead?
                System.arraycopy(store, exclusiveEnd, store, begin, array.getSize() - exclusiveEnd);
                array.setStore(store, array.getSize() - length);

                return value;
            } else {
                if (writeNode == null) {
                    CompilerDirectives.transferToInterpreter();
                    writeNode = insert(ArrayWriteDenormalizedNodeFactory.create(getContext(), getSourceSection(), null, null, null));
                }
                Object[] values = ArrayUtils.box(value.getStore());
                if (value.getSize() == length || (begin + length + 1) > array.getSize()) {
                    int i = begin;
                    for (Object obj : values) {
                        writeNode.executeWrite(frame, array, i, obj);
                        i += 1;
                    }
                } else { // value.getSize() > length
                    if (readSliceNode == null) {
                        CompilerDirectives.transferToInterpreter();
                        readSliceNode = insert(ArrayReadSliceDenormalizedNodeFactory.create(getContext(), getSourceSection(), null, null, null));
                    }
                    RubyArray endValues = (RubyArray)readSliceNode.executeReadSlice(frame, array, (begin + length), (array.getSize() - begin - length));
                    if (concatNode == null) {
                        CompilerDirectives.transferToInterpreter();
                        concatNode = insert(ArrayNodesFactory.ConcatNodeFactory.create(getContext(), getSourceSection(), null, null));
                    }
                    int i = begin;
                    for (Object obj : values) {
                        writeNode.executeWrite(frame, array, i, obj);
                        i += 1;
                    }
                    concatNode.executeConcat(array, endValues);
                }
                return value;
            }
        }

        @Specialization(guards = "!isRubyArray(other)")
        public Object setRange(VirtualFrame frame, RubyArray array, RubyRange.IntegerFixnumRange range, Object other, UndefinedPlaceholder unused) {
            final int normalizedStart = array.normalizeIndex(range.getBegin());
            final int normalizedEnd = range.doesExcludeEnd() ? array.normalizeIndex(range.getEnd()) - 1 : array.normalizeIndex(range.getEnd());
            final int length = normalizedEnd - normalizedStart + 1;
            return setObject(frame, array, normalizedStart, length, other);
        }

        @Specialization(guards = "!areBothIntegerFixnum")
        public Object setRangeArray(VirtualFrame frame, RubyArray array, RubyRange.IntegerFixnumRange range, RubyArray other, UndefinedPlaceholder unused) {
            final int normalizedStart = array.normalizeIndex(range.getBegin());
            final int normalizedEnd = range.doesExcludeEnd() ? array.normalizeIndex(range.getEnd()) - 1 : array.normalizeIndex(range.getEnd());
            final int length = normalizedEnd - normalizedStart + 1;
            return setOtherArray(frame, array, normalizedStart, length, other);
        }

        @Specialization(guards = "areBothIntegerFixnum" )
        public Object setIntegerFixnumRange(VirtualFrame frame, RubyArray array, RubyRange.IntegerFixnumRange range, RubyArray other, UndefinedPlaceholder unused) {
            if (range.doesExcludeEnd()) {
                CompilerDirectives.transferToInterpreter();
                return setRangeArray(frame, array, range, other, unused);
            } else {
                int normalizedBegin = array.normalizeIndex(range.getBegin());
                int normalizedEnd = array.normalizeIndex(range.getEnd());

                if (normalizedBegin == 0 && normalizedEnd == array.getSize() - 1) {
                    array.setStore(Arrays.copyOf((int[]) other.getStore(), other.getSize()), other.getSize());
                } else {
                    CompilerDirectives.transferToInterpreter();
                    return setRangeArray(frame, array, range, other, unused);
                }
            }

            return other;
        }

    }

    @CoreMethod(names = "at", required = 1)
    @NodeChildren({
        @NodeChild(value = "array"),
        @NodeChild(value = "index")
    })
    public abstract static class AtNode extends RubyNode {

        @Child private ArrayReadDenormalizedNode readNode;

        public AtNode(RubyContext context, SourceSection sourceSection) {
            super(context, sourceSection);
        }

        public AtNode(AtNode prev) {
            super(prev);
            readNode = prev.readNode;
        }

        @CreateCast("index") public RubyNode coerceOtherToInt(RubyNode index) {
            return ToIntNodeFactory.create(getContext(), getSourceSection(), index);
        }

        @Specialization
        public Object at(VirtualFrame frame, RubyArray array, int index) {
            if (readNode == null) {
                CompilerDirectives.transferToInterpreter();
                readNode = insert(ArrayReadDenormalizedNodeFactory.create(getContext(), getSourceSection(), null, null));
            }

            return readNode.executeRead(frame, array, index);
        }

    }

    @CoreMethod(names = "clear", raiseIfFrozenSelf = true)
    public abstract static class ClearNode extends ArrayCoreMethodNode {

        public ClearNode(RubyContext context, SourceSection sourceSection) {
            super(context, sourceSection);
        }

        public ClearNode(ClearNode prev) {
            super(prev);
        }

        @Specialization
        public RubyArray clear(RubyArray array) {
            array.setStore(array.getStore(), 0);
            return array;
        }

    }

    @CoreMethod(names = "compact")
    @ImportStatic(ArrayGuards.class)
    public abstract static class CompactNode extends ArrayCoreMethodNode {

        public CompactNode(RubyContext context, SourceSection sourceSection) {
            super(context, sourceSection);
        }

        public CompactNode(CompactNode prev) {
            super(prev);
        }

        @Specialization(guards = "isIntArray(array)")
        public RubyArray compactInt(RubyArray array) {
            return new RubyArray(getContext().getCoreLibrary().getArrayClass(),
                    Arrays.copyOf((int[]) array.getStore(), array.getSize()), array.getSize());
        }

        @Specialization(guards = "isLongArray(array)")
        public RubyArray compactLong(RubyArray array) {
            return new RubyArray(getContext().getCoreLibrary().getArrayClass(),
                    Arrays.copyOf((long[]) array.getStore(), array.getSize()), array.getSize());
        }

        @Specialization(guards = "isDoubleArray(array)")
        public RubyArray compactDouble(RubyArray array) {
            return new RubyArray(getContext().getCoreLibrary().getArrayClass(),
                    Arrays.copyOf((double[]) array.getStore(), array.getSize()), array.getSize());
        }

        @Specialization(guards = "isObjectArray(array)")
        public Object compactObjects(RubyArray array) {
            // TODO CS 9-Feb-15 by removing nil we could make this array suitable for a primitive array storage class

            final Object[] store = (Object[]) array.getStore();
            final Object[] newStore = new Object[store.length];
            final int size = array.getSize();

            int m = 0;

            for (int n = 0; n < size; n++) {
                if (store[n] != nil()) {
                    newStore[m] = store[n];
                    m++;
                }
            }

            return new RubyArray(getContext().getCoreLibrary().getArrayClass(), newStore, m);
        }

    }

    @CoreMethod(names = "compact!", raiseIfFrozenSelf = true)
    public abstract static class CompactBangNode extends ArrayCoreMethodNode {

        public CompactBangNode(RubyContext context, SourceSection sourceSection) {
            super(context, sourceSection);
        }

        public CompactBangNode(CompactBangNode prev) {
            super(prev);
        }

        @Specialization(guards = "!isObject(array)")
        public RubyNilClass compactNotObjects(RubyArray array) {
            return nil();
        }

        @Specialization(guards = "isObject(array)")
        public Object compactObjects(RubyArray array) {
            final Object[] store = (Object[]) array.getStore();
            final int size = array.getSize();

            int m = 0;

            for (int n = 0; n < size; n++) {
                if (store[n] != nil()) {
                    store[m] = store[n];
                    m++;
                }
            }

            array.setStore(store, m);

            if (m == size) {
                return nil();
            } else {
                return array;
            }
        }

    }

    @CoreMethod(names = "concat", required = 1, raiseIfFrozenSelf = true)
    @NodeChildren({
        @NodeChild(value = "array"),
        @NodeChild(value = "other")
    })
    @ImportStatic(ArrayGuards.class)
    public abstract static class ConcatNode extends RubyNode {

        public ConcatNode(RubyContext context, SourceSection sourceSection) {
            super(context, sourceSection);
        }

        public ConcatNode(ConcatNode prev) {
            super(prev);
        }

        public abstract RubyArray executeConcat(RubyArray array, RubyArray other);

        @CreateCast("other") public RubyNode coerceOtherToAry(RubyNode other) {
            return ToAryNodeFactory.create(getContext(), getSourceSection(), other);
        }

        @Specialization(guards = "areBothNull(array, other)")
        public RubyArray concatNull(RubyArray array, RubyArray other) {
            return array;
        }

        @Specialization(guards = "areBothIntegerFixnum(array, other)")
        public RubyArray concatIntegerFixnum(RubyArray array, RubyArray other) {
            notDesignedForCompilation();

            // TODO(CS): is there already space in array?
            System.arraycopy(other.getStore(), 0, array.getStore(), array.getSize(), other.getSize());
            array.setStore(Arrays.copyOf((int[]) array.getStore(), array.getSize() + other.getSize()), array.getSize() + other.getSize());
            return array;
        }

        @Specialization(guards = "areBothLongFixnum(array, other)")
        public RubyArray concatLongFixnum(RubyArray array, RubyArray other) {
            notDesignedForCompilation();

            // TODO(CS): is there already space in array?
            System.arraycopy(other.getStore(), 0, array.getStore(), array.getSize(), other.getSize());
            array.setStore(Arrays.copyOf((long[]) array.getStore(), array.getSize() + other.getSize()), array.getSize() + other.getSize());
            return array;
        }

        @Specialization(guards = "areBothFloat(array, other)")
        public RubyArray concatDouble(RubyArray array, RubyArray other) {
            notDesignedForCompilation();

            // TODO(CS): is there already space in array?
            System.arraycopy(other.getStore(), 0, array.getStore(), array.getSize(), other.getSize());
            array.setStore(Arrays.copyOf((double[]) array.getStore(), array.getSize() + other.getSize()), array.getSize() + other.getSize());
            return array;
        }

        @Specialization(guards = "areBothObject(array, other)")
        public RubyArray concatObject(RubyArray array, RubyArray other) {
            notDesignedForCompilation();

            int size = array.getSize();
            int newSize = size + other.getSize();
            Object[] store = (Object[]) array.getStore();

            if (newSize > store.length) {
                store = Arrays.copyOf(store, ArrayUtils.capacity(store.length, newSize));
            }

            System.arraycopy(other.getStore(), 0, store, size, other.getSize());
            array.setStore(store, newSize);
            return array;
        }

        @Specialization
        public RubyArray concat(RubyArray array, RubyArray other) {
            notDesignedForCompilation();

            // TODO(CS): is there already space in array?
            // TODO(CS): if array is Object[], use Arrays.copyOf
            final Object[] newStore = new Object[array.getSize() + other.getSize()];
            ArrayUtils.copy(array.getStore(), newStore, 0, array.getSize());
            ArrayUtils.copy(other.getStore(), newStore, array.getSize(), other.getSize());
            array.setStore(newStore, array.getSize() + other.getSize());
            return array;
        }

    }

    @CoreMethod(names = "delete", required = 1)
    public abstract static class DeleteNode extends ArrayCoreMethodNode {

        @Child private KernelNodes.SameOrEqualNode equalNode;

        public DeleteNode(RubyContext context, SourceSection sourceSection) {
            super(context, sourceSection);
            equalNode = KernelNodesFactory.SameOrEqualNodeFactory.create(context, sourceSection, new RubyNode[]{null,null});
        }

        public DeleteNode(DeleteNode prev) {
            super(prev);
            equalNode = prev.equalNode;
        }

        @Specialization(guards = "isIntegerFixnum(array)")
        public Object deleteIntegerFixnum(VirtualFrame frame, RubyArray array, Object value) {
            final int[] store = (int[]) array.getStore();

            Object found = nil();

            int i = 0;

            for (int n = 0; n < array.getSize(); n++) {
                final Object stored = store[n];

                if (equalNode.executeSameOrEqual(frame, stored, value)) {
                    found = store[n];
                    continue;
                }

                if (i != n) {
                    store[i] = store[n];
                }

                i++;
            }

            array.setStore(store, i);
            return found;
        }

        @Specialization(guards = "isObject(array)")
        public Object deleteObject(VirtualFrame frame, RubyArray array, Object value) {
            final Object[] store = (Object[]) array.getStore();

            Object found = nil();

            int i = 0;

            for (int n = 0; n < array.getSize(); n++) {
                final Object stored = store[n];

                if (equalNode.executeSameOrEqual(frame, stored, value)) {
                    found = store[n];
                    continue;
                }

                if (i != n) {
                    store[i] = store[n];
                }

                i++;
            }

            array.setStore(store, i);
            return found;
        }

    }

    @CoreMethod(names = "delete_at", required = 1, raiseIfFrozenSelf = true)
    @NodeChildren({
        @NodeChild(value = "array"),
        @NodeChild(value = "index")
    })
    @ImportStatic(ArrayGuards.class)
    public abstract static class DeleteAtNode extends RubyNode {

        private final BranchProfile tooSmallBranch = BranchProfile.create();
        private final BranchProfile beyondEndBranch = BranchProfile.create();

        public DeleteAtNode(RubyContext context, SourceSection sourceSection) {
            super(context, sourceSection);
        }

        public DeleteAtNode(DeleteAtNode prev) {
            super(prev);
        }

        @CreateCast("index") public RubyNode coerceOtherToInt(RubyNode index) {
            return ToIntNodeFactory.create(getContext(), getSourceSection(), index);
        }

        @Specialization(guards = "isIntegerFixnum(array)", rewriteOn = UnexpectedResultException.class)
        public int deleteAtIntegerFixnumInBounds(RubyArray array, int index) throws UnexpectedResultException {
            final int normalizedIndex = array.normalizeIndex(index);

            if (normalizedIndex < 0) {
                throw new UnexpectedResultException(nil());
            } else if (normalizedIndex >= array.getSize()) {
                throw new UnexpectedResultException(nil());
            } else {
                final int[] store = (int[]) array.getStore();
                final int value = store[normalizedIndex];
                System.arraycopy(store, normalizedIndex + 1, store, normalizedIndex, array.getSize() - normalizedIndex - 1);
                array.setStore(store, array.getSize() - 1);
                return value;
            }
        }

        @Specialization(contains = "deleteAtIntegerFixnumInBounds", guards = "isIntegerFixnum(array)")
        public Object deleteAtIntegerFixnum(RubyArray array, int index) {
            notDesignedForCompilation();

            int normalizedIndex = index;

            if (normalizedIndex < 0) {
                normalizedIndex = array.getSize() + index;
            }

            if (normalizedIndex < 0) {
                tooSmallBranch.enter();
                return nil();
            } else if (normalizedIndex >= array.getSize()) {
                beyondEndBranch.enter();
                return nil();
            } else {
                final int[] store = (int[]) array.getStore();
                final int value = store[normalizedIndex];
                System.arraycopy(store, normalizedIndex + 1, store, normalizedIndex, array.getSize() - normalizedIndex - 1);
                array.setStore(store, array.getSize() - 1);
                return value;
            }
        }

    }

    @CoreMethod(names = "each", needsBlock = true)
    @ImportStatic(ArrayGuards.class)
    public abstract static class EachNode extends YieldingCoreMethodNode {

        @Child private CallDispatchHeadNode toEnumNode;

        private final BranchProfile breakProfile = BranchProfile.create();
        private final BranchProfile nextProfile = BranchProfile.create();
        private final BranchProfile redoProfile = BranchProfile.create();

        public EachNode(RubyContext context, SourceSection sourceSection) {
            super(context, sourceSection);
        }

        public EachNode(EachNode prev) {
            super(prev);
            toEnumNode = prev.toEnumNode;
        }

        @Specialization
        public Object eachEnumerator(VirtualFrame frame, RubyArray array, UndefinedPlaceholder block) {
            if (toEnumNode == null) {
                CompilerDirectives.transferToInterpreter();
                toEnumNode = insert(DispatchHeadNodeFactory.createMethodCall(getContext()));
            }

            return toEnumNode.call(frame, array, "to_enum", null, getContext().getCoreLibrary().getEachSymbol());
        }

        @Specialization(guards = "isNull(array)")
        public Object eachNull(VirtualFrame frame, RubyArray array, RubyProc block) {
            return nil();
        }

        @Specialization(guards = "isIntegerFixnum(array)")
        public Object eachIntegerFixnum(VirtualFrame frame, RubyArray array, RubyProc block) {
            final int[] store = (int[]) array.getStore();

            int count = 0;

            try {
                outer:
                for (int n = 0; n < array.getSize(); n++) {
                    while (true) {
                        if (CompilerDirectives.inInterpreter()) {
                            count++;
                        }

                        try {
                            yield(frame, block, store[n]);
                            continue outer;
                        } catch (BreakException e) {
                            breakProfile.enter();
                            return e.getResult();
                        } catch (NextException e) {
                            nextProfile.enter();
                            continue outer;
                        } catch (RedoException e) {
                            redoProfile.enter();
                        }
                    }
                }
            } finally {
                if (CompilerDirectives.inInterpreter()) {
                    getRootNode().reportLoopCount(count);
                }
            }

            return array;
        }

        @Specialization(guards = "isLongFixnum(array)")
        public Object eachLongFixnum(VirtualFrame frame, RubyArray array, RubyProc block) {
            final long[] store = (long[]) array.getStore();

            int count = 0;

            try {
                outer:
                for (int n = 0; n < array.getSize(); n++) {
                    while (true) {
                        if (CompilerDirectives.inInterpreter()) {
                            count++;
                        }

                        try {
                            yield(frame, block, store[n]);
                            continue outer;
                        } catch (BreakException e) {
                            breakProfile.enter();
                            return e.getResult();
                        } catch (NextException e) {
                            nextProfile.enter();
                            continue outer;
                        } catch (RedoException e) {
                            redoProfile.enter();
                        }
                    }
                }
            } finally {
                if (CompilerDirectives.inInterpreter()) {
                    getRootNode().reportLoopCount(count);
                }
            }

            return array;
        }

        @Specialization(guards = "isFloat(array)")
        public Object eachFloat(VirtualFrame frame, RubyArray array, RubyProc block) {
            final double[] store = (double[]) array.getStore();

            int count = 0;

            try {
                outer:
                for (int n = 0; n < array.getSize(); n++) {
                    while (true) {
                        if (CompilerDirectives.inInterpreter()) {
                            count++;
                        }

                        try {
                            yield(frame, block, store[n]);
                            continue outer;
                        } catch (BreakException e) {
                            breakProfile.enter();
                            return e.getResult();
                        } catch (NextException e) {
                            nextProfile.enter();
                            continue outer;
                        } catch (RedoException e) {
                            redoProfile.enter();
                        }
                    }
                }
            } finally {
                if (CompilerDirectives.inInterpreter()) {
                    getRootNode().reportLoopCount(count);
                }
            }

            return array;
        }

        @Specialization(guards = "isObject(array)")
        public Object eachObject(VirtualFrame frame, RubyArray array, RubyProc block) {
            final Object[] store = (Object[]) array.getStore();

            int count = 0;

            try {
                outer:
                for (int n = 0; n < array.getSize(); n++) {
                    while (true) {
                        if (CompilerDirectives.inInterpreter()) {
                            count++;
                        }

                        try {
                            yield(frame, block, store[n]);
                            continue outer;
                        } catch (BreakException e) {
                            breakProfile.enter();
                            return e.getResult();
                        } catch (NextException e) {
                            nextProfile.enter();
                            continue outer;
                        } catch (RedoException e) {
                            redoProfile.enter();
                        }
                    }
                }
            } finally {
                if (CompilerDirectives.inInterpreter()) {
                    getRootNode().reportLoopCount(count);
                }
            }

            return array;
        }

    }

    @CoreMethod(names = "each_with_index", needsBlock = true)
    @ImportStatic(ArrayGuards.class)
    public abstract static class EachWithIndexNode extends YieldingCoreMethodNode {

        private final BranchProfile breakProfile = BranchProfile.create();
        private final BranchProfile nextProfile = BranchProfile.create();
        private final BranchProfile redoProfile = BranchProfile.create();

        public EachWithIndexNode(RubyContext context, SourceSection sourceSection) {
            super(context, sourceSection);
        }

        public EachWithIndexNode(EachWithIndexNode prev) {
            super(prev);
        }

        @Specialization(guards = "isNull(array)")
        public RubyArray eachWithEmpty(VirtualFrame frame, RubyArray array, RubyProc block) {
            return array;
        }

        @Specialization(guards = "isIntegerFixnum(array)")
        public Object eachWithIndexInt(VirtualFrame frame, RubyArray array, RubyProc block) {
            final int[] store = (int[]) array.getStore();

            int count = 0;

            try {
                outer:
                for (int n = 0; n < array.getSize(); n++) {
                    while (true) {
                        if (CompilerDirectives.inInterpreter()) {
                            count++;
                        }

                        try {
                            yield(frame, block, store[n], n);
                            continue outer;
                        } catch (BreakException e) {
                            breakProfile.enter();
                            return e.getResult();
                        } catch (NextException e) {
                            nextProfile.enter();
                            continue outer;
                        } catch (RedoException e) {
                            redoProfile.enter();
                        }
                    }
                }
            } finally {
                if (CompilerDirectives.inInterpreter()) {
                    getRootNode().reportLoopCount(count);
                }
            }

            return array;
        }

        @Specialization(guards = "isLongFixnum(array)")
        public Object eachWithIndexLong(VirtualFrame frame, RubyArray array, RubyProc block) {
            final long[] store = (long[]) array.getStore();

            int count = 0;

            try {
                outer:
                for (int n = 0; n < array.getSize(); n++) {
                    while (true) {
                        if (CompilerDirectives.inInterpreter()) {
                            count++;
                        }

                        try {
                            yield(frame, block, store[n], n);
                            continue outer;
                        } catch (BreakException e) {
                            breakProfile.enter();
                            return e.getResult();
                        } catch (NextException e) {
                            nextProfile.enter();
                            continue outer;
                        } catch (RedoException e) {
                            redoProfile.enter();
                        }
                    }
                }
            } finally {
                if (CompilerDirectives.inInterpreter()) {
                    getRootNode().reportLoopCount(count);
                }
            }

            return array;
        }

        @Specialization(guards = "isFloat(array)")
        public Object eachWithIndexDouble(VirtualFrame frame, RubyArray array, RubyProc block) {
            final double[] store = (double[]) array.getStore();

            int count = 0;

            try {
                outer:
                for (int n = 0; n < array.getSize(); n++) {
                    while (true) {
                        if (CompilerDirectives.inInterpreter()) {
                            count++;
                        }

                        try {
                            yield(frame, block, store[n], n);
                            continue outer;
                        } catch (BreakException e) {
                            breakProfile.enter();
                            return e.getResult();
                        } catch (NextException e) {
                            nextProfile.enter();
                            continue outer;
                        } catch (RedoException e) {
                            redoProfile.enter();
                        }
                    }
                }
            } finally {
                if (CompilerDirectives.inInterpreter()) {
                    getRootNode().reportLoopCount(count);
                }
            }

            return array;
        }

        @Specialization(guards = "isObject(array)")
        public Object eachWithIndexObject(VirtualFrame frame, RubyArray array, RubyProc block) {
            final Object[] store = (Object[]) array.getStore();

            int count = 0;

            try {
                outer:
                for (int n = 0; n < array.getSize(); n++) {
                    while (true) {
                        if (CompilerDirectives.inInterpreter()) {
                            count++;
                        }

                        try {
                            yield(frame, block, store[n], n);
                            continue outer;
                        } catch (BreakException e) {
                            breakProfile.enter();
                            return e.getResult();
                        } catch (NextException e) {
                            nextProfile.enter();
                            continue outer;
                        } catch (RedoException e) {
                            redoProfile.enter();
                        }
                    }
                }
            } finally {
                if (CompilerDirectives.inInterpreter()) {
                    getRootNode().reportLoopCount(count);
                }
            }

            return array;
        }

        @Specialization
        public Object eachWithIndexObject(VirtualFrame frame, RubyArray array, UndefinedPlaceholder block) {
            return ruby(frame, "to_enum(:each_with_index)");
        }

    }

    @CoreMethod(names = "include?", required = 1)
    public abstract static class IncludeNode extends ArrayCoreMethodNode {

        @Child private KernelNodes.SameOrEqualNode equalNode;

        public IncludeNode(RubyContext context, SourceSection sourceSection) {
            super(context, sourceSection);
            equalNode = KernelNodesFactory.SameOrEqualNodeFactory.create(context, sourceSection, new RubyNode[]{null,null});
        }

        public IncludeNode(IncludeNode prev) {
            super(prev);
            equalNode = prev.equalNode;
        }

        @Specialization(guards = "isNull(array)")
        public boolean includeNull(VirtualFrame frame, RubyArray array, Object value) {
            return false;
        }

        @Specialization(guards = "isIntegerFixnum(array)")
        public boolean includeIntegerFixnum(VirtualFrame frame, RubyArray array, Object value) {
            final int[] store = (int[]) array.getStore();

            for (int n = 0; n < array.getSize(); n++) {
                final Object stored = store[n];

                notDesignedForCompilation();

                if (equalNode.executeSameOrEqual(frame, stored, value)) {
                    return true;
                }
            }

            return false;
        }

        @Specialization(guards = "isLongFixnum(array)")
        public boolean includeLongFixnum(VirtualFrame frame, RubyArray array, Object value) {
            final long[] store = (long[]) array.getStore();

            for (int n = 0; n < array.getSize(); n++) {
                final Object stored = store[n];

                notDesignedForCompilation();

                if (equalNode.executeSameOrEqual(frame, stored, value)) {
                    return true;
                }
            }

            return false;
        }

        @Specialization(guards = "isFloat(array)")
        public boolean includeFloat(VirtualFrame frame, RubyArray array, Object value) {
            final double[] store = (double[]) array.getStore();

            for (int n = 0; n < array.getSize(); n++) {
                final Object stored = store[n];

                notDesignedForCompilation();

                if (equalNode.executeSameOrEqual(frame, stored, value)) {
                    return true;
                }
            }

            return false;
        }

        @Specialization(guards = "isObject(array)")
        public boolean includeObject(VirtualFrame frame, RubyArray array, Object value) {
            final Object[] store = (Object[]) array.getStore();

            for (int n = 0; n < array.getSize(); n++) {
                final Object stored = store[n];

                if (equalNode.executeSameOrEqual(frame, stored, value)) {
                    return true;
                }
            }

            return false;
        }

    }

    @CoreMethod(names = "initialize", needsBlock = true, optional = 2, raiseIfFrozenSelf = true)
    @ImportStatic(ArrayGuards.class)
    public abstract static class InitializeNode extends YieldingCoreMethodNode {

        @Child private ArrayBuilderNode arrayBuilder;

        public InitializeNode(RubyContext context, SourceSection sourceSection) {
            super(context, sourceSection);
            arrayBuilder = new ArrayBuilderNode.UninitializedArrayBuilderNode(context);
        }

        public InitializeNode(InitializeNode prev) {
            super(prev);
            arrayBuilder = prev.arrayBuilder;
        }

        @Specialization
        public RubyArray initialize(RubyArray array, UndefinedPlaceholder size, UndefinedPlaceholder defaultValue, UndefinedPlaceholder block) {
            return initialize(array, 0, nil(), block);
        }

        @Specialization
        public RubyArray initialize(RubyArray array, int size, UndefinedPlaceholder defaultValue, UndefinedPlaceholder block) {
            return initialize(array, size, nil(), block);
        }

        @Specialization
        public RubyArray initialize(RubyArray array, long size, UndefinedPlaceholder defaultValue, UndefinedPlaceholder block) {
            if (size > Integer.MAX_VALUE) {
                throw new IllegalStateException();
            }
            return initialize(array, (int) size, nil(), block);
        }

        @Specialization
        public RubyArray initialize(RubyArray array, int size, int defaultValue, UndefinedPlaceholder block) {
            final int[] store = new int[size];
            Arrays.fill(store, defaultValue);
            array.setStore(store, size);
            return array;
        }

        @Specialization
        public RubyArray initialize(RubyArray array, int size, long defaultValue, UndefinedPlaceholder block) {
            final long[] store = new long[size];
            Arrays.fill(store, defaultValue);
            array.setStore(store, size);
            return array;
        }

        @Specialization
        public RubyArray initialize(RubyArray array, int size, double defaultValue, UndefinedPlaceholder block) {
            final double[] store = new double[size];
            Arrays.fill(store, defaultValue);
            array.setStore(store, size);
            return array;
        }

        @Specialization(guards = "!isUndefinedPlaceholder(defaultValue)")
        public RubyArray initialize(RubyArray array, int size, Object defaultValue, UndefinedPlaceholder block) {
            final Object[] store = new Object[size];
            Arrays.fill(store, defaultValue);
            array.setStore(store, size);
            return array;
        }

        @Specialization
        public RubyArray initialize(VirtualFrame frame, RubyArray array, int size, UndefinedPlaceholder defaultValue, RubyProc block) {
            Object store = arrayBuilder.start(size);

            int count = 0;
            try {
                for (int n = 0; n < size; n++) {
                    if (CompilerDirectives.inInterpreter()) {
                        count++;
                    }

                    store = arrayBuilder.append(store, n, yield(frame, block, n));
                }
            } finally {
                if (CompilerDirectives.inInterpreter()) {
                    getRootNode().reportLoopCount(count);
                }
            }

            array.setStore(arrayBuilder.finish(store, size), size);
            return array;
        }

        @Specialization
        public RubyArray initialize(RubyArray array, RubyArray copy, UndefinedPlaceholder defaultValue, UndefinedPlaceholder block) {
            notDesignedForCompilation();
            array.setStore(copy.slowToArray(), copy.getSize());
            return array;
        }

    }

    @CoreMethod(names = "initialize_copy", visibility = Visibility.PRIVATE, required = 1, raiseIfFrozenSelf = true)
    @NodeChildren({
        @NodeChild(value = "self"),
        @NodeChild(value = "from")
    })
    @ImportStatic(ArrayGuards.class)
    public abstract static class InitializeCopyNode extends RubyNode {
        // TODO(cs): what about allocationSite ?

        public InitializeCopyNode(RubyContext context, SourceSection sourceSection) {
            super(context, sourceSection);
        }

        public InitializeCopyNode(InitializeCopyNode prev) {
            super(prev);
        }

        @CreateCast("from") public RubyNode coerceOtherToAry(RubyNode other) {
            return ToAryNodeFactory.create(getContext(), getSourceSection(), other);
        }

        @Specialization(guards = "isOtherNull(self, from)")
        public RubyArray initializeCopyNull(RubyArray self, RubyArray from) {
            if (self == from) {
                return self;
            }
            self.setStore(null, 0);
            return self;
        }

        @Specialization(guards = "isOtherIntegerFixnum(self, from)")
        public RubyArray initializeCopyIntegerFixnum(RubyArray self, RubyArray from) {
            if (self == from) {
                return self;
            }
            self.setStore(Arrays.copyOf((int[]) from.getStore(), from.getSize()), from.getSize());
            return self;
        }

        @Specialization(guards = "isOtherLongFixnum(self, from)")
        public RubyArray initializeCopyLongFixnum(RubyArray self, RubyArray from) {
            if (self == from) {
                return self;
            }
            self.setStore(Arrays.copyOf((long[]) from.getStore(), from.getSize()), from.getSize());
            return self;
        }

        @Specialization(guards = "isOtherFloat(self, from)")
        public RubyArray initializeCopyFloat(RubyArray self, RubyArray from) {
            if (self == from) {
                return self;
            }
            self.setStore(Arrays.copyOf((double[]) from.getStore(), from.getSize()), from.getSize());
            return self;
        }

        @Specialization(guards = "isOtherObject(self, from)")
        public RubyArray initializeCopyObject(RubyArray self, RubyArray from) {
            if (self == from) {
                return self;
            }
            self.setStore(Arrays.copyOf((Object[]) from.getStore(), from.getSize()), from.getSize());
            return self;
        }

    }

    @CoreMethod(names = {"inject", "reduce"}, needsBlock = true, optional = 1)
    @ImportStatic(ArrayGuards.class)
    public abstract static class InjectNode extends YieldingCoreMethodNode {

        @Child private CallDispatchHeadNode dispatch;

        public InjectNode(RubyContext context, SourceSection sourceSection) {
            super(context, sourceSection);
            dispatch = DispatchHeadNodeFactory.createMethodCall(context, MissingBehavior.CALL_METHOD_MISSING);
        }

        public InjectNode(InjectNode prev) {
            super(prev);
            dispatch = prev.dispatch;
        }

        @Specialization(guards = "isIntegerFixnum(array)")
        public Object injectIntegerFixnum(VirtualFrame frame, RubyArray array, Object initial, RubyProc block) {
            int count = 0;

            final int[] store = (int[]) array.getStore();

            Object accumulator = initial;

            try {
                for (int n = 0; n < array.getSize(); n++) {
                    if (CompilerDirectives.inInterpreter()) {
                        count++;
                    }

                    accumulator = yield(frame, block, accumulator, store[n]);
                }
            } finally {
                if (CompilerDirectives.inInterpreter()) {
                    getRootNode().reportLoopCount(count);
                }
            }

            return accumulator;
        }

        @Specialization(guards = "isLongFixnum(array)")
        public Object injectLongFixnum(VirtualFrame frame, RubyArray array, Object initial, RubyProc block) {
            int count = 0;

            final long[] store = (long[]) array.getStore();

            Object accumulator = initial;

            try {
                for (int n = 0; n < array.getSize(); n++) {
                    if (CompilerDirectives.inInterpreter()) {
                        count++;
                    }

                    accumulator = yield(frame, block, accumulator, store[n]);
                }
            } finally {
                if (CompilerDirectives.inInterpreter()) {
                    getRootNode().reportLoopCount(count);
                }
            }

            return accumulator;
        }

        @Specialization(guards = "isFloat(array)")
        public Object injectFloat(VirtualFrame frame, RubyArray array, Object initial, RubyProc block) {
            int count = 0;

            final double[] store = (double[]) array.getStore();

            Object accumulator = initial;

            try {
                for (int n = 0; n < array.getSize(); n++) {
                    if (CompilerDirectives.inInterpreter()) {
                        count++;
                    }

                    accumulator = yield(frame, block, accumulator, store[n]);
                }
            } finally {
                if (CompilerDirectives.inInterpreter()) {
                    getRootNode().reportLoopCount(count);
                }
            }

            return accumulator;
        }

        @Specialization(guards = "isObject(array)")
        public Object injectObject(VirtualFrame frame, RubyArray array, Object initial, RubyProc block) {
            int count = 0;

            final Object[] store = (Object[]) array.getStore();

            Object accumulator = initial;

            try {
                for (int n = 0; n < array.getSize(); n++) {
                    if (CompilerDirectives.inInterpreter()) {
                        count++;
                    }

                    accumulator = yield(frame, block, accumulator, store[n]);
                }
            } finally {
                if (CompilerDirectives.inInterpreter()) {
                    getRootNode().reportLoopCount(count);
                }
            }

            return accumulator;
        }

        @Specialization
        public Object inject(VirtualFrame frame, RubyArray array, RubySymbol symbol, UndefinedPlaceholder unused) {
            notDesignedForCompilation();

            final Object[] store = array.slowToArray();

            if (store.length < 2) {
                if (store.length == 1) {
                    return store[0];
                } else {
                    return getContext().getCoreLibrary().getNilObject();
                }
            }

            Object accumulator = dispatch.call(frame, store[0], symbol, null, store[1]);

            for (int n = 2; n < array.getSize(); n++) {
                accumulator = dispatch.call(frame, accumulator, symbol, null, store[n]);
            }

            return accumulator;
        }

    }

    @CoreMethod(names = "insert", required = 2, raiseIfFrozenSelf = true)
    public abstract static class InsertNode extends ArrayCoreMethodNode {

        private final BranchProfile tooSmallBranch = BranchProfile.create();

        public InsertNode(RubyContext context, SourceSection sourceSection) {
            super(context, sourceSection);
        }

        public InsertNode(InsertNode prev) {
            super(prev);
        }

        @Specialization(guards = "isNull(array)")
        public Object insert(RubyArray array, int index, Object value) {
            notDesignedForCompilation();

            final Object[] store = new Object[index + 1];
            Arrays.fill(store, nil());
            store[index] = value;
            array.setStore(store, array.getSize() + 1);
            return array;
        }

        @Specialization(guards = "isIntegerFixnum(array)")
        public Object insert(RubyArray array, int index, int value) {
            final int normalizedIndex = array.normalizeIndex(index);
            final int[] store = (int[]) array.getStore();

            if (normalizedIndex < 0) {
                tooSmallBranch.enter();
                throw new UnsupportedOperationException();
            } else if (array.getSize() > store.length + 1) {
                CompilerDirectives.transferToInterpreter();
                throw new UnsupportedOperationException();
            } else {
                System.arraycopy(store, normalizedIndex, store, normalizedIndex + 1, array.getSize() - normalizedIndex);
                store[normalizedIndex] = value;
                array.setStore(store, array.getSize() + 1);
            }

            return array;
        }

    }

    @CoreMethod(names = "join", optional = 1)
    public abstract static class JoinNode extends ArrayCoreMethodNode {

        public JoinNode(RubyContext context, SourceSection sourceSection) {
            super(context, sourceSection);
        }

        public JoinNode(JoinNode prev) {
            super(prev);
        }

        @Specialization
        public RubyString join(RubyArray array, UndefinedPlaceholder unused) {
            Object separator = getContext().getCoreLibrary().getGlobalVariablesObject().getInstanceVariable("$,");
            if (separator == nil()) {
                separator = getContext().makeString("");
            }

            if (separator instanceof RubyString) {
                return join(array, (RubyString) separator);
            } else {
                throw new UnsupportedOperationException();
            }
        }

        @Specialization
        public RubyString join(RubyArray array, RubyString separator) {
            notDesignedForCompilation();

            final StringBuilder builder = new StringBuilder();

            final Object[] objects = array.slowToArray();

            for (int n = 0; n < objects.length; n++) {
                if (n > 0) {
                    builder.append(separator);
                }

                builder.append(objects[n]);
            }

            return getContext().makeString(builder.toString());
        }

    }

    @CoreMethod(names = {"map", "collect"}, needsBlock = true)
    @ImportStatic(ArrayGuards.class)
    public abstract static class MapNode extends YieldingCoreMethodNode {

        @Child private ArrayBuilderNode arrayBuilder;
        @Child private CallDispatchHeadNode toEnumNode;

        private final BranchProfile breakProfile = BranchProfile.create();
        private final BranchProfile nextProfile = BranchProfile.create();
        private final BranchProfile redoProfile = BranchProfile.create();

        public MapNode(RubyContext context, SourceSection sourceSection) {
            super(context, sourceSection);
            arrayBuilder = new ArrayBuilderNode.UninitializedArrayBuilderNode(context);
        }

        public MapNode(MapNode prev) {
            super(prev);
            arrayBuilder = prev.arrayBuilder;
            toEnumNode = prev.toEnumNode;
        }

        @Specialization
        public Object eachEnumerator(VirtualFrame frame, RubyArray array, UndefinedPlaceholder block) {
            if (toEnumNode == null) {
                CompilerDirectives.transferToInterpreter();
                toEnumNode = insert(DispatchHeadNodeFactory.createMethodCall(getContext()));
            }

            return toEnumNode.call(frame, array, "to_enum", null, getContext().getCoreLibrary().getMapSymbol());
        }

        @Specialization(guards = "isNull(array)")
        public RubyArray mapNull(RubyArray array, RubyProc block) {
            return new RubyArray(getContext().getCoreLibrary().getArrayClass());
        }

<<<<<<< HEAD
        @Specialization(guards = "isIntegerFixnum(array)")
        public RubyArray mapIntegerFixnum(VirtualFrame frame, RubyArray array, RubyProc block) {
=======
        @Specialization(guards = "isIntegerFixnum")
        public Object mapIntegerFixnum(VirtualFrame frame, RubyArray array, RubyProc block) {
>>>>>>> 83f583d7
            final int[] store = (int[]) array.getStore();
            final int arraySize = array.getSize();
            Object mappedStore = arrayBuilder.start(arraySize);

            int count = 0;
            try {
                outer:
                for (int n = 0; n < array.getSize(); n++) {
                    while (true) {
                        if (CompilerDirectives.inInterpreter()) {
                            count++;
                        }

                        try {
                            mappedStore = arrayBuilder.append(mappedStore, n, yield(frame, block, store[n]));
                            continue outer;
                        } catch (BreakException e) {
                            breakProfile.enter();
                            return e.getResult();
                        } catch (NextException e) {
                            nextProfile.enter();
                            continue outer;
                        } catch (RedoException e) {
                            redoProfile.enter();
                        }
                    }
                }
            } finally {
                if (CompilerDirectives.inInterpreter()) {
                    getRootNode().reportLoopCount(count);
                }
            }

            return new RubyArray(getContext().getCoreLibrary().getArrayClass(), arrayBuilder.finish(mappedStore, arraySize), arraySize);
        }

<<<<<<< HEAD
        @Specialization(guards = "isLongFixnum(array)")
        public RubyArray mapLongFixnum(VirtualFrame frame, RubyArray array, RubyProc block) {
=======
        @Specialization(guards = "isLongFixnum")
        public Object mapLongFixnum(VirtualFrame frame, RubyArray array, RubyProc block) {
>>>>>>> 83f583d7
            final long[] store = (long[]) array.getStore();
            final int arraySize = array.getSize();
            Object mappedStore = arrayBuilder.start(arraySize);

            int count = 0;
            try {
                outer:
                for (int n = 0; n < array.getSize(); n++) {
                    while (true) {
                        if (CompilerDirectives.inInterpreter()) {
                            count++;
                        }

                        try {
                            mappedStore = arrayBuilder.append(mappedStore, n, yield(frame, block, store[n]));
                            continue outer;
                        } catch (BreakException e) {
                            breakProfile.enter();
                            return e.getResult();
                        } catch (NextException e) {
                            nextProfile.enter();
                            continue outer;
                        } catch (RedoException e) {
                            redoProfile.enter();
                        }
                    }
                }
            } finally {
                if (CompilerDirectives.inInterpreter()) {
                    getRootNode().reportLoopCount(count);
                }
            }

            return new RubyArray(getContext().getCoreLibrary().getArrayClass(), arrayBuilder.finish(mappedStore, arraySize), arraySize);
        }

<<<<<<< HEAD
        @Specialization(guards = "isFloat(array)")
        public RubyArray mapFloat(VirtualFrame frame, RubyArray array, RubyProc block) {
=======
        @Specialization(guards = "isFloat")
        public Object mapFloat(VirtualFrame frame, RubyArray array, RubyProc block) {
>>>>>>> 83f583d7
            final double[] store = (double[]) array.getStore();
            final int arraySize = array.getSize();
            Object mappedStore = arrayBuilder.start(arraySize);

            int count = 0;
            try {
                outer:
                for (int n = 0; n < array.getSize(); n++) {
                    while (true) {
                        if (CompilerDirectives.inInterpreter()) {
                            count++;
                        }

                        try {
                            mappedStore = arrayBuilder.append(mappedStore, n, yield(frame, block, store[n]));
                            continue outer;
                        } catch (BreakException e) {
                            breakProfile.enter();
                            return e.getResult();
                        } catch (NextException e) {
                            nextProfile.enter();
                            continue outer;
                        } catch (RedoException e) {
                            redoProfile.enter();
                        }
                    }
                }
            } finally {
                if (CompilerDirectives.inInterpreter()) {
                    getRootNode().reportLoopCount(count);
                }
            }

            return new RubyArray(getContext().getCoreLibrary().getArrayClass(), arrayBuilder.finish(mappedStore, arraySize), arraySize);
        }

<<<<<<< HEAD
        @Specialization(guards = "isObject(array)")
        public RubyArray mapObject(VirtualFrame frame, RubyArray array, RubyProc block) {
=======
        @Specialization(guards = "isObject")
        public Object mapObject(VirtualFrame frame, RubyArray array, RubyProc block) {
>>>>>>> 83f583d7
            final Object[] store = (Object[]) array.getStore();
            final int arraySize = array.getSize();
            Object mappedStore = arrayBuilder.start(arraySize);

            int count = 0;
            try {
                outer:
                for (int n = 0; n < array.getSize(); n++) {
                    while (true) {
                        if (CompilerDirectives.inInterpreter()) {
                            count++;
                        }

                        try {
                            mappedStore = arrayBuilder.append(mappedStore, n, yield(frame, block, store[n]));
                            continue outer;
                        } catch (BreakException e) {
                            breakProfile.enter();
                            return e.getResult();
                        } catch (NextException e) {
                            nextProfile.enter();
                            continue outer;
                        } catch (RedoException e) {
                            redoProfile.enter();
                        }
                    }
                }
            } finally {
                if (CompilerDirectives.inInterpreter()) {
                    getRootNode().reportLoopCount(count);
                }
            }

            return new RubyArray(getContext().getCoreLibrary().getArrayClass(), arrayBuilder.finish(mappedStore, arraySize), arraySize);
        }
    }

<<<<<<< HEAD
    @CoreMethod(names = {"map!", "collect!"}, needsBlock = true, raiseIfFrozenSelf = true)
    @ImportStatic(ArrayGuards.class)
=======
    @CoreMethod(names = {"map!", "collect!"}, needsBlock = true)
    @ImportGuards(ArrayGuards.class)
>>>>>>> 83f583d7
    public abstract static class MapInPlaceNode extends YieldingCoreMethodNode {

        @Child private CallDispatchHeadNode toEnumNode;
        @Child private ArrayWriteDenormalizedNode writeNode;

        private final BranchProfile breakProfile = BranchProfile.create();
        private final BranchProfile nextProfile = BranchProfile.create();
        private final BranchProfile redoProfile = BranchProfile.create();

        public MapInPlaceNode(RubyContext context, SourceSection sourceSection) {
            super(context, sourceSection);
        }

        public MapInPlaceNode(MapInPlaceNode prev) {
            super(prev);
            toEnumNode = prev.toEnumNode;
            writeNode = prev.writeNode;
        }

        @Specialization
        public Object eachEnumerator(VirtualFrame frame, RubyArray array, UndefinedPlaceholder block) {
            if (toEnumNode == null) {
                CompilerDirectives.transferToInterpreter();
                toEnumNode = insert(DispatchHeadNodeFactory.createMethodCall(getContext()));
            }

            return toEnumNode.call(frame, array, "to_enum", null, getContext().getCoreLibrary().getMapBangSymbol());
        }

        @Specialization(guards = "isNull(array)")
        public RubyArray mapInPlaceNull(RubyArray array, RubyProc block) {
            return array;
        }

<<<<<<< HEAD
        @Specialization(guards = "isIntegerFixnum(array)")
        public RubyArray mapInPlaceFixnumInteger(VirtualFrame frame, RubyArray array, RubyProc block) {
=======
        @Specialization(guards = "isIntegerFixnum")
        public Object mapInPlaceFixnumInteger(VirtualFrame frame, RubyArray array, RubyProc block) {
            if (writeNode == null) {
                CompilerDirectives.transferToInterpreter();
                writeNode = insert(ArrayWriteDenormalizedNodeFactory.create(getContext(), getSourceSection(), null, null, null));
            }

>>>>>>> 83f583d7
            final int[] store = (int[]) array.getStore();

            int count = 0;

            try {
                outer:
                for (int n = 0; n < array.getSize(); n++) {
                    while (true) {
                        if (CompilerDirectives.inInterpreter()) {
                            count++;
                        }

                        try {
                            writeNode.executeWrite(frame, array, n, yield(frame, block, store[n]));
                            continue outer;
                        } catch (BreakException e) {
                            breakProfile.enter();
                            return e.getResult();
                        } catch (NextException e) {
                            nextProfile.enter();
                            continue outer;
                        } catch (RedoException e) {
                            redoProfile.enter();
                        }
                    }
                }
            } finally {
                if (CompilerDirectives.inInterpreter()) {
                    getRootNode().reportLoopCount(count);
                }
            }


            return array;
        }

<<<<<<< HEAD
        @Specialization(guards = "isObject(array)")
        public RubyArray mapInPlaceObject(VirtualFrame frame, RubyArray array, RubyProc block) {
=======
        @Specialization(guards = "isObject")
        public Object mapInPlaceObject(VirtualFrame frame, RubyArray array, RubyProc block) {
            if (writeNode == null) {
                CompilerDirectives.transferToInterpreter();
                writeNode = insert(ArrayWriteDenormalizedNodeFactory.create(getContext(), getSourceSection(), null, null, null));
            }

>>>>>>> 83f583d7
            final Object[] store = (Object[]) array.getStore();

            int count = 0;

            try {
                outer:
                for (int n = 0; n < array.getSize(); n++) {
                    while (true) {
                        if (CompilerDirectives.inInterpreter()) {
                            count++;
                        }

                        try {
                            writeNode.executeWrite(frame, array, n, yield(frame, block, store[n]));
                            continue outer;
                        } catch (BreakException e) {
                            breakProfile.enter();
                            return e.getResult();
                        } catch (NextException e) {
                            nextProfile.enter();
                            continue outer;
                        } catch (RedoException e) {
                            redoProfile.enter();
                        }
                    }
                }
            } finally {
                if (CompilerDirectives.inInterpreter()) {
                    getRootNode().reportLoopCount(count);
                }
            }


            return array;
        }
    }

    // TODO: move into Enumerable?

    @CoreMethod(names = "max")
    public abstract static class MaxNode extends ArrayCoreMethodNode {

        @Child private CallDispatchHeadNode eachNode;
        private final MaxBlock maxBlock;

        public MaxNode(RubyContext context, SourceSection sourceSection) {
            super(context, sourceSection);
            eachNode = DispatchHeadNodeFactory.createMethodCall(context);
            maxBlock = context.getCoreLibrary().getArrayMaxBlock();
        }

        public MaxNode(MaxNode prev) {
            super(prev);
            eachNode = prev.eachNode;
            maxBlock = prev.maxBlock;
        }

        @Specialization
        public Object max(VirtualFrame frame, RubyArray array) {
            // TODO: can we just write to the frame instead of having this indirect object?

            final Memo<Object> maximum = new Memo<>();

            final VirtualFrame maximumClosureFrame = Truffle.getRuntime().createVirtualFrame(RubyArguments.pack(null, null, array, null, new Object[] {}), maxBlock.getFrameDescriptor());
            maximumClosureFrame.setObject(maxBlock.getFrameSlot(), maximum);

            final RubyProc block = new RubyProc(getContext().getCoreLibrary().getProcClass(), RubyProc.Type.PROC,
                    maxBlock.getSharedMethodInfo(), maxBlock.getCallTarget(), maxBlock.getCallTarget(),
                    maxBlock.getCallTarget(), maximumClosureFrame.materialize(), null, array, null);

            eachNode.call(frame, array, "each", block);

            if (maximum.get() == null) {
                return nil();
            } else {
                return maximum.get();
            }
        }

    }

    public abstract static class MaxBlockNode extends CoreMethodNode {

        @Child private CallDispatchHeadNode compareNode;

        public MaxBlockNode(RubyContext context, SourceSection sourceSection) {
            super(context, sourceSection);
            compareNode = DispatchHeadNodeFactory.createMethodCall(context);
        }

        public MaxBlockNode(MaxBlockNode prev) {
            super(prev);
            compareNode = prev.compareNode;
        }

        @Specialization
        public RubyNilClass max(VirtualFrame frame, Object maximumObject, Object value) {
            final Memo<Object> maximum = (Memo<Object>) maximumObject;

            // TODO(CS): cast

            final Object current = maximum.get();

            if (current == null || (int) compareNode.call(frame, value, "<=>", null, current) < 0) {
                maximum.set(value);
            }

            return nil();
        }

    }

    public static class MaxBlock {

        private final FrameDescriptor frameDescriptor;
        private final FrameSlot frameSlot;
        private final SharedMethodInfo sharedMethodInfo;
        private final CallTarget callTarget;

        public MaxBlock(RubyContext context) {
            final SourceSection sourceSection = new CoreSourceSection("Array", "max");

            frameDescriptor = new FrameDescriptor();
            frameSlot = frameDescriptor.addFrameSlot("maximum_memo");

            sharedMethodInfo = new SharedMethodInfo(sourceSection, null, Arity.NO_ARGUMENTS, "max", false, null, false);

            callTarget = Truffle.getRuntime().createCallTarget(new RubyRootNode(
                    context, sourceSection, null, sharedMethodInfo,
                    ArrayNodesFactory.MaxBlockNodeFactory.create(context, sourceSection, new RubyNode[]{
                            ReadLevelVariableNodeFactory.create(context, sourceSection, frameSlot, 1),
                            new ReadPreArgumentNode(context, sourceSection, 0, MissingArgumentBehaviour.RUNTIME_ERROR)
                    })));
        }

        public FrameDescriptor getFrameDescriptor() {
            return frameDescriptor;
        }

        public FrameSlot getFrameSlot() {
            return frameSlot;
        }

        public SharedMethodInfo getSharedMethodInfo() {
            return sharedMethodInfo;
        }

        public CallTarget getCallTarget() {
            return callTarget;
        }
    }

    @CoreMethod(names = "min")
    public abstract static class MinNode extends ArrayCoreMethodNode {

        @Child private CallDispatchHeadNode eachNode;
        private final MinBlock minBlock;

        public MinNode(RubyContext context, SourceSection sourceSection) {
            super(context, sourceSection);
            eachNode = DispatchHeadNodeFactory.createMethodCall(context);
            minBlock = context.getCoreLibrary().getArrayMinBlock();
        }

        public MinNode(MinNode prev) {
            super(prev);
            eachNode = prev.eachNode;
            minBlock = prev.minBlock;
        }

        @Specialization
        public Object min(VirtualFrame frame, RubyArray array) {
            // TODO: can we just write to the frame instead of having this indirect object?

            final Memo<Object> minimum = new Memo<>();

            final VirtualFrame minimumClosureFrame = Truffle.getRuntime().createVirtualFrame(RubyArguments.pack(null, null, array, null, new Object[] {}), minBlock.getFrameDescriptor());
            minimumClosureFrame.setObject(minBlock.getFrameSlot(), minimum);

            final RubyProc block = new RubyProc(getContext().getCoreLibrary().getProcClass(), RubyProc.Type.PROC,
                    minBlock.getSharedMethodInfo(), minBlock.getCallTarget(), minBlock.getCallTarget(),
                    minBlock.getCallTarget(), minimumClosureFrame.materialize(), null, array, null);

            eachNode.call(frame, array, "each", block);

            if (minimum.get() == null) {
                return nil();
            } else {
                return minimum.get();
            }
        }

    }

    public abstract static class MinBlockNode extends CoreMethodNode {

        @Child private CallDispatchHeadNode compareNode;

        public MinBlockNode(RubyContext context, SourceSection sourceSection) {
            super(context, sourceSection);
            compareNode = DispatchHeadNodeFactory.createMethodCall(context);
        }

        public MinBlockNode(MinBlockNode prev) {
            super(prev);
            compareNode = prev.compareNode;
        }

        @Specialization
        public RubyNilClass min(VirtualFrame frame, Object minimumObject, Object value) {
            final Memo<Object> minimum = (Memo<Object>) minimumObject;

            // TODO(CS): cast

            final Object current = minimum.get();

            if (current == null || (int) compareNode.call(frame, value, "<=>", null, current) < 0) {
                minimum.set(value);
            }

            return nil();
        }

    }

    public static class MinBlock {

        private final FrameDescriptor frameDescriptor;
        private final FrameSlot frameSlot;
        private final SharedMethodInfo sharedMethodInfo;
        private final CallTarget callTarget;

        public MinBlock(RubyContext context) {
            final SourceSection sourceSection = new CoreSourceSection("Array", "min");

            frameDescriptor = new FrameDescriptor();
            frameSlot = frameDescriptor.addFrameSlot("minimum_memo");

            sharedMethodInfo = new SharedMethodInfo(sourceSection, null, Arity.NO_ARGUMENTS, "min", false, null, false);

            callTarget = Truffle.getRuntime().createCallTarget(new RubyRootNode(
                    context, sourceSection, null, sharedMethodInfo,
                    ArrayNodesFactory.MinBlockNodeFactory.create(context, sourceSection, new RubyNode[]{
                            ReadLevelVariableNodeFactory.create(context, sourceSection, frameSlot, 1),
                            new ReadPreArgumentNode(context, sourceSection, 0, MissingArgumentBehaviour.RUNTIME_ERROR)
                    })));
        }

        public FrameDescriptor getFrameDescriptor() {
            return frameDescriptor;
        }

        public FrameSlot getFrameSlot() {
            return frameSlot;
        }

        public SharedMethodInfo getSharedMethodInfo() {
            return sharedMethodInfo;
        }

        public CallTarget getCallTarget() {
            return callTarget;
        }
    }

    @CoreMethod(names = "pack", required = 1)
    public abstract static class PackNode extends ArrayCoreMethodNode {

        @Child private CallDispatchHeadNode toStringNode;

        public PackNode(RubyContext context, SourceSection sourceSection) {
            super(context, sourceSection);
        }

        public PackNode(PackNode prev) {
            super(prev);
            toStringNode = prev.toStringNode;
        }
        
        // TODO CS 3-Mar-15 to be honest these two specialisations are a bit sneaky - we'll get rid of them ASAP

        @Specialization(guards = {"arrayIsInts(array)", "formatIsXN2000(array, format)"})
        public RubyString packXN2000(RubyArray array, RubyString format) {
            final int size = array.getSize();
            final int[] store = (int[]) array.getStore();
            final byte[] bytes = new byte[1 + size * 4];
            
            // bytes[0] = 0 is implicit

            for (int n = 0; n < size; n++) {
                final int value = store[n];
                final int byteOffset = 1 + n * 4;
                bytes[byteOffset + 3] = (byte) (value >>> 24);
                bytes[byteOffset + 2] = (byte) (value >>> 16);
                bytes[byteOffset + 1] = (byte) (value >>> 8);
                bytes[byteOffset + 0] = (byte) value;
            }

            // TODO CS 3-Mar-15 should be tainting here - but ideally have a pack node, and then taint on top of that

            return new RubyString(getContext().getCoreLibrary().getStringClass(), new ByteList(bytes));
        }

        @Specialization(guards = {"arrayIsLongs(array)", "formatIsLStar(array, format)"})
        public RubyString packLStar(RubyArray array, RubyString format) {
            final int size = array.getSize();
            final long[] store = (long[]) array.getStore();
            final byte[] bytes = new byte[size * 4];

            for (int n = 0; n < size; n++) {
                final int value = (int) store[n]; // happy to truncate
                final int byteOffset = n * 4;
                // TODO CS 3-Mar-15 this should be native endian
                bytes[byteOffset + 3] = (byte) (value >>> 24);
                bytes[byteOffset + 2] = (byte) (value >>> 16);
                bytes[byteOffset + 1] = (byte) (value >>> 8);
                bytes[byteOffset + 0] = (byte) value;
            }

            // TODO CS 1-Mar-15 should be tainting here - but ideally have a pack node, and then taint on top of that

            return new RubyString(getContext().getCoreLibrary().getStringClass(), new ByteList(bytes));
        }

        @Specialization
        public RubyString pack(VirtualFrame frame, RubyArray array, RubyString format) {
            notDesignedForCompilation();

            final Object[] objects = array.slowToArray();
            final IRubyObject[] jrubyObjects = new IRubyObject[objects.length];

            for (int n = 0; n < objects.length; n++) {
                if (objects[n] instanceof RubyNilClass || objects[n] instanceof Integer || objects[n] instanceof Long
                        || objects[n] instanceof RubyBignum || objects[n] instanceof Double || objects[n] instanceof RubyString) {
                    jrubyObjects[n] = getContext().toJRuby(objects[n]);
                } else {
                    if (toStringNode == null) {
                        CompilerDirectives.transferToInterpreter();
                        toStringNode = insert(DispatchHeadNodeFactory.createMethodCall(getContext(), MissingBehavior.RETURN_MISSING));
                    }

                    final Object result = toStringNode.call(frame, objects[n], "to_str", null);

                    if (result == DispatchNode.MISSING) {
                        throw new RaiseException(getContext().getCoreLibrary().typeErrorNoImplicitConversion(objects[n], "String", this));
                    } else if (result instanceof RubyString) {
                        jrubyObjects[n] = getContext().toJRuby((RubyString) result);
                    } else {
                        throw new RaiseException(getContext().getCoreLibrary().typeErrorNoImplicitConversion(objects[n], "String", this));
                    }
                }
            }

            try {
                return getContext().toTruffle(
                        org.jruby.util.Pack.pack(
                                getContext().getRuntime().getCurrentContext(),
                                getContext().getRuntime(),
                                getContext().getRuntime().newArray(jrubyObjects),
                                getContext().toJRuby(format)));
            } catch (org.jruby.exceptions.RaiseException e) {
                throw new RaiseException(getContext().toTruffle(e.getException(), this));
            }
        }

        @Specialization(guards = "!isRubyString(format)")
        public RubyString pack(VirtualFrame frame, RubyArray array, Object format) {
            // TODO CS 1-Mar-15 sloppy until I can get @CreateCast to work

            if (toStringNode == null) {
                CompilerDirectives.transferToInterpreter();
                toStringNode = insert(DispatchHeadNodeFactory.createMethodCall(getContext(), MissingBehavior.RETURN_MISSING));
            }

            final Object result = toStringNode.call(frame, format, "to_str", null);

            if (result == DispatchNode.MISSING) {
                throw new RaiseException(getContext().getCoreLibrary().typeErrorNoImplicitConversion(format, "String", this));
            }

            if (result instanceof RubyString) {
                return pack(frame, array, (RubyString) result);
            }

            throw new UnsupportedOperationException();
        }

        protected boolean arrayIsInts(RubyArray array) {
            return array.getStore() instanceof int[];
        }

        protected boolean arrayIsLongs(RubyArray array) {
            return array.getStore() instanceof long[];
        }

        protected boolean formatIsLStar(RubyArray array, RubyString format) {
            final ByteList byteList = format.getByteList();
            
            if (!byteList.getEncoding().isAsciiCompatible()) {
                return false;
            }
            
            if (byteList.length() != 2) {
                return false;
            }
            
            final byte[] bytes = byteList.unsafeBytes();
            return bytes[0] == 'L' && bytes[1] == '*';
        }

        protected boolean formatIsXN2000(RubyArray array, RubyString format) {
            final ByteList byteList = format.getByteList();

            if (!byteList.getEncoding().isAsciiCompatible()) {
                return false;
            }

            if (byteList.length() != 6) {
                return false;
            }

            final byte[] bytes = byteList.unsafeBytes();
            return bytes[0] == 'x' && bytes[1] == 'N' && bytes[2] == '2' && bytes[3] == '0' && bytes[4] == '0' && bytes[5] == '0';
        }

    }

    @CoreMethod(names = "pop", raiseIfFrozenSelf = true)
    public abstract static class PopNode extends ArrayCoreMethodNode {

        public PopNode(RubyContext context, SourceSection sourceSection) {
            super(context, sourceSection);
        }

        public PopNode(PopNode prev) {
            super(prev);
        }

        public abstract Object executePop(RubyArray array);

        @Specialization(guards = "isNull(array)")
        public Object popNil(RubyArray array) {
            return nil();
        }

        @Specialization(guards = "isIntegerFixnum(array)", rewriteOn = UnexpectedResultException.class)
        public int popIntegerFixnumInBounds(RubyArray array) throws UnexpectedResultException {
            if (CompilerDirectives.injectBranchProbability(CompilerDirectives.UNLIKELY_PROBABILITY, array.getSize() == 0)) {
                throw new UnexpectedResultException(nil());
            } else {
                final int[] store = ((int[]) array.getStore());
                final int value = store[array.getSize() - 1];
                array.setStore(store, array.getSize() - 1);
                return value;
            }
        }

        @Specialization(contains = "popIntegerFixnumInBounds", guards = "isIntegerFixnum(array)")
        public Object popIntegerFixnum(RubyArray array) {
            if (CompilerDirectives.injectBranchProbability(CompilerDirectives.UNLIKELY_PROBABILITY, array.getSize() == 0)) {
                return nil();
            } else {
                final int[] store = ((int[]) array.getStore());
                final int value = store[array.getSize() - 1];
                array.setStore(store, array.getSize() - 1);
                return value;
            }
        }

        @Specialization(guards = "isLongFixnum(array)", rewriteOn = UnexpectedResultException.class)
        public long popLongFixnumInBounds(RubyArray array) throws UnexpectedResultException {
            if (CompilerDirectives.injectBranchProbability(CompilerDirectives.UNLIKELY_PROBABILITY, array.getSize() == 0)) {
                throw new UnexpectedResultException(nil());
            } else {
                final long[] store = ((long[]) array.getStore());
                final long value = store[array.getSize() - 1];
                array.setStore(store, array.getSize() - 1);
                return value;
            }
        }

        @Specialization(contains = "popLongFixnumInBounds", guards = "isLongFixnum(array)")
        public Object popLongFixnum(RubyArray array) {
            if (CompilerDirectives.injectBranchProbability(CompilerDirectives.UNLIKELY_PROBABILITY, array.getSize() == 0)) {
                return nil();
            } else {
                final long[] store = ((long[]) array.getStore());
                final long value = store[array.getSize() - 1];
                array.setStore(store, array.getSize() - 1);
                return value;
            }
        }

        @Specialization(guards = "isFloat(array)", rewriteOn = UnexpectedResultException.class)
        public double popFloatInBounds(RubyArray array) throws UnexpectedResultException {
            if (CompilerDirectives.injectBranchProbability(CompilerDirectives.UNLIKELY_PROBABILITY, array.getSize() == 0)) {
                throw new UnexpectedResultException(nil());
            } else {
                final double[] store = ((double[]) array.getStore());
                final double value = store[array.getSize() - 1];
                array.setStore(store, array.getSize() - 1);
                return value;
            }
        }

        @Specialization(contains = "popFloatInBounds", guards = "isFloat(array)")
        public Object popFloat(RubyArray array) {
            if (CompilerDirectives.injectBranchProbability(CompilerDirectives.UNLIKELY_PROBABILITY, array.getSize() == 0)) {
                return nil();
            } else {
                final double[] store = ((double[]) array.getStore());
                final double value = store[array.getSize() - 1];
                array.setStore(store, array.getSize() - 1);
                return value;
            }
        }

        @Specialization(guards = "isObject(array)")
        public Object popObject(RubyArray array) {
            if (CompilerDirectives.injectBranchProbability(CompilerDirectives.UNLIKELY_PROBABILITY, array.getSize() == 0)) {
                return nil();
            } else {
                final Object[] store = ((Object[]) array.getStore());
                final Object value = store[array.getSize() - 1];
                array.setStore(store, array.getSize() - 1);
                return value;
            }
        }

    }

    @CoreMethod(names = "product", required = 1)
    public abstract static class ProductNode extends ArrayCoreMethodNode {

        public ProductNode(RubyContext context, SourceSection sourceSection) {
            super(context, sourceSection);
        }

        public ProductNode(ProductNode prev) {
            super(prev);
        }

        @Specialization(guards = {"isObject(array)", "isOtherObject(array, other)"})
        public Object product(RubyArray array, RubyArray other) {
            final Object[] a = (Object[]) array.getStore();
            final int aLength = array.getSize();

            final Object[] b = (Object[]) other.getStore();
            final int bLength = other.getSize();

            final Object[] pairs = new Object[aLength * bLength];

            for (int an = 0; an < aLength; an++) {
                for (int bn = 0; bn < bLength; bn++) {
                    pairs[an * bLength + bn] = new RubyArray(getContext().getCoreLibrary().getArrayClass(), new Object[]{a[an], b[bn]}, 2);
                }
            }

            return new RubyArray(getContext().getCoreLibrary().getArrayClass(), pairs, pairs.length);
        }

    }

    @CoreMethod(names = {"push", "<<", "__append__"}, argumentsAsArray = true, raiseIfFrozenSelf = true)
    public abstract static class PushNode extends ArrayCoreMethodNode {

        private final BranchProfile extendBranch = BranchProfile.create();

        public PushNode(RubyContext context, SourceSection sourceSection) {
            super(context, sourceSection);
        }

        public PushNode(PushNode prev) {
            super(prev);
        }

        @Specialization(guards = {"isNull(array)", "isSingleIntegerFixnum(array, values)"})
        public RubyArray pushEmptySingleIntegerFixnum(RubyArray array, Object... values) {
            array.setStore(new int[]{(int) values[0]}, 1);
            return array;
        }

        @Specialization(guards = {"isNull(array)", "isSingleLongFixnum(array, values)"})
        public RubyArray pushEmptySingleIntegerLong(RubyArray array, Object... values) {
            array.setStore(new long[]{(long) values[0]}, 1);
            return array;
        }

        @Specialization(guards = "isNull(array)")
        public RubyArray pushEmptyObjects(RubyArray array, Object... values) {
            array.setStore(values, values.length);
            return array;
        }

        @Specialization(guards = {"isIntegerFixnum(array)", "isSingleIntegerFixnum(array, values)"})
        public RubyArray pushIntegerFixnumSingleIntegerFixnum(RubyArray array, Object... values) {
            final int oldSize = array.getSize();
            final int newSize = oldSize + 1;

            int[] store = (int[]) array.getStore();

            if (store.length < newSize) {
                extendBranch.enter();
                store = Arrays.copyOf(store, ArrayUtils.capacity(store.length, newSize));
            }

            store[oldSize] = (int) values[0];
            array.setStore(store, newSize);
            return array;
        }

        @Specialization(guards = { "isIntegerFixnum(array)", "!isSingleIntegerFixnum(array, values)", "!isSingleLongFixnum(array, values)" })
        public RubyArray pushIntegerFixnum(RubyArray array, Object... values) {
            final int oldSize = array.getSize();
            final int newSize = oldSize + values.length;

            int[] oldStore = (int[]) array.getStore();
            final Object[] store;

            if (oldStore.length < newSize) {
                extendBranch.enter();
                store = ArrayUtils.box(oldStore, ArrayUtils.capacity(oldStore.length, newSize) - oldStore.length);
            } else {
                store = ArrayUtils.box(oldStore);
            }

            for (int n = 0; n < values.length; n++) {
                store[oldSize + n] = values[n];
            }

            array.setStore(store, newSize);
            return array;
        }

        @Specialization(guards = {"isLongFixnum(array)", "isSingleIntegerFixnum(array, values)"})
        public RubyArray pushLongFixnumSingleIntegerFixnum(RubyArray array, Object... values) {
            final int oldSize = array.getSize();
            final int newSize = oldSize + 1;

            long[] store = (long[]) array.getStore();

            if (store.length < newSize) {
                extendBranch.enter();
                store = Arrays.copyOf(store, ArrayUtils.capacity(store.length, newSize));
            }

            store[oldSize] = (long) (int) values[0];
            array.setStore(store, newSize);
            return array;
        }

        @Specialization(guards = {"isLongFixnum(array)", "isSingleLongFixnum(array, values)"})
        public RubyArray pushLongFixnumSingleLongFixnum(RubyArray array, Object... values) {
            final int oldSize = array.getSize();
            final int newSize = oldSize + 1;

            long[] store = (long[]) array.getStore();

            if (store.length < newSize) {
                extendBranch.enter();
                store = Arrays.copyOf(store, ArrayUtils.capacity(store.length, newSize));
            }

            store[oldSize] = (long) values[0];
            array.setStore(store, newSize);
            return array;
        }

        @Specialization(guards = "isLongFixnum(array)")
        public RubyArray pushLongFixnum(RubyArray array, Object... values) {
            // TODO CS 5-Feb-15 hack to get things working with empty long[] store

            if (array.getSize() != 0) {
                throw new UnsupportedOperationException();
            }

            array.setStore(values, values.length);
            return array;
        }

        @Specialization(guards = "isFloat(array)")
        public RubyArray pushFloat(RubyArray array, Object... values) {
            // TODO CS 5-Feb-15 hack to get things working with empty double[] store

            if (array.getSize() != 0) {
                throw new UnsupportedOperationException();
            }

            array.setStore(values, values.length);
            return array;
        }

        @Specialization(guards = "isObject(array)")
        public RubyArray pushObject(RubyArray array, Object... values) {
            final int oldSize = array.getSize();
            final int newSize = oldSize + values.length;

            Object[] store = (Object[]) array.getStore();

            if (store.length < newSize) {
                extendBranch.enter();
                store = Arrays.copyOf(store, ArrayUtils.capacity(store.length, newSize));
            }

            for (int n = 0; n < values.length; n++) {
                store[oldSize + n] = values[n];
            }

            array.setStore(store, newSize);
            return array;
        }

        protected boolean isSingleIntegerFixnum(RubyArray array, Object... values) {
            return values.length == 1 && values[0] instanceof Integer;
        }

        protected boolean isSingleLongFixnum(RubyArray array, Object... values) {
            return values.length == 1 && values[0] instanceof Long;
        }

    }

    // Not really a core method - used internally

    public abstract static class PushOneNode extends ArrayCoreMethodNode {

        private final BranchProfile extendBranch = BranchProfile.create();

        public PushOneNode(RubyContext context, SourceSection sourceSection) {
            super(context, sourceSection);
        }

        public PushOneNode(PushOneNode prev) {
            super(prev);
        }

        @Specialization(guards = "isNull(array)")
        public RubyArray pushEmpty(RubyArray array, Object value) {
            array.setStore(new Object[]{value}, 1);
            return array;
        }

        @Specialization(guards = "isIntegerFixnum(array)")
        public RubyArray pushIntegerFixnumIntegerFixnum(RubyArray array, int value) {
            final int oldSize = array.getSize();
            final int newSize = oldSize + 1;

            int[] store = (int[]) array.getStore();

            if (store.length < newSize) {
                extendBranch.enter();
                array.setStore(store = Arrays.copyOf(store, ArrayUtils.capacity(store.length, newSize)), array.getSize());
            }

            store[oldSize] = value;
            array.setStore(store, newSize);
            return array;
        }

        @Specialization(guards = { "isIntegerFixnum(array)", "!isInteger(value)" })
        public RubyArray pushIntegerFixnumObject(RubyArray array, Object value) {
            final int oldSize = array.getSize();
            final int newSize = oldSize + 1;

            final int[] oldStore = (int[]) array.getStore();
            final Object[] newStore;

            if (oldStore.length < newSize) {
                extendBranch.enter();
                newStore = ArrayUtils.box(oldStore, ArrayUtils.capacity(oldStore.length, newSize) - oldStore.length);
            } else {
                newStore = ArrayUtils.box(oldStore);
            }

            newStore[oldSize] = value;
            array.setStore(newStore, newSize);
            return array;
        }

        @Specialization(guards = "isObject(array)")
        public RubyArray pushObjectObject(RubyArray array, Object value) {
            final int oldSize = array.getSize();
            final int newSize = oldSize + 1;

            Object[] store = (Object[]) array.getStore();

            if (store.length < newSize) {
                extendBranch.enter();
                array.setStore(store = Arrays.copyOf(store, ArrayUtils.capacity(store.length, newSize)), array.getSize());
            }

            store[oldSize] = value;
            array.setStore(store, newSize);
            return array;
        }

    }

    @CoreMethod(names = "reject", needsBlock = true)
    @ImportStatic(ArrayGuards.class)
    public abstract static class RejectNode extends YieldingCoreMethodNode {

        @Child private ArrayBuilderNode arrayBuilder;

        public RejectNode(RubyContext context, SourceSection sourceSection) {
            super(context, sourceSection);
            arrayBuilder = new ArrayBuilderNode.UninitializedArrayBuilderNode(context);
        }

        public RejectNode(RejectNode prev) {
            super(prev);
            arrayBuilder = prev.arrayBuilder;
        }

        @Specialization(guards = "isNull(array)")
        public Object selectNull(VirtualFrame frame, RubyArray array, RubyProc block) {
            return new RubyArray(getContext().getCoreLibrary().getArrayClass());
        }

        @Specialization(guards = "isObject(array)")
        public Object selectObject(VirtualFrame frame, RubyArray array, RubyProc block) {
            final Object[] store = (Object[]) array.getStore();

            Object selectedStore = arrayBuilder.start(array.getSize());
            int selectedSize = 0;

            int count = 0;

            try {
                for (int n = 0; n < array.getSize(); n++) {
                    if (CompilerDirectives.inInterpreter()) {
                        count++;
                    }

                    final Object value = store[n];

                    notDesignedForCompilation();

                    if (! yieldIsTruthy(frame, block,  new Object[]{value})) {
                        selectedStore = arrayBuilder.append(selectedStore, selectedSize, value);
                        selectedSize++;
                    }
                }
            } finally {
                if (CompilerDirectives.inInterpreter()) {
                    getRootNode().reportLoopCount(count);
                }
            }

            return new RubyArray(getContext().getCoreLibrary().getArrayClass(), arrayBuilder.finish(selectedStore, selectedSize), selectedSize);
        }

        @Specialization(guards = "isIntegerFixnum(array)")
        public Object selectFixnumInteger(VirtualFrame frame, RubyArray array, RubyProc block) {
            final int[] store = (int[]) array.getStore();

            Object selectedStore = arrayBuilder.start(array.getSize());
            int selectedSize = 0;

            int count = 0;

            try {
                for (int n = 0; n < array.getSize(); n++) {
                    if (CompilerDirectives.inInterpreter()) {
                        count++;
                    }

                    final Object value = store[n];

                    notDesignedForCompilation();

                    if (! yieldIsTruthy(frame, block, value)) {
                        selectedStore = arrayBuilder.append(selectedStore, selectedSize, value);
                        selectedSize++;
                    }
                }
            } finally {
                if (CompilerDirectives.inInterpreter()) {
                    getRootNode().reportLoopCount(count);
                }
            }

            return new RubyArray(getContext().getCoreLibrary().getArrayClass(), arrayBuilder.finish(selectedStore, selectedSize), selectedSize);
        }

    }

    @CoreMethod(names = { "reject!", "delete_if" }, needsBlock = true, raiseIfFrozenSelf = true)
    @ImportStatic(ArrayGuards.class)
    public abstract static class RejectInPlaceNode extends YieldingCoreMethodNode {

        public RejectInPlaceNode(RubyContext context, SourceSection sourceSection) {
            super(context, sourceSection);
        }

        public RejectInPlaceNode(RejectInPlaceNode prev) {
            super(prev);
        }

        @Specialization(guards = "isNull(array)")
        public Object rejectInPlaceNull(VirtualFrame frame, RubyArray array, RubyProc block) {
            return array;
        }

        @Specialization(guards = "isObject(array)")
        public Object rejectInPlaceObject(VirtualFrame frame, RubyArray array, RubyProc block) {
            final Object[] store = (Object[]) array.getStore();

            int i = 0;

            for (int n = 0; n < array.getSize(); n++) {
                if (yieldIsTruthy(frame, block, store[n])) {
                    continue;
                }

                if (i != n) {
                    store[i] = store[n];
                }

                i++;
            }

            array.setStore(store, i);
            return array;
        }

    }

    @CoreMethod(names = "replace", required = 1, raiseIfFrozenSelf = true)
    @NodeChildren({
        @NodeChild(value = "array"),
        @NodeChild(value = "other")
    })
    @ImportStatic(ArrayGuards.class)
    public abstract static class ReplaceNode extends RubyNode {

        public ReplaceNode(RubyContext context, SourceSection sourceSection) {
            super(context, sourceSection);
        }

        public ReplaceNode(ReplaceNode prev) {
            super(prev);
        }

        @CreateCast("other") public RubyNode coerceOtherToAry(RubyNode index) {
            return ToAryNodeFactory.create(getContext(), getSourceSection(), index);
        }

        @Specialization(guards = "isOtherNull(array, other)")
        public RubyArray replace(RubyArray array, RubyArray other) {
            notDesignedForCompilation();

            array.setStore(null, 0);
            return array;
        }

        @Specialization(guards = "isOtherIntegerFixnum(array, other)")
        public RubyArray replaceIntegerFixnum(RubyArray array, RubyArray other) {
            notDesignedForCompilation();

            array.setStore(Arrays.copyOf((int[]) other.getStore(), other.getSize()), other.getSize());
            return array;
        }

        @Specialization(guards = "isOtherLongFixnum(array, other)")
        public RubyArray replaceLongFixnum(RubyArray array, RubyArray other) {
            notDesignedForCompilation();

            array.setStore(Arrays.copyOf((long[]) other.getStore(), other.getSize()), other.getSize());
            return array;
        }

        @Specialization(guards = "isOtherFloat(array, other)")
        public RubyArray replaceFloat(RubyArray array, RubyArray other) {
            notDesignedForCompilation();

            array.setStore(Arrays.copyOf((double[]) other.getStore(), other.getSize()), other.getSize());
            return array;
        }

        @Specialization(guards = "isOtherObject(array, other)")
        public RubyArray replaceObject(RubyArray array, RubyArray other) {
            notDesignedForCompilation();

            array.setStore(Arrays.copyOf((Object[]) other.getStore(), other.getSize()), other.getSize());
            return array;
        }

    }

    @CoreMethod(names = "select", needsBlock = true)
    @ImportStatic(ArrayGuards.class)
    public abstract static class SelectNode extends YieldingCoreMethodNode {

        @Child private ArrayBuilderNode arrayBuilder;

        public SelectNode(RubyContext context, SourceSection sourceSection) {
            super(context, sourceSection);
            arrayBuilder = new ArrayBuilderNode.UninitializedArrayBuilderNode(context);
        }

        public SelectNode(SelectNode prev) {
            super(prev);
            arrayBuilder = prev.arrayBuilder;
        }

        @Specialization(guards = "isNull(array)")
        public Object selectNull(VirtualFrame frame, RubyArray array, RubyProc block) {
            return new RubyArray(getContext().getCoreLibrary().getArrayClass());
        }

        @Specialization(guards = "isObject(array)")
        public Object selectObject(VirtualFrame frame, RubyArray array, RubyProc block) {
            final Object[] store = (Object[]) array.getStore();

            Object selectedStore = arrayBuilder.start(array.getSize());
            int selectedSize = 0;

            int count = 0;

            try {
                for (int n = 0; n < array.getSize(); n++) {
                    if (CompilerDirectives.inInterpreter()) {
                        count++;
                    }

                    final Object value = store[n];

                    notDesignedForCompilation();

                    if (yieldIsTruthy(frame, block,  new Object[]{value})) {
                        selectedStore = arrayBuilder.append(selectedStore, selectedSize, value);
                        selectedSize++;
                    }
                }
            } finally {
                if (CompilerDirectives.inInterpreter()) {
                    getRootNode().reportLoopCount(count);
                }
            }

            return new RubyArray(getContext().getCoreLibrary().getArrayClass(), arrayBuilder.finish(selectedStore, selectedSize), selectedSize);
        }

        @Specialization(guards = "isIntegerFixnum(array)")
        public Object selectFixnumInteger(VirtualFrame frame, RubyArray array, RubyProc block) {
            final int[] store = (int[]) array.getStore();

            Object selectedStore = arrayBuilder.start(array.getSize());
            int selectedSize = 0;

            int count = 0;

            try {
                for (int n = 0; n < array.getSize(); n++) {
                    if (CompilerDirectives.inInterpreter()) {
                        count++;
                    }

                    final Object value = store[n];

                    notDesignedForCompilation();

                    if (yieldIsTruthy(frame, block, value)) {
                        selectedStore = arrayBuilder.append(selectedStore, selectedSize, value);
                        selectedSize++;
                    }
                }
            } finally {
                if (CompilerDirectives.inInterpreter()) {
                    getRootNode().reportLoopCount(count);
                }
            }

            return new RubyArray(getContext().getCoreLibrary().getArrayClass(), arrayBuilder.finish(selectedStore, selectedSize), selectedSize);
        }

    }

    @CoreMethod(names = "shift", raiseIfFrozenSelf = true)
    public abstract static class ShiftNode extends CoreMethodNode {

        public ShiftNode(RubyContext context, SourceSection sourceSection) {
            super(context, sourceSection);
        }

        public ShiftNode(ShiftNode prev) {
            super(prev);
        }

        @Specialization
        public Object shift(RubyArray array) {
            notDesignedForCompilation();

            return array.slowShift();
        }

    }

    @CoreMethod(names = {"size", "length"})
    public abstract static class SizeNode extends ArrayCoreMethodNode {

        public SizeNode(RubyContext context, SourceSection sourceSection) {
            super(context, sourceSection);
        }

        public SizeNode(SizeNode prev) {
            super(prev);
        }

        @Specialization
        public int size(RubyArray array) {
            return array.getSize();
        }

    }

    @CoreMethod(names = "sort", needsBlock = true)
    public abstract static class SortNode extends ArrayCoreMethodNode {

        @Child private CallDispatchHeadNode compareDispatchNode;
        @Child private YieldDispatchHeadNode yieldNode;

        public SortNode(RubyContext context, SourceSection sourceSection) {
            super(context, sourceSection);
            compareDispatchNode = DispatchHeadNodeFactory.createMethodCall(context);
            yieldNode = new YieldDispatchHeadNode(context);
        }

        public SortNode(SortNode prev) {
            super(prev);
            compareDispatchNode = prev.compareDispatchNode;
            yieldNode = prev.yieldNode;
        }

        @Specialization(guards = "isNull(array)")
        public RubyArray sortNull(RubyArray array, Object block) {
            return new RubyArray(getContext().getCoreLibrary().getArrayClass());
        }

        @ExplodeLoop
        @Specialization(guards = {"isIntegerFixnum(array)", "isSmall(array)"})
        public RubyArray sortVeryShortIntegerFixnum(VirtualFrame frame, RubyArray array, UndefinedPlaceholder block) {
            final int[] store = (int[]) array.getStore();
            final int[] newStore = new int[store.length];

            final int size = array.getSize();

            // Selection sort - written very carefully to allow PE

            for (int i = 0; i < RubyArray.ARRAYS_SMALL; i++) {
                if (i < size) {
                    for (int j = i + 1; j < RubyArray.ARRAYS_SMALL; j++) {
                        if (j < size) {
                            if (castSortValue(compareDispatchNode.call(frame, store[j], "<=>", null, store[i])) < 0) {
                                final int temp = store[j];
                                store[j] = store[i];
                                store[i] = temp;
                            }
                        }
                    }
                    newStore[i] = store[i];
                }
            }

            return new RubyArray(getContext().getCoreLibrary().getArrayClass(), newStore, size);
        }

        @ExplodeLoop
        @Specialization(guards = {"isLongFixnum(array)", "isSmall(array)"})
        public RubyArray sortVeryShortLongFixnum(VirtualFrame frame, RubyArray array, UndefinedPlaceholder block) {
            final long[] store = (long[]) array.getStore();
            final long[] newStore = new long[store.length];

            final int size = array.getSize();

            // Selection sort - written very carefully to allow PE

            for (int i = 0; i < RubyArray.ARRAYS_SMALL; i++) {
                if (i < size) {
                    for (int j = i + 1; j < RubyArray.ARRAYS_SMALL; j++) {
                        if (j < size) {
                            if (castSortValue(compareDispatchNode.call(frame, store[j], "<=>", null, store[i])) < 0) {
                                final long temp = store[j];
                                store[j] = store[i];
                                store[i] = temp;
                            }
                        }
                    }
                    newStore[i] = store[i];
                }
            }

            return new RubyArray(getContext().getCoreLibrary().getArrayClass(), newStore, size);
        }

        @Specialization(guards = {"isObject(array)", "isSmall(array)"})
        public RubyArray sortVeryShortObject(VirtualFrame frame, RubyArray array, UndefinedPlaceholder block) {
            final Object[] oldStore = (Object[]) array.getStore();
            final Object[] store = Arrays.copyOf(oldStore, oldStore.length);

            // Insertion sort

            final int size = array.getSize();

            for (int i = 1; i < size; i++) {
                final Object x = store[i];
                int j = i;
                // TODO(CS): node for this cast
                while (j > 0 && castSortValue(compareDispatchNode.call(frame, store[j - 1], "<=>", null, x)) > 0) {
                    store[j] = store[j - 1];
                    j--;
                }
                store[j] = x;
            }

            return new RubyArray(getContext().getCoreLibrary().getArrayClass(), store, size);
        }

        @Specialization
        public Object sortUsingRubinius(VirtualFrame frame, RubyArray array, RubyProc block) {
            return sortUsingRubinius(frame, array, (Object) block);
        }

        @Specialization(guards = {"!isNull(array)", "!isSmall(array)"})
        public Object sortUsingRubinius(VirtualFrame frame, RubyArray array, Object block) {
            if (block == UndefinedPlaceholder.INSTANCE) {
                return ruby(frame, "sorted = dup; Rubinius.privately { sorted.isort!(0, right) }; sorted", "right", array.getSize());
            } else {
                return ruby(frame, "sorted = dup; Rubinius.privately { sorted.isort_block!(0, right, block) }; sorted", "right", array.getSize(), "block", block);
            }
        }

        private int castSortValue(Object value) {
            if (value instanceof Integer) {
                return (int) value;
            }

            CompilerDirectives.transferToInterpreter();

            // TODO CS 14-Mar-15 - what's the error message here?
            throw new RaiseException(getContext().getCoreLibrary().argumentError("expecting a Fixnum to sort", this));
        }

        protected static boolean isSmall(RubyArray array) {
            return array.getSize() <= RubyArray.ARRAYS_SMALL;
        }

    }

    @CoreMethod(names = "uniq")
    public abstract static class UniqNode extends CoreMethodNode {

        public UniqNode(RubyContext context, SourceSection sourceSection) {
            super(context, sourceSection);
        }

        public UniqNode(UniqNode prev) {
            super(prev);
        }

        @Specialization
        public RubyArray uniq(RubyArray array) {
            notDesignedForCompilation();

            final RubyArray uniq = new RubyArray(getContext().getCoreLibrary().getArrayClass(), null, 0);

            for (Object value : array.slowToArray()) {
                boolean duplicate = false;

                for (Object compare : uniq.slowToArray()) {
                    if ((boolean) DebugOperations.send(getContext(), value, "==", null, compare)) {
                        duplicate = true;
                        break;
                    }
                }

                if (!duplicate) {
                    uniq.slowPush(value);
                }
            }

            return uniq;
        }

    }

    @CoreMethod(names = "unshift", argumentsAsArray = true, raiseIfFrozenSelf = true)
    public abstract static class UnshiftNode extends CoreMethodNode {

        public UnshiftNode(RubyContext context, SourceSection sourceSection) {
            super(context, sourceSection);
        }

        public UnshiftNode(UnshiftNode prev) {
            super(prev);
        }

        @Specialization
        public RubyArray unshift(RubyArray array, Object... args) {
            notDesignedForCompilation();

            array.slowUnshift(args);
            return array;
        }

    }

    @CoreMethod(names = "zip", required = 1)
    public abstract static class ZipNode extends ArrayCoreMethodNode {

        public ZipNode(RubyContext context, SourceSection sourceSection) {
            super(context, sourceSection);
        }

        public ZipNode(ZipNode prev) {
            super(prev);
        }

        @Specialization(guards = {"isObject(array)", "isOtherIntegerFixnum(array, other)"})
        public RubyArray zipObjectIntegerFixnum(RubyArray array, RubyArray other) {
            final Object[] a = (Object[]) array.getStore();
            final int aLength = array.getSize();

            final int[] b = (int[]) other.getStore();
            final int bLength = other.getSize();

            final int zippedLength = Math.min(aLength, bLength);
            final Object[] zipped = new Object[zippedLength];

            for (int n = 0; n < zippedLength; n++) {
                zipped[n] = new RubyArray(getContext().getCoreLibrary().getArrayClass(), new Object[]{a[n], b[n]}, 2);
            }

            return new RubyArray(getContext().getCoreLibrary().getArrayClass(), zipped, zippedLength);
        }

        @Specialization(guards = {"isObject(array)", "isOtherObject(array, other)"})
        public RubyArray zipObjectObject(RubyArray array, RubyArray other) {
            final Object[] a = (Object[]) array.getStore();
            final int aLength = array.getSize();

            final Object[] b = (Object[]) other.getStore();
            final int bLength = other.getSize();

            final int zippedLength = Math.min(aLength, bLength);
            final Object[] zipped = new Object[zippedLength];

            for (int n = 0; n < zippedLength; n++) {
                zipped[n] = new RubyArray(getContext().getCoreLibrary().getArrayClass(), new Object[]{a[n], b[n]}, 2);
            }

            return new RubyArray(getContext().getCoreLibrary().getArrayClass(), zipped, zippedLength);
        }

    }

}<|MERGE_RESOLUTION|>--- conflicted
+++ resolved
@@ -494,7 +494,7 @@
             return setObject(frame, array, normalizedStart, length, other);
         }
 
-        @Specialization(guards = "!areBothIntegerFixnum")
+        @Specialization(guards = "!areBothIntegerFixnum(array, other)")
         public Object setRangeArray(VirtualFrame frame, RubyArray array, RubyRange.IntegerFixnumRange range, RubyArray other, UndefinedPlaceholder unused) {
             final int normalizedStart = array.normalizeIndex(range.getBegin());
             final int normalizedEnd = range.doesExcludeEnd() ? array.normalizeIndex(range.getEnd()) - 1 : array.normalizeIndex(range.getEnd());
@@ -502,7 +502,7 @@
             return setOtherArray(frame, array, normalizedStart, length, other);
         }
 
-        @Specialization(guards = "areBothIntegerFixnum" )
+        @Specialization(guards = "areBothIntegerFixnum(array, other)" )
         public Object setIntegerFixnumRange(VirtualFrame frame, RubyArray array, RubyRange.IntegerFixnumRange range, RubyArray other, UndefinedPlaceholder unused) {
             if (range.doesExcludeEnd()) {
                 CompilerDirectives.transferToInterpreter();
@@ -1781,13 +1781,8 @@
             return new RubyArray(getContext().getCoreLibrary().getArrayClass());
         }
 
-<<<<<<< HEAD
         @Specialization(guards = "isIntegerFixnum(array)")
-        public RubyArray mapIntegerFixnum(VirtualFrame frame, RubyArray array, RubyProc block) {
-=======
-        @Specialization(guards = "isIntegerFixnum")
         public Object mapIntegerFixnum(VirtualFrame frame, RubyArray array, RubyProc block) {
->>>>>>> 83f583d7
             final int[] store = (int[]) array.getStore();
             final int arraySize = array.getSize();
             Object mappedStore = arrayBuilder.start(arraySize);
@@ -1824,13 +1819,8 @@
             return new RubyArray(getContext().getCoreLibrary().getArrayClass(), arrayBuilder.finish(mappedStore, arraySize), arraySize);
         }
 
-<<<<<<< HEAD
         @Specialization(guards = "isLongFixnum(array)")
-        public RubyArray mapLongFixnum(VirtualFrame frame, RubyArray array, RubyProc block) {
-=======
-        @Specialization(guards = "isLongFixnum")
         public Object mapLongFixnum(VirtualFrame frame, RubyArray array, RubyProc block) {
->>>>>>> 83f583d7
             final long[] store = (long[]) array.getStore();
             final int arraySize = array.getSize();
             Object mappedStore = arrayBuilder.start(arraySize);
@@ -1867,13 +1857,8 @@
             return new RubyArray(getContext().getCoreLibrary().getArrayClass(), arrayBuilder.finish(mappedStore, arraySize), arraySize);
         }
 
-<<<<<<< HEAD
         @Specialization(guards = "isFloat(array)")
-        public RubyArray mapFloat(VirtualFrame frame, RubyArray array, RubyProc block) {
-=======
-        @Specialization(guards = "isFloat")
         public Object mapFloat(VirtualFrame frame, RubyArray array, RubyProc block) {
->>>>>>> 83f583d7
             final double[] store = (double[]) array.getStore();
             final int arraySize = array.getSize();
             Object mappedStore = arrayBuilder.start(arraySize);
@@ -1910,13 +1895,8 @@
             return new RubyArray(getContext().getCoreLibrary().getArrayClass(), arrayBuilder.finish(mappedStore, arraySize), arraySize);
         }
 
-<<<<<<< HEAD
         @Specialization(guards = "isObject(array)")
-        public RubyArray mapObject(VirtualFrame frame, RubyArray array, RubyProc block) {
-=======
-        @Specialization(guards = "isObject")
         public Object mapObject(VirtualFrame frame, RubyArray array, RubyProc block) {
->>>>>>> 83f583d7
             final Object[] store = (Object[]) array.getStore();
             final int arraySize = array.getSize();
             Object mappedStore = arrayBuilder.start(arraySize);
@@ -1954,13 +1934,8 @@
         }
     }
 
-<<<<<<< HEAD
-    @CoreMethod(names = {"map!", "collect!"}, needsBlock = true, raiseIfFrozenSelf = true)
+    @CoreMethod(names = {"map!", "collect!"}, needsBlock = true)
     @ImportStatic(ArrayGuards.class)
-=======
-    @CoreMethod(names = {"map!", "collect!"}, needsBlock = true)
-    @ImportGuards(ArrayGuards.class)
->>>>>>> 83f583d7
     public abstract static class MapInPlaceNode extends YieldingCoreMethodNode {
 
         @Child private CallDispatchHeadNode toEnumNode;
@@ -1995,18 +1970,13 @@
             return array;
         }
 
-<<<<<<< HEAD
         @Specialization(guards = "isIntegerFixnum(array)")
-        public RubyArray mapInPlaceFixnumInteger(VirtualFrame frame, RubyArray array, RubyProc block) {
-=======
-        @Specialization(guards = "isIntegerFixnum")
         public Object mapInPlaceFixnumInteger(VirtualFrame frame, RubyArray array, RubyProc block) {
             if (writeNode == null) {
                 CompilerDirectives.transferToInterpreter();
                 writeNode = insert(ArrayWriteDenormalizedNodeFactory.create(getContext(), getSourceSection(), null, null, null));
             }
 
->>>>>>> 83f583d7
             final int[] store = (int[]) array.getStore();
 
             int count = 0;
@@ -2043,18 +2013,13 @@
             return array;
         }
 
-<<<<<<< HEAD
         @Specialization(guards = "isObject(array)")
-        public RubyArray mapInPlaceObject(VirtualFrame frame, RubyArray array, RubyProc block) {
-=======
-        @Specialization(guards = "isObject")
         public Object mapInPlaceObject(VirtualFrame frame, RubyArray array, RubyProc block) {
             if (writeNode == null) {
                 CompilerDirectives.transferToInterpreter();
                 writeNode = insert(ArrayWriteDenormalizedNodeFactory.create(getContext(), getSourceSection(), null, null, null));
             }
 
->>>>>>> 83f583d7
             final Object[] store = (Object[]) array.getStore();
 
             int count = 0;

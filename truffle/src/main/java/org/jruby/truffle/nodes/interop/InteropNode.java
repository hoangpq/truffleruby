--- conflicted
+++ resolved
@@ -130,8 +130,8 @@
 		}
         
 		@Specialization(guards = {"isRubyMethod(method)", "method == cachedMethod"})
-    	protected Object doCall(VirtualFrame frame, RubyBasicObject method,
-                                @Cached("method") RubyBasicObject cachedMethod,
+    	protected Object doCall(VirtualFrame frame, DynamicObject method,
+                                @Cached("method") DynamicObject cachedMethod,
                                 @Cached("getMethod(cachedMethod)") InternalMethod internalMethod,
                                 @Cached("create(getMethod(cachedMethod).getCallTarget())") DirectCallNode callNode) {
                         final List<Object> faArgs = ForeignAccess.getArguments(frame);
@@ -141,7 +141,7 @@
     	}
 		
 		@Specialization(guards = "isRubyMethod(method)")
-    	protected Object doCall(VirtualFrame frame, RubyBasicObject method) {
+    	protected Object doCall(VirtualFrame frame, DynamicObject method) {
 			final InternalMethod internalMethod = MethodNodes.getMethod(method);
                         final List<Object> faArgs = ForeignAccess.getArguments(frame);
     		// skip first argument; it's the receiver but a RubyMethod knows its receiver
@@ -154,7 +154,7 @@
                     args));
 		}
 
-        protected InternalMethod getMethod(RubyBasicObject method) {
+        protected InternalMethod getMethod(DynamicObject method) {
             return MethodNodes.getMethod(method);
         }
 
@@ -239,13 +239,8 @@
 
         @Override
         public Object execute(VirtualFrame frame) {
-<<<<<<< HEAD
             Object o = ForeignAccess.getReceiver(frame);
-            return RubyGuards.isRubyString(o) && StringNodes.getByteList(((RubyBasicObject) o)).length() == 1;
-=======
-            Object o = ForeignAccessArguments.getReceiver(frame.getArguments());
-            return RubyGuards.isRubyString(o) && StringNodes.getByteList((DynamicObject) o).length() == 1;
->>>>>>> bbc3db3d
+            return RubyGuards.isRubyString(o) && StringNodes.getByteList(((DynamicObject) o)).length() == 1;
         }
     }
 
@@ -257,11 +252,7 @@
 
         @Override
         public Object execute(VirtualFrame frame) {
-<<<<<<< HEAD
-            return StringNodes.getByteList(((RubyBasicObject) ForeignAccess.getReceiver(frame))).get(0);
-=======
-            return StringNodes.getByteList((DynamicObject) ForeignAccessArguments.getReceiver(frame.getArguments())).get(0);
->>>>>>> bbc3db3d
+            return StringNodes.getByteList(((DynamicObject) ForeignAccess.getReceiver(frame))).get(0);
         }
     }
 
@@ -284,11 +275,7 @@
                         return this.replace(new InteropInstanceVariableReadNode(getContext(), getSourceSection(), name, labelIndex)).execute(frame);
                     }
                 }
-<<<<<<< HEAD
-                RubyBasicObject receiver = (RubyBasicObject) ForeignAccess.getReceiver(frame);
-=======
-                DynamicObject receiver = (DynamicObject) ForeignAccessArguments.getReceiver(frame.getArguments());
->>>>>>> bbc3db3d
+                DynamicObject receiver = (DynamicObject) ForeignAccess.getReceiver(frame);
                 InternalMethod labelMethod = ModuleOperations.lookupMethod(getContext().getCoreLibrary().getMetaClass(receiver), label.toString());
                 InternalMethod indexedSetter = ModuleOperations.lookupMethod(getContext().getCoreLibrary().getMetaClass(receiver), "[]=");
                 if (labelMethod == null && indexedSetter != null) {
@@ -356,15 +343,9 @@
 
         @Override
         public Object execute(VirtualFrame frame) {
-<<<<<<< HEAD
             if (RubyGuards.isRubyString(ForeignAccess.getReceiver(frame))) {
-                final RubyBasicObject string = (RubyBasicObject) ForeignAccess.getReceiver(frame);
+                final DynamicObject string = (DynamicObject) ForeignAccess.getReceiver(frame);
                 final int index = (int) ForeignAccess.getArguments(frame).get(labelIndex);
-=======
-            if (RubyGuards.isRubyString(ForeignAccessArguments.getReceiver(frame.getArguments()))) {
-                final DynamicObject string = (DynamicObject) ForeignAccessArguments.getReceiver(frame.getArguments());
-                final int index = (int) ForeignAccessArguments.getArgument(frame.getArguments(), labelIndex);
->>>>>>> bbc3db3d
                 if (index >= StringNodes.getByteList(string).length()) {
                     return 0;
                 } else {
@@ -542,11 +523,7 @@
                         return this.replace(new InteropInstanceVariableWriteNode(getContext(), getSourceSection(), name, labelIndex, valueIndex)).execute(frame);
                     }
                 }
-<<<<<<< HEAD
-                RubyBasicObject receiver = (RubyBasicObject) ForeignAccess.getReceiver(frame);
-=======
-                DynamicObject receiver = (DynamicObject) ForeignAccessArguments.getReceiver(frame.getArguments());
->>>>>>> bbc3db3d
+                DynamicObject receiver = (DynamicObject) ForeignAccess.getReceiver(frame);
                 InternalMethod labelMethod = ModuleOperations.lookupMethod(getContext().getCoreLibrary().getMetaClass(receiver), label.toString());
                 InternalMethod indexedSetter = ModuleOperations.lookupMethod(getContext().getCoreLibrary().getMetaClass(receiver), "[]=");
                 if (labelMethod == null && indexedSetter != null) {

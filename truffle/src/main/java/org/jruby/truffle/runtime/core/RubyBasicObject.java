/*
 * Copyright (c) 2013, 2015 Oracle and/or its affiliates. All rights reserved. This
 * code is released under a tri EPL/GPL/LGPL license. You can use it,
 * redistribute it and/or modify it under the terms of the:
 *
 * Eclipse Public License version 1.0
 * GNU General Public License version 2
 * GNU Lesser General Public License version 2.1
 */
package org.jruby.truffle.runtime.core;

import com.oracle.truffle.api.CompilerAsserts;
import com.oracle.truffle.api.CompilerDirectives;
import com.oracle.truffle.api.CompilerDirectives.CompilationFinal;
import com.oracle.truffle.api.interop.ForeignAccessFactory;
import com.oracle.truffle.api.interop.TruffleObject;
import com.oracle.truffle.api.nodes.Node;
import com.oracle.truffle.api.object.DynamicObject;
import com.oracle.truffle.api.object.HiddenKey;
import com.oracle.truffle.api.object.Layout;
import com.oracle.truffle.api.object.Property;
import com.oracle.truffle.api.object.Shape;

import org.jruby.truffle.nodes.RubyNode;
import org.jruby.truffle.nodes.objects.Allocator;
import org.jruby.truffle.runtime.ModuleOperations;
import org.jruby.truffle.runtime.RubyContext;
import org.jruby.truffle.runtime.RubyOperations;
import org.jruby.truffle.runtime.control.RaiseException;
import org.jruby.truffle.runtime.subsystems.ObjectSpaceManager;

import java.util.Map;

/**
 * Represents the Ruby {@code BasicObject} class - the root of the Ruby class hierarchy.
 */
public class RubyBasicObject implements TruffleObject {

    public static final HiddenKey OBJECT_ID_IDENTIFIER = new HiddenKey("object_id");
    public static final HiddenKey TAINTED_IDENTIFIER = new HiddenKey("tainted?");

    public static final Layout LAYOUT = Layout.createLayout(Layout.INT_TO_LONG);

    private final DynamicObject dynamicObject;

    /** The class of the object, not a singleton class. */
    @CompilationFinal protected RubyClass logicalClass;
    /** Either the singleton class if it exists or the logicalClass. */
    @CompilationFinal protected RubyClass metaClass;

    private boolean frozen = false;

    public RubyBasicObject(RubyClass rubyClass) {
        this(rubyClass, rubyClass.getContext());
    }

    public RubyBasicObject(RubyClass rubyClass, RubyContext context) {
        dynamicObject = LAYOUT.newInstance(context.getEmptyShape());

        if (rubyClass != null) {
            unsafeSetLogicalClass(rubyClass);
        }
    }

    protected void unsafeSetLogicalClass(RubyClass newLogicalClass) {
        assert logicalClass == null;
        logicalClass = newLogicalClass;
        metaClass = newLogicalClass;
    }

    public boolean hasNoSingleton() {
        return false;
    }

    public boolean hasClassAsSingleton() {
        return false;
    }

    public boolean isFrozen() {
        return frozen;
    }

    public void freeze() {
        frozen = true;
    }

    public void checkFrozen(Node currentNode) {
        if (frozen) {
            CompilerDirectives.transferToInterpreter();
            throw new RaiseException(getContext().getCoreLibrary().frozenError(getLogicalClass().getName(), currentNode));
        }
    }

    public RubyClass getMetaClass() {
        return metaClass;
    }

    public RubyClass getSingletonClass(Node currentNode) {
        CompilerAsserts.neverPartOfCompilation();

        if (hasNoSingleton()) {
            throw new RaiseException(getContext().getCoreLibrary().typeErrorCantDefineSingleton(currentNode));
        }

        if (hasClassAsSingleton() || metaClass.isSingleton()) {
            return metaClass;
        }

        final RubyClass logicalClass = metaClass;

        metaClass = RubyClass.createSingletonClassOfObject(getContext(), logicalClass,
                String.format("#<Class:#<%s:0x%x>>", logicalClass.getName(), getObjectID()));

        if (isFrozen()) {
            metaClass.freeze();
        }

        return metaClass;
    }

    @CompilerDirectives.TruffleBoundary
    public long getObjectID() {
        // TODO(CS): we should specialise on reading this in the #object_id method and anywhere else it's used
        Property property = dynamicObject.getShape().getProperty(OBJECT_ID_IDENTIFIER);

        if (property != null) {
            return (long) property.get(dynamicObject, false);
        }

        final long objectID = getContext().getNextObjectID();
        dynamicObject.define(OBJECT_ID_IDENTIFIER, objectID, 0);
        return objectID;
    }

    @CompilerDirectives.TruffleBoundary
    public void setInstanceVariables(Map<Object, Object> instanceVariables) {
        RubyNode.notDesignedForCompilation();

        assert instanceVariables != null;

        getOperations().setInstanceVariables(this, instanceVariables);
    }


    public Map<Object, Object>  getInstanceVariables() {
        RubyNode.notDesignedForCompilation();

        return getOperations().getInstanceVariables(this);
    }

    public Object[] getFieldNames() {
        return getOperations().getFieldNames(this);
    }

    public void extend(RubyModule module, RubyNode currentNode) {
        RubyNode.notDesignedForCompilation();
        getSingletonClass(currentNode).include(currentNode, module);
    }

    public Object getInstanceVariable(String name) {
        RubyNode.notDesignedForCompilation();

        final Object value = getOperations().getInstanceVariable(this, name);

        if (value == null) {
            return getContext().getCoreLibrary().getNilObject();
        } else {
            return value;
        }
    }

    public boolean isFieldDefined(String name) {
        return getOperations().isFieldDefined(this, name);
    }

<<<<<<< HEAD
    public boolean isTrue() {
        return true;
    }

    @Override
    public ForeignAccessFactory getForeignAccessFactory() {
        throw new UnsupportedOperationException();
    }

    public void visitObjectGraph(ObjectSpaceManager.ObjectGraphVisitor visitor) {
=======
    public final void visitObjectGraph(ObjectSpaceManager.ObjectGraphVisitor visitor) {
>>>>>>> 29d2e250
        if (visitor.visit(this)) {
            metaClass.visitObjectGraph(visitor);

            for (Object instanceVariable : getOperations().getInstanceVariables(this).values()) {
                if (instanceVariable instanceof RubyBasicObject) {
                    ((RubyBasicObject) instanceVariable).visitObjectGraph(visitor);
                }
            }

            visitObjectGraphChildren(visitor);
        }
    }

    public void visitObjectGraphChildren(ObjectSpaceManager.ObjectGraphVisitor visitor) {
    }

    public boolean isNumeric() {
        return ModuleOperations.assignableTo(this.getMetaClass(), getContext().getCoreLibrary().getNumericClass());
    }

    public RubyContext getContext() {
        return logicalClass.getContext();
    }

    public Shape getObjectLayout() {
        return dynamicObject.getShape();
    }

    public RubyOperations getOperations() {
        return (RubyOperations) dynamicObject.getShape().getObjectType();
    }

    public RubyClass getLogicalClass() {
        return logicalClass;
    }

    public DynamicObject getDynamicObject() {
        return dynamicObject;
    }

    public static class BasicObjectAllocator implements Allocator {

        // TODO(CS): why on earth is this a boundary? Seems like a really bad thing.
        @CompilerDirectives.TruffleBoundary
        @Override
        public RubyBasicObject allocate(RubyContext context, RubyClass rubyClass, RubyNode currentNode) {
            return new RubyBasicObject(rubyClass);
        }

    }

}<|MERGE_RESOLUTION|>--- conflicted
+++ resolved
@@ -173,20 +173,12 @@
         return getOperations().isFieldDefined(this, name);
     }
 
-<<<<<<< HEAD
-    public boolean isTrue() {
-        return true;
-    }
-
     @Override
     public ForeignAccessFactory getForeignAccessFactory() {
         throw new UnsupportedOperationException();
     }
 
-    public void visitObjectGraph(ObjectSpaceManager.ObjectGraphVisitor visitor) {
-=======
     public final void visitObjectGraph(ObjectSpaceManager.ObjectGraphVisitor visitor) {
->>>>>>> 29d2e250
         if (visitor.visit(this)) {
             metaClass.visitObjectGraph(visitor);
 

/*
 * Copyright (c) 2013, 2015 Oracle and/or its affiliates. All rights reserved. This
 * code is released under a tri EPL/GPL/LGPL license. You can use it,
 * redistribute it and/or modify it under the terms of the:
 *
 * Eclipse Public License version 1.0
 * GNU General Public License version 2
 * GNU Lesser General Public License version 2.1
 */
package org.jruby.truffle.runtime;

import com.oracle.truffle.api.*;
import com.oracle.truffle.api.CompilerDirectives.TruffleBoundary;
import com.oracle.truffle.api.frame.MaterializedFrame;
import com.oracle.truffle.api.frame.VirtualFrame;
import com.oracle.truffle.api.instrument.Probe;
import com.oracle.truffle.api.interop.TruffleObject;
import com.oracle.truffle.api.nodes.Node;
import com.oracle.truffle.api.object.DynamicObject;
import com.oracle.truffle.api.source.Source;
import com.oracle.truffle.api.source.SourceSection;
import com.oracle.truffle.api.tools.CoverageTracker;
import jnr.ffi.LibraryLoader;
import jnr.posix.POSIX;
import jnr.posix.POSIXFactory;
import org.jcodings.Encoding;
import org.jcodings.specific.UTF8Encoding;
import org.jruby.Ruby;
import org.jruby.RubyNil;
import org.jruby.RubyString;
import org.jruby.TruffleContextInterface;
import org.jruby.ext.ffi.Platform;
import org.jruby.ext.ffi.Platform.OS_TYPE;
import org.jruby.runtime.Visibility;
import org.jruby.runtime.builtin.IRubyObject;
import org.jruby.truffle.nodes.RubyGuards;
import org.jruby.truffle.nodes.RubyNode;
import org.jruby.truffle.nodes.RubyRootNode;
import org.jruby.truffle.nodes.control.SequenceNode;
import org.jruby.truffle.nodes.core.BignumNodes;
import org.jruby.truffle.nodes.core.LoadRequiredLibrariesNode;
import org.jruby.truffle.nodes.core.SetTopLevelBindingNode;
import org.jruby.truffle.nodes.dispatch.CallDispatchHeadNode;
import org.jruby.truffle.nodes.exceptions.TopLevelRaiseHandler;
import org.jruby.truffle.nodes.instrument.RubyDefaultASTProber;
import org.jruby.truffle.nodes.methods.SetMethodDeclarationContext;
import org.jruby.truffle.nodes.rubinius.RubiniusPrimitiveManager;
import org.jruby.truffle.runtime.control.RaiseException;
import org.jruby.truffle.runtime.core.ArrayOperations;
import org.jruby.truffle.runtime.core.CoreLibrary;
import org.jruby.truffle.runtime.core.SymbolTable;
import org.jruby.truffle.runtime.layouts.Layouts;
import org.jruby.truffle.runtime.loader.FeatureLoader;
import org.jruby.truffle.runtime.loader.SourceCache;
import org.jruby.truffle.runtime.loader.SourceLoader;
import org.jruby.truffle.runtime.methods.InternalMethod;
import org.jruby.truffle.runtime.object.ObjectIDOperations;
import org.jruby.truffle.runtime.rubinius.RubiniusConfiguration;
import org.jruby.truffle.runtime.sockets.NativeSockets;
import org.jruby.truffle.runtime.subsystems.*;
import org.jruby.truffle.translator.NodeWrapper;
import org.jruby.truffle.translator.TranslatorDriver;
import org.jruby.util.ByteList;
import org.jruby.util.StringSupport;
import org.jruby.util.cli.Options;

import java.io.File;
import java.io.IOException;
import java.io.PrintStream;
import java.math.BigInteger;
import java.nio.charset.StandardCharsets;
import java.util.ArrayList;
import java.util.Arrays;
import java.util.List;
import java.util.Random;
import java.util.concurrent.ThreadLocalRandom;
import java.util.concurrent.atomic.AtomicLong;

/**
 * The global state of a running Ruby system.
 */
public class RubyContext extends ExecutionContext implements TruffleContextInterface {

    private static volatile RubyContext latestInstance;

    private static final boolean TRUFFLE_COVERAGE = Options.TRUFFLE_COVERAGE.load();
    private static final int INSTRUMENTATION_SERVER_PORT = Options.TRUFFLE_INSTRUMENTATION_SERVER_PORT.load();

    private final Ruby runtime;

    private final POSIX posix;
    private final NativeSockets nativeSockets;

    private final CoreLibrary coreLibrary;
    private final FeatureLoader featureLoader;
    private final TraceManager traceManager;
    private final ObjectSpaceManager objectSpaceManager;
    private final ThreadManager threadManager;
    private final AtExitManager atExitManager;
    private final SymbolTable symbolTable = new SymbolTable(this);
    private final Warnings warnings;
    private final SafepointManager safepointManager;
    private final LexicalScope rootLexicalScope;
    private final CompilerOptions compilerOptions;
    private final RubiniusPrimitiveManager rubiniusPrimitiveManager;
    private final CoverageTracker coverageTracker;
    private final InstrumentationServerManager instrumentationServerManager;
    private final AttachmentsManager attachmentsManager;
    private final SourceCache sourceCache;
    private final RubiniusConfiguration rubiniusConfiguration;

    private final AtomicLong nextObjectID = new AtomicLong(ObjectIDOperations.FIRST_OBJECT_ID);

    private final boolean runningOnWindows;

    private final PrintStream debugStandardOut;

    public RubyContext(Ruby runtime) {
        latestInstance = this;

        assert runtime != null;

        compilerOptions = Truffle.getRuntime().createCompilerOptions();

        if (compilerOptions.supportsOption("MinTimeThreshold")) {
            compilerOptions.setOption("MinTimeThreshold", 100000000);
        }

        if (compilerOptions.supportsOption("MinInliningMaxCallerSize")) {
            compilerOptions.setOption("MinInliningMaxCallerSize", 5000);
        }

        // TODO CS 28-Feb-15 this is global
        Probe.registerASTProber(new RubyDefaultASTProber());

        // TODO(CS, 28-Jan-15) this is global
        // TODO(CS, 28-Jan-15) maybe not do this for core?
        if (TRUFFLE_COVERAGE) {
            coverageTracker = new CoverageTracker();
        } else {
            coverageTracker = null;
        }

        safepointManager = new SafepointManager(this);

        this.runtime = runtime;

        // JRuby+Truffle uses POSIX for all IO - we need the native version
        posix = POSIXFactory.getNativePOSIX(new TrufflePOSIXHandler(this));

        final LibraryLoader<NativeSockets> loader = LibraryLoader.create(NativeSockets.class);
        loader.library("c");
        nativeSockets = loader.load();

        warnings = new Warnings(this);

        // Object space manager needs to come early before we create any objects
        objectSpaceManager = new ObjectSpaceManager(this);

        coreLibrary = new CoreLibrary(this);
        rootLexicalScope = new LexicalScope(null, coreLibrary.getObjectClass());
        coreLibrary.initialize();

        featureLoader = new FeatureLoader(this);
        traceManager = new TraceManager();
        atExitManager = new AtExitManager(this);

        threadManager = new ThreadManager(this);
        threadManager.initialize();

        rubiniusPrimitiveManager = new RubiniusPrimitiveManager();
        rubiniusPrimitiveManager.addAnnotatedPrimitives();

        if (INSTRUMENTATION_SERVER_PORT != 0) {
            instrumentationServerManager = new InstrumentationServerManager(this, INSTRUMENTATION_SERVER_PORT);
            instrumentationServerManager.start();
        } else {
            instrumentationServerManager = null;
        }

        runningOnWindows = Platform.getPlatform().getOS() == OS_TYPE.WINDOWS;

        attachmentsManager = new AttachmentsManager(this);
        sourceCache = new SourceCache(new SourceLoader(this));
        rubiniusConfiguration = RubiniusConfiguration.create(this);

        final PrintStream configStandardOut = runtime.getInstanceConfig().getOutput();
        debugStandardOut = (configStandardOut == System.out) ? null : configStandardOut;
    }

    public Object send(Object object, String methodName, DynamicObject block, Object... arguments) {
        CompilerAsserts.neverPartOfCompilation();

        assert block == null || RubyGuards.isRubyProc(block);

        final InternalMethod method = ModuleOperations.lookupMethod(coreLibrary.getMetaClass(object), methodName);

        if (method == null || method.isUndefined()) {
            return null;
        }

        return method.getCallTarget().call(
                RubyArguments.pack(method, method.getDeclarationFrame(), object, block, arguments));
    }

    @Override
    public void initialize() {
        // Give the core library manager a chance to tweak some of those methods

        coreLibrary.initializeAfterMethodsAdded();

        // Set program arguments

        for (IRubyObject arg : ((org.jruby.RubyArray) runtime.getObject().getConstant("ARGV")).toJavaArray()) {
            assert arg != null;

            ArrayOperations.append(coreLibrary.getArgv(), Layouts.STRING.createString(Layouts.CLASS.getInstanceFactory(coreLibrary.getStringClass()), RubyString.encodeBytelist(arg.toString(), UTF8Encoding.INSTANCE), StringSupport.CR_UNKNOWN, null));
        }

        // Set the load path

        DynamicObject receiver = coreLibrary.getGlobalVariablesObject();
        final DynamicObject loadPath = (DynamicObject) receiver.get("$:", Layouts.MODULE.getFields(Layouts.BASIC_OBJECT.getLogicalClass(receiver)).getContext().getCoreLibrary().getNilObject());

        for (IRubyObject path : ((org.jruby.RubyArray) runtime.getLoadService().getLoadPath()).toJavaArray()) {
            String pathString = path.toString();

            if (!(pathString.endsWith("lib/ruby/2.2/site_ruby")
                    || pathString.endsWith("lib/ruby/shared")
                    || pathString.endsWith("lib/ruby/stdlib"))) {

                if (pathString.startsWith("uri:classloader:")) {
                    pathString = SourceLoader.JRUBY_SCHEME + pathString.substring("uri:classloader:".length());
                }

<<<<<<< HEAD
        for (IRubyObject path : ((org.jruby.RubyArray) runtime.getLoadService().getLoadPath()).toJavaArray()) {
            if (!excludedLibPaths.contains(path.toString())) {
                ArrayOperations.append(loadPath, Layouts.STRING.createString(Layouts.CLASS.getInstanceFactory(coreLibrary.getStringClass()), RubyString.encodeBytelist(new File(path.toString()).getAbsolutePath(), UTF8Encoding.INSTANCE), StringSupport.CR_UNKNOWN, null));
=======
                ArrayOperations.append(loadPath, StringNodes.createString(coreLibrary.getStringClass(), pathString));
>>>>>>> cbc7c762
            }
        }

        // Load our own stdlib path

        String home = runtime.getInstanceConfig().getJRubyHome();

        if (home.startsWith("uri:classloader:")) {
            home = home.substring("uri:classloader:".length());

            while (home.startsWith("/")) {
                home = home.substring(1);
            }

            home = SourceLoader.JRUBY_SCHEME + "/" + home;
        }

        home = home + "/";

        // Libraries copied unmodified from MRI
<<<<<<< HEAD
        ArrayOperations.append(loadPath, Layouts.STRING.createString(Layouts.CLASS.getInstanceFactory(coreLibrary.getStringClass()), RubyString.encodeBytelist(new File(home, "lib/ruby/truffle/mri").toString(), UTF8Encoding.INSTANCE), StringSupport.CR_UNKNOWN, null));

        // Our own implementations
        ArrayOperations.append(loadPath, Layouts.STRING.createString(Layouts.CLASS.getInstanceFactory(coreLibrary.getStringClass()), RubyString.encodeBytelist(new File(home, "lib/ruby/truffle/truffle").toString(), UTF8Encoding.INSTANCE), StringSupport.CR_UNKNOWN, null));
=======
        ArrayOperations.append(loadPath, StringNodes.createString(coreLibrary.getStringClass(), home + "lib/ruby/truffle/mri"));

        // Our own implementations
        ArrayOperations.append(loadPath, StringNodes.createString(coreLibrary.getStringClass(), home + "lib/ruby/truffle/truffle"));
>>>>>>> cbc7c762

        // Libraries from RubySL
        for (String lib : Arrays.asList("rubysl-strscan", "rubysl-stringio",
                "rubysl-complex", "rubysl-date", "rubysl-pathname",
                "rubysl-tempfile", "rubysl-socket", "rubysl-securerandom",
                "rubysl-timeout", "rubysl-webrick")) {
<<<<<<< HEAD
            ArrayOperations.append(loadPath, Layouts.STRING.createString(Layouts.CLASS.getInstanceFactory(coreLibrary.getStringClass()), RubyString.encodeBytelist(new File(home, "lib/ruby/truffle/rubysl/" + lib + "/lib").toString(), UTF8Encoding.INSTANCE), StringSupport.CR_UNKNOWN, null));
        }

        // Shims
        ArrayOperations.append(loadPath, Layouts.STRING.createString(Layouts.CLASS.getInstanceFactory(coreLibrary.getStringClass()), RubyString.encodeBytelist(new File(home, "lib/ruby/truffle/shims").toString(), UTF8Encoding.INSTANCE), StringSupport.CR_UNKNOWN, null));
=======
            ArrayOperations.append(loadPath, StringNodes.createString(coreLibrary.getStringClass(), home + "lib/ruby/truffle/rubysl/" + lib + "/lib"));
        }

        // Shims
        ArrayOperations.append(loadPath, StringNodes.createString(coreLibrary.getStringClass(), home + "lib/ruby/truffle/shims"));
>>>>>>> cbc7c762
    }

    public static String checkInstanceVariableName(RubyContext context, String name, Node currentNode) {
        if (!name.startsWith("@")) {
            throw new RaiseException(context.getCoreLibrary().nameErrorInstanceNameNotAllowable(name, currentNode));
        }

        return name;
    }

    public static String checkClassVariableName(RubyContext context, String name, Node currentNode) {
        if (!name.startsWith("@@")) {
            throw new RaiseException(context.getCoreLibrary().nameErrorInstanceNameNotAllowable(name, currentNode));
        }

        return name;
    }

    public boolean isRunningOnWindows() {
        return runningOnWindows;
    }

    public void loadFile(String fileName, Node currentNode) throws IOException {
        if (new File(fileName).isAbsolute() || fileName.startsWith("jruby:") || fileName.startsWith("truffle:")) {
            loadFileAbsolute(fileName, currentNode);
        } else {
            loadFileAbsolute(new File(this.getRuntime().getCurrentDirectory() + File.separator + fileName).getCanonicalPath(), currentNode);
        }
    }

    private void loadFileAbsolute(String fileName, Node currentNode) throws IOException {
        final Source source = sourceCache.getSource(fileName);
        load(source, currentNode, NodeWrapper.IDENTITY);
    }

    public void load(Source source, Node currentNode, final NodeWrapper nodeWrapper) {
        final NodeWrapper loadWrapper = new NodeWrapper() {
            @Override
            public RubyNode wrap(RubyNode node) {
                return new SetMethodDeclarationContext(node.getContext(), node.getSourceSection(), Visibility.PRIVATE, "load", node);
            }
        };

        final NodeWrapper composed = new NodeWrapper() {
            @Override
            public RubyNode wrap(RubyNode node) {
                return nodeWrapper.wrap(loadWrapper.wrap(node));
            }
        };

        execute(source, UTF8Encoding.INSTANCE, TranslatorDriver.ParserContext.TOP_LEVEL, coreLibrary.getMainObject(), null, currentNode, composed);
    }

    public SymbolTable getSymbolTable() {
        return symbolTable;
    }

    public DynamicObject getSymbol(String name) {
        return symbolTable.getSymbol(name);
    }

    public DynamicObject getSymbol(ByteList name) {
        return symbolTable.getSymbol(name);
    }

    @TruffleBoundary
    public Object instanceEval(ByteList code, Object self, String filename, Node currentNode) {
        final Source source = Source.fromText(code, filename);
        return execute(source, code.getEncoding(), TranslatorDriver.ParserContext.EVAL, self, null, currentNode, new NodeWrapper() {
            @Override
            public RubyNode wrap(RubyNode node) {
                return new SetMethodDeclarationContext(node.getContext(), node.getSourceSection(), Visibility.PUBLIC, "instance_eval", node);
            }
        });
    }

    public Object instanceEval(ByteList code, Object self, Node currentNode) {
        return instanceEval(code, self, "(eval)", currentNode);
    }

    @TruffleBoundary
    public Object eval(String code, DynamicObject binding, boolean ownScopeForAssignments, String filename, Node currentNode) {
        assert RubyGuards.isRubyBinding(binding);
        return eval(ByteList.create(code), binding, ownScopeForAssignments, filename, currentNode);
    }

    @TruffleBoundary
    public Object eval(ByteList code, DynamicObject binding, boolean ownScopeForAssignments, String filename, Node currentNode) {
        assert RubyGuards.isRubyBinding(binding);
        final Source source = Source.fromText(code, filename);
        return execute(source, code.getEncoding(), TranslatorDriver.ParserContext.EVAL, Layouts.BINDING.getSelf(binding), Layouts.BINDING.getFrame(binding), ownScopeForAssignments, currentNode, NodeWrapper.IDENTITY);
    }

    @TruffleBoundary
    public Object eval(ByteList code, DynamicObject binding, boolean ownScopeForAssignments, Node currentNode) {
        assert RubyGuards.isRubyBinding(binding);
        return eval(code, binding, ownScopeForAssignments, "(eval)", currentNode);
    }

    @TruffleBoundary
    public Object execute(Source source, Encoding defaultEncoding, TranslatorDriver.ParserContext parserContext, Object self, MaterializedFrame parentFrame, Node currentNode, NodeWrapper wrapper) {
        return execute(source, defaultEncoding, parserContext, self, parentFrame, true, currentNode, wrapper);
    }

    @TruffleBoundary
    public Object execute(Source source, Encoding defaultEncoding, TranslatorDriver.ParserContext parserContext, Object self, MaterializedFrame parentFrame, boolean ownScopeForAssignments, Node currentNode, NodeWrapper wrapper) {
        final TranslatorDriver translator = new TranslatorDriver(this);
        final RubyRootNode rootNode = translator.parse(this, source, defaultEncoding, parserContext, parentFrame, ownScopeForAssignments, currentNode, wrapper);
        final CallTarget callTarget = Truffle.getRuntime().createCallTarget(rootNode);

        final InternalMethod method = new InternalMethod(rootNode.getSharedMethodInfo(), rootNode.getSharedMethodInfo().getName(),
                getCoreLibrary().getObjectClass(), Visibility.PUBLIC, false, callTarget, parentFrame);

        return callTarget.call(RubyArguments.pack(method, parentFrame, self, null, new Object[]{}));
    }

    public long getNextObjectID() {
        // TODO(CS): We can theoretically run out of long values

        final long id = nextObjectID.getAndAdd(2);

        if (id < 0) {
            nextObjectID.set(Long.MIN_VALUE);
            throw new RuntimeException("Object IDs exhausted");
        }

        return id;
    }

    public void innerShutdown(boolean normalExit) {
        atExitManager.run(normalExit);

        if (instrumentationServerManager != null) {
            instrumentationServerManager.shutdown();
        }

        threadManager.shutdown();
    }

    public Object makeTuple(VirtualFrame frame, CallDispatchHeadNode newTupleNode, Object... values) {
        return newTupleNode.call(frame, getCoreLibrary().getTupleClass(), "create", null, values);
    }

    public IRubyObject toJRuby(Object object) {
        if (object == getCoreLibrary().getNilObject()) {
            return runtime.getNil();
        } else if (object == getCoreLibrary().getKernelModule()) {
            return runtime.getKernel();
        } else if (object == getCoreLibrary().getMainObject()) {
            return runtime.getTopSelf();
        } else if (object instanceof Boolean) {
            return runtime.newBoolean((boolean) object);
        } else if (object instanceof Integer) {
            return runtime.newFixnum((int) object);
        } else if (object instanceof Long) {
            return runtime.newFixnum((long) object);
        } else if (object instanceof Double) {
            return runtime.newFloat((double) object);
        } else if (RubyGuards.isRubyString(object)) {
            return toJRubyString((DynamicObject) object);
        } else if (RubyGuards.isRubyArray(object)) {
            return toJRubyArray((DynamicObject) object);
        } else if (RubyGuards.isRubyEncoding(object)) {
            return toJRubyEncoding((DynamicObject) object);
        } else {
            throw getRuntime().newRuntimeError("cannot pass " + object + " (" + object.getClass().getName()  + ") to JRuby");
        }
    }

    public IRubyObject[] toJRuby(Object... objects) {
        final IRubyObject[] store = new IRubyObject[objects.length];

        for (int n = 0; n < objects.length; n++) {
            store[n] = toJRuby(objects[n]);
        }

        return store;
    }

    public org.jruby.RubyArray toJRubyArray(DynamicObject array) {
        assert RubyGuards.isRubyArray(array);
        return runtime.newArray(toJRuby(ArrayOperations.toObjectArray(array)));
    }

    public IRubyObject toJRubyEncoding(DynamicObject encoding) {
        assert RubyGuards.isRubyEncoding(encoding);
        return runtime.getEncodingService().rubyEncodingFromObject(runtime.newString(Layouts.ENCODING.getName(encoding)));
    }

    public org.jruby.RubyString toJRubyString(DynamicObject string) {
        assert RubyGuards.isRubyString(string);

        final org.jruby.RubyString jrubyString = runtime.newString(Layouts.STRING.getByteList(string).dup());

        final Object tainted = string.get(Layouts.TAINTED_IDENTIFIER, Layouts.MODULE.getFields(Layouts.BASIC_OBJECT.getLogicalClass(string)).getContext().getCoreLibrary().getNilObject());

        if (tainted instanceof Boolean && (boolean) tainted) {
            jrubyString.setTaint(true);
        }

        return jrubyString;
    }

    public Object toTruffle(IRubyObject object) {
        if (object == runtime.getTopSelf()) {
            return getCoreLibrary().getMainObject();
        } else if (object == runtime.getKernel()) {
            return getCoreLibrary().getKernelModule();
        } else if (object instanceof RubyNil) {
            return getCoreLibrary().getNilObject();
        } else if (object instanceof org.jruby.RubyBoolean.True) {
            return true;
        } else if (object instanceof org.jruby.RubyBoolean.False) {
            return false;
        } else if (object instanceof org.jruby.RubyFixnum) {
            final long value = ((org.jruby.RubyFixnum) object).getLongValue();

            if (value < Integer.MIN_VALUE || value > Integer.MAX_VALUE) {
                return value;
            }

            return (int) value;
        } else if (object instanceof org.jruby.RubyFloat) {
            return ((org.jruby.RubyFloat) object).getDoubleValue();
        } else if (object instanceof org.jruby.RubyBignum) {
            final BigInteger value = ((org.jruby.RubyBignum) object).getBigIntegerValue();

            return BignumNodes.createRubyBignum(coreLibrary.getBignumClass(), value);
        } else if (object instanceof org.jruby.RubyString) {
            return toTruffle((org.jruby.RubyString) object);
        } else if (object instanceof org.jruby.RubySymbol) {
            return getSymbolTable().getSymbol(object.toString());
        } else if (object instanceof org.jruby.RubyArray) {
            return toTruffle((org.jruby.RubyArray) object);
        } else if (object instanceof org.jruby.RubyException) {
            return toTruffle((org.jruby.RubyException) object, null);
        } else {
            throw object.getRuntime().newRuntimeError("cannot pass " + object.inspect() + " (" + object.getClass().getName()  + ") to Truffle");
        }
    }

    public DynamicObject toTruffle(org.jruby.RubyArray array) {
        final Object[] store = new Object[array.size()];

        for (int n = 0; n < store.length; n++) {
            store[n] = toTruffle(array.entry(n));
        }

        return Layouts.ARRAY.createArray(coreLibrary.getArrayFactory(), store, store.length);
    }

    public DynamicObject toTruffle(org.jruby.RubyString jrubyString) {
        final DynamicObject truffleString = Layouts.STRING.createString(coreLibrary.getStringFactory(), jrubyString.getByteList().dup(), StringSupport.CR_UNKNOWN, null);

        if (jrubyString.isTaint()) {
            truffleString.define(Layouts.TAINTED_IDENTIFIER, true, 0);
        }

        return truffleString;
    }

    public DynamicObject toTruffle(org.jruby.RubyException jrubyException, RubyNode currentNode) {
        switch (jrubyException.getMetaClass().getName()) {
            case "ArgumentError":
                return getCoreLibrary().argumentError(jrubyException.getMessage().toString(), currentNode);
            case "Encoding::CompatibilityError":
                return getCoreLibrary().encodingCompatibilityError(jrubyException.getMessage().toString(), currentNode);
            case "TypeError":
                return getCoreLibrary().typeError(jrubyException.getMessage().toString(), currentNode);
            case "RegexpError":
                return getCoreLibrary().regexpError(jrubyException.getMessage().toString(), currentNode);
        }

        throw new UnsupportedOperationException("Don't know how to translate " + jrubyException.getMetaClass().getName());
    }

    public Ruby getRuntime() {
        return runtime;
    }

    public CoreLibrary getCoreLibrary() {
        return coreLibrary;
    }

    public FeatureLoader getFeatureLoader() {
        return featureLoader;
    }

    public ObjectSpaceManager getObjectSpaceManager() {
        return objectSpaceManager;
    }

    public ThreadManager getThreadManager() {
        return threadManager;
    }

    public AtExitManager getAtExitManager() {
        return atExitManager;
    }

    @Override
    public String getLanguageShortName() {
        return "ruby";
    }

    public TraceManager getTraceManager() {
        return traceManager;
    }

    public Warnings getWarnings() {
        return warnings;
    }

    public SafepointManager getSafepointManager() {
        return safepointManager;
    }

    public Random getRandom() {
        return ThreadLocalRandom.current();
    }

    public LexicalScope getRootLexicalScope() {
        return rootLexicalScope;
    }

    public CompilerOptions getCompilerOptions() {
        return compilerOptions;
    }

    public RubiniusPrimitiveManager getRubiniusPrimitiveManager() {
        return rubiniusPrimitiveManager;
    }

    // TODO(mg): we need to find a better place for this:
    private TruffleObject multilanguageObject;

    public TruffleObject getMultilanguageObject() {
        return multilanguageObject;
    }

    public void setMultilanguageObject(TruffleObject multilanguageObject) {
        this.multilanguageObject = multilanguageObject;
    }

    public CoverageTracker getCoverageTracker() {
        return coverageTracker;
    }

    public static RubyContext getLatestInstance() {
        return latestInstance;
    }

    public AttachmentsManager getAttachmentsManager() {
        return attachmentsManager;
    }

    public SourceCache getSourceCache() {
        return sourceCache;
    }

    public RubiniusConfiguration getRubiniusConfiguration() {
        return rubiniusConfiguration;
    }

    public POSIX getPosix() {
        return posix;
    }

    public NativeSockets getNativeSockets() {
        return nativeSockets;
    }

    @Override
    public Object execute(final org.jruby.ast.RootNode rootNode) {
        coreLibrary.getGlobalVariablesObject().define("$0", toTruffle(runtime.getGlobalVariables().get("$0")), 0);

        String inputFile = rootNode.getPosition().getFile();

        if (!inputFile.equals("-e")) {
            inputFile = new File(inputFile).getAbsolutePath();
        }

        final Source source;

        try {
            source = sourceCache.getSource(inputFile);
        } catch (IOException e) {
            throw new RuntimeException(e);
        }

        featureLoader.setMainScriptSource(source);

        load(source, null, new NodeWrapper() {
            @Override
            public RubyNode wrap(RubyNode node) {
                RubyContext context = node.getContext();
                SourceSection sourceSection = node.getSourceSection();
                return new TopLevelRaiseHandler(context, sourceSection,
                        SequenceNode.sequence(context, sourceSection,
                                new SetTopLevelBindingNode(context, sourceSection),
                                new LoadRequiredLibrariesNode(context, sourceSection),
                                node));
            }
        });
        return coreLibrary.getNilObject();
    }

    @Override
    public void shutdown() {
        innerShutdown(true);
    }

    public PrintStream getDebugStandardOut() {
        return debugStandardOut;
    }

}<|MERGE_RESOLUTION|>--- conflicted
+++ resolved
@@ -68,10 +68,7 @@
 import java.io.IOException;
 import java.io.PrintStream;
 import java.math.BigInteger;
-import java.nio.charset.StandardCharsets;
-import java.util.ArrayList;
 import java.util.Arrays;
-import java.util.List;
 import java.util.Random;
 import java.util.concurrent.ThreadLocalRandom;
 import java.util.concurrent.atomic.AtomicLong;
@@ -233,13 +230,7 @@
                     pathString = SourceLoader.JRUBY_SCHEME + pathString.substring("uri:classloader:".length());
                 }
 
-<<<<<<< HEAD
-        for (IRubyObject path : ((org.jruby.RubyArray) runtime.getLoadService().getLoadPath()).toJavaArray()) {
-            if (!excludedLibPaths.contains(path.toString())) {
-                ArrayOperations.append(loadPath, Layouts.STRING.createString(Layouts.CLASS.getInstanceFactory(coreLibrary.getStringClass()), RubyString.encodeBytelist(new File(path.toString()).getAbsolutePath(), UTF8Encoding.INSTANCE), StringSupport.CR_UNKNOWN, null));
-=======
-                ArrayOperations.append(loadPath, StringNodes.createString(coreLibrary.getStringClass(), pathString));
->>>>>>> cbc7c762
+                ArrayOperations.append(loadPath, Layouts.STRING.createString(coreLibrary.getStringFactory(), RubyString.encodeBytelist(pathString, UTF8Encoding.INSTANCE), StringSupport.CR_UNKNOWN, null));
             }
         }
 
@@ -260,36 +251,21 @@
         home = home + "/";
 
         // Libraries copied unmodified from MRI
-<<<<<<< HEAD
-        ArrayOperations.append(loadPath, Layouts.STRING.createString(Layouts.CLASS.getInstanceFactory(coreLibrary.getStringClass()), RubyString.encodeBytelist(new File(home, "lib/ruby/truffle/mri").toString(), UTF8Encoding.INSTANCE), StringSupport.CR_UNKNOWN, null));
+        ArrayOperations.append(loadPath, Layouts.STRING.createString(coreLibrary.getStringFactory(), RubyString.encodeBytelist(home + "lib/ruby/truffle/mri", UTF8Encoding.INSTANCE), StringSupport.CR_UNKNOWN, null));
 
         // Our own implementations
-        ArrayOperations.append(loadPath, Layouts.STRING.createString(Layouts.CLASS.getInstanceFactory(coreLibrary.getStringClass()), RubyString.encodeBytelist(new File(home, "lib/ruby/truffle/truffle").toString(), UTF8Encoding.INSTANCE), StringSupport.CR_UNKNOWN, null));
-=======
-        ArrayOperations.append(loadPath, StringNodes.createString(coreLibrary.getStringClass(), home + "lib/ruby/truffle/mri"));
-
-        // Our own implementations
-        ArrayOperations.append(loadPath, StringNodes.createString(coreLibrary.getStringClass(), home + "lib/ruby/truffle/truffle"));
->>>>>>> cbc7c762
+        ArrayOperations.append(loadPath, Layouts.STRING.createString(coreLibrary.getStringFactory(), RubyString.encodeBytelist(home + "lib/ruby/truffle/truffle", UTF8Encoding.INSTANCE), StringSupport.CR_UNKNOWN, null));
 
         // Libraries from RubySL
         for (String lib : Arrays.asList("rubysl-strscan", "rubysl-stringio",
                 "rubysl-complex", "rubysl-date", "rubysl-pathname",
                 "rubysl-tempfile", "rubysl-socket", "rubysl-securerandom",
                 "rubysl-timeout", "rubysl-webrick")) {
-<<<<<<< HEAD
-            ArrayOperations.append(loadPath, Layouts.STRING.createString(Layouts.CLASS.getInstanceFactory(coreLibrary.getStringClass()), RubyString.encodeBytelist(new File(home, "lib/ruby/truffle/rubysl/" + lib + "/lib").toString(), UTF8Encoding.INSTANCE), StringSupport.CR_UNKNOWN, null));
+            ArrayOperations.append(loadPath, Layouts.STRING.createString(coreLibrary.getStringFactory(), RubyString.encodeBytelist(home + "lib/ruby/truffle/rubysl/" + lib + "/lib", UTF8Encoding.INSTANCE), StringSupport.CR_UNKNOWN, null));
         }
 
         // Shims
-        ArrayOperations.append(loadPath, Layouts.STRING.createString(Layouts.CLASS.getInstanceFactory(coreLibrary.getStringClass()), RubyString.encodeBytelist(new File(home, "lib/ruby/truffle/shims").toString(), UTF8Encoding.INSTANCE), StringSupport.CR_UNKNOWN, null));
-=======
-            ArrayOperations.append(loadPath, StringNodes.createString(coreLibrary.getStringClass(), home + "lib/ruby/truffle/rubysl/" + lib + "/lib"));
-        }
-
-        // Shims
-        ArrayOperations.append(loadPath, StringNodes.createString(coreLibrary.getStringClass(), home + "lib/ruby/truffle/shims"));
->>>>>>> cbc7c762
+        ArrayOperations.append(loadPath, Layouts.STRING.createString(coreLibrary.getStringFactory(), RubyString.encodeBytelist(home + "lib/ruby/truffle/shims", UTF8Encoding.INSTANCE), StringSupport.CR_UNKNOWN, null));
     }
 
     public static String checkInstanceVariableName(RubyContext context, String name, Node currentNode) {

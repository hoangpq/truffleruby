# Copyright (c) 2007-2014, Evan Phoenix and contributors
# All rights reserved.
#
# Redistribution and use in source and binary forms, with or without
# modification, are permitted provided that the following conditions are met:
#
# * Redistributions of source code must retain the above copyright notice, this
#   list of conditions and the following disclaimer.
# * Redistributions in binary form must reproduce the above copyright notice
#   this list of conditions and the following disclaimer in the documentation
#   and/or other materials provided with the distribution.
# * Neither the name of Rubinius nor the names of its contributors
#   may be used to endorse or promote products derived from this software
#   without specific prior written permission.
#
# THIS SOFTWARE IS PROVIDED BY THE COPYRIGHT HOLDERS AND CONTRIBUTORS "AS IS"
# AND ANY EXPRESS OR IMPLIED WARRANTIES, INCLUDING, BUT NOT LIMITED TO, THE
# IMPLIED WARRANTIES OF MERCHANTABILITY AND FITNESS FOR A PARTICULAR PURPOSE ARE
# DISCLAIMED. IN NO EVENT SHALL THE COPYRIGHT OWNER OR CONTRIBUTORS BE LIABLE
# FOR ANY DIRECT, INDIRECT, INCIDENTAL, SPECIAL, EXEMPLARY, OR CONSEQUENTIAL
# DAMAGES (INCLUDING, BUT NOT LIMITED TO, PROCUREMENT OF SUBSTITUTE GOODS OR
# SERVICES; LOSS OF USE, DATA, OR PROFITS; OR BUSINESS INTERRUPTION) HOWEVER
# CAUSED AND ON ANY THEORY OF LIABILITY, WHETHER IN CONTRACT, STRICT LIABILITY,
# OR TORT (INCLUDING NEGLIGENCE OR OTHERWISE) ARISING IN ANY WAY OUT OF THE USE
# OF THIS SOFTWARE, EVEN IF ADVISED OF THE POSSIBILITY OF SUCH DAMAGE.

# Only part of Rubinius' kernel.rb

module Kernel

  def Array(obj)
    ary = Rubinius::Type.check_convert_type obj, Array, :to_ary

    return ary if ary

    if array = Rubinius::Type.check_convert_type(obj, Array, :to_a)
      array
    else
      [obj]
    end
  end
  module_function :Array

  def Complex(*args)
    Rubinius.privately do
      Complex.convert(*args)
    end
  end
  module_function :Complex
  
  def Rational(a, b = 1)
    Rubinius.privately do
      Rational.convert a, b
    end
  end
  module_function :Rational

  def Float(obj)
    case obj
    when String
      Rubinius::Type.coerce_string_to_float obj, true
    else
      Rubinius::Type.coerce_object_to_float obj
    end
  end
  module_function :Float

  ##
  # MRI uses a macro named NUM2DBL which has essentially the same semantics as
  # Float(), with the difference that it raises a TypeError and not a
  # ArgumentError. It is only used in a few places (in MRI and Rubinius).
  #--
  # If we can, we should probably get rid of this.

  def FloatValue(obj)
    exception = TypeError.new 'no implicit conversion to float'

    case obj
    when String
      raise exception
    else
      begin
        Rubinius::Type.coerce_object_to_float obj
      rescue
        raise exception
      end
    end
  end
  private :FloatValue

  def Hash(obj)
    return {} if obj.nil? || obj == []

    if hash = Rubinius::Type.check_convert_type(obj, Hash, :to_hash)
      return hash
    end

    raise TypeError, "can't convert #{obj.class} into Hash"
  end
  module_function :Hash

  def Integer(obj, base=nil)
    if obj.kind_of? String
      if obj.empty?
        raise ArgumentError, "invalid value for Integer: (empty string)"
      else
        base ||= 0
        return obj.to_inum(base, true)
      end
    end

    if base
      raise ArgumentError, "base is only valid for String values"
    end

    case obj
      when Integer
        obj
      when Float
        if obj.nan? or obj.infinite?
          raise FloatDomainError, "unable to coerce #{obj} to Integer"
        else
          obj.to_int
        end
      when NilClass
        raise TypeError, "can't convert nil into Integer"
      else
        # Can't use coerce_to or try_convert because I think there is an
        # MRI bug here where it will return the value without checking
        # the return type.
        if obj.respond_to? :to_int
          if val = obj.to_int
            return val
          end
        end

        Rubinius::Type.coerce_to obj, Integer, :to_i
    end
  end
  module_function :Integer

  ##
  # MRI uses a macro named StringValue which has essentially the same
  # semantics as obj.coerce_to(String, :to_str), but rather than using that
  # long construction everywhere, we define a private method similar to
  # String().
  #
  # Another possibility would be to change String() as follows:
  #
  #   String(obj, sym=:to_s)
  #
  # and use String(obj, :to_str) instead of StringValue(obj)

  def StringValue(obj)
    Rubinius::Type.coerce_to obj, String, :to_str
  end
  module_function :StringValue

  def autoload(name, file)
    Object.autoload(name, file)
  end
  private :autoload

  def autoload?(name)
    Object.autoload?(name)
  end
  private :autoload?

  def define_singleton_method(*args, &block)
    singleton_class.send(:define_method, *args, &block)
  end

  def extend(*modules)
    raise ArgumentError, "wrong number of arguments (0 for 1+)" if modules.empty?
    Rubinius.check_frozen

    modules.reverse_each do |mod|
      Rubinius.privately do
        mod.extend_object self
      end

      Rubinius.privately do
        mod.extended self
      end
    end
    self
  end

  def itself
    self
  end

  def object_id
    Rubinius.primitive :object_id
    raise PrimitiveFailure, "Kernel#object_id primitive failed"
  end

  def print(*args)
    args.each do |obj|
      $stdout.write obj.to_s
    end
    nil
  end
  module_function :print

  def trap(sig, prc=nil, &block)
    Signal.trap(sig, prc, &block)
  end
  module_function :trap

  def warn(*messages)
    $stderr.puts(*messages) if !$VERBOSE.nil? && !messages.empty?
    nil
  end
  module_function :warn

  def srand(seed=undefined)
    if undefined.equal? seed
      seed = Thread.current.randomizer.generate_seed
    end
    seed = Rubinius::Type.coerce_to seed, Integer, :to_int
    Thread.current.randomizer.swap_seed seed
  end
  module_function :srand

  def tap
    yield self
    self
  end

<<<<<<< HEAD
  def p(*a)
    return nil if a.empty?
    a.each { |obj| $stdout.puts obj.inspect }
    $stdout.flush

    a.size == 1 ? a.first : a
  end
  module_function :p

  def puts(*a)
    $stdout.puts(*a)
    nil
  end
  module_function :puts
=======
  def loop
    return to_enum(:loop) unless block_given?

    begin
      while true
        yield
      end
    rescue StopIteration
    end
  end
  module_function :loop
>>>>>>> 48fa565d

end<|MERGE_RESOLUTION|>--- conflicted
+++ resolved
@@ -228,7 +228,6 @@
     self
   end
 
-<<<<<<< HEAD
   def p(*a)
     return nil if a.empty?
     a.each { |obj| $stdout.puts obj.inspect }
@@ -243,7 +242,7 @@
     nil
   end
   module_function :puts
-=======
+
   def loop
     return to_enum(:loop) unless block_given?
 
@@ -255,6 +254,5 @@
     end
   end
   module_function :loop
->>>>>>> 48fa565d
 
 end
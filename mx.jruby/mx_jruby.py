--- conflicted
+++ resolved
@@ -108,27 +108,15 @@
         
         env = {'JRUBY_BUILD_MORE_QUIET': 'true'}
 
-<<<<<<< HEAD
-        mx.run_maven(['-q', '--version', maven_repo_arg], nonZeroIsFatal=False, cwd=rubyDir)
+        mx.run_maven(['-q', '--version', maven_repo_arg], nonZeroIsFatal=False, cwd=rubyDir, env=env)
 
         mx.log('Building without tests')
 
-        mx.run_maven(['-q', '-DskipTests', maven_version_arg, maven_repo_arg], cwd=rubyDir)
+        mx.run_maven(['-q', '-DskipTests', maven_version_arg, maven_repo_arg], cwd=rubyDir, env=env)
 
         mx.log('Building complete version')
 
-        mx.run_maven(['-q', '-Pcomplete', '-DskipTests', maven_version_arg, maven_repo_arg], cwd=rubyDir)
-=======
-        mx.run_maven(['--version', maven_repo_arg], nonZeroIsFatal=False, cwd=rubyDir, env=env)
-
-        mx.log('Building without tests')
-
-        mx.run_maven(['-DskipTests', maven_version_arg, maven_repo_arg], cwd=rubyDir, env=env)
-
-        mx.log('Building complete version')
-
-        mx.run_maven(['-Pcomplete', '-DskipTests', maven_version_arg, maven_repo_arg], cwd=rubyDir, env=env)
->>>>>>> 71b1e092
+        mx.run_maven(['-q', '-Pcomplete', '-DskipTests', maven_version_arg, maven_repo_arg], cwd=rubyDir, env=env)
         mx.run(['zip', '-d', 'maven/jruby-complete/target/jruby-complete-graal-vm.jar', 'META-INF/jruby.home/lib/*'], cwd=rubyDir)
         mx.run(['bin/jruby', 'bin/gem', 'install', 'bundler', '-v', '1.10.6'], cwd=rubyDir)
         mx.log('...finished build of {}'.format(self.subject))

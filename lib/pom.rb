class ImportedGem
  attr_reader :name, :default_gem, :pom_version_key, :ruby_version

  def initialize( name, pom_version_key, default_gem, ruby_version = nil )
    @name = name
    @default_gem = default_gem
    @pom_version_key = pom_version_key
    @ruby_version = ruby_version
  end

  def version
    if pom_version_key =~ /.version/
      "${#{pom_version_key}}"
    else
      pom_version_key
    end
  end
end

default_gems =
  [
   ImportedGem.new( 'jruby-openssl', '0.9.7', true ),
   ImportedGem.new( 'jruby-readline', '1.0', false ),
   ImportedGem.new( 'rake', 'rake.version', true ),
   ImportedGem.new( 'rdoc', 'rdoc.version', true ),
   ImportedGem.new( 'minitest', 'minitest.version', true ),
   ImportedGem.new( 'test-unit', 'test-unit.version', true ),
   ImportedGem.new( 'power_assert', 'power_assert.version', true ),
   ImportedGem.new( 'psych', '2.0.14.pre1', true ),
   ImportedGem.new( 'json', 'json.version', true ),
   ImportedGem.new( 'jar-dependencies', '0.1.15', true )
  ]

project 'JRuby Lib Setup' do
 
  # TODO move those to method to ruby-maven
  class ::Java::JavaIo::File
    def to_pathname
      to_s.gsub( /\\/, '/' )
    end
  end
  class ::Java::JavaLang::String
    def to_pathname
      to_s.gsub( /\\/, '/' )
    end
  end
  class ::String
    def to_pathname
      self.gsub( /\\/, '/' )
    end
  end

  version = File.read( File.join( basedir, '..', 'VERSION' ) ).strip

  model_version '4.0.0'
  id 'jruby-stdlib'
  inherit "org.jruby:jruby-parent", version

  properties( 'polyglot.dump.pom' => 'pom.xml',
              'polyglot.dump.readonly' => true,
              'jruby.plugins.version' => '1.0.9',
              'gem.home' => '${basedir}/ruby/gems/shared',
              # we copy everything into the target/classes/META-INF
              # so the jar plugin just packs it - see build/resources below
              'jruby.complete.home' => '${project.build.outputDirectory}/META-INF/jruby.home',
              'jruby.complete.gems' => '${jruby.complete.home}/lib/ruby/gems/shared' )

  # just depends on jruby-core so we are sure the jruby.jar is in place
  jar "org.jruby:jruby-core:#{version}", :scope => 'test'

  repository( :url => 'http://rubygems-proxy.torquebox.org/releases',
              :id => 'tb-rubygems-releases' )
  repository( :url => 'https://otto.takari.io/content/repositories/rubygems/maven/releases',
              :id => 'rubygems-releases' )

  plugin( :clean,
          :filesets => [ { :directory => '${basedir}/ruby/gems/shared/specifications/default',
                           :includes => [ '*' ] },
                         { :directory => '${basedir}/ruby/stdlib',
                           :includes => [ '**/bouncycastle/**/*.jar' ] } ] )

  # tell maven to download the respective gem artifacts
  default_gems.each do |g|
    # use provided scope so it is not a real dependency for runtime
    dependency 'rubygems', g.name, g.version, :type => 'gem', :scope => :provided do
      exclusion 'rubygems:jar-dependencies'
    end
  end

  gem 'ruby-maven', '3.3.2', :scope => :provided

<<<<<<< HEAD
  default_gemnames = default_gems.collect { |g| g.name }

  # TODO no hardcoded group-ids
  plugin :dependency, :useRepositoryLayout => true, :outputDirectory => 'ruby/stdlib', :excludeGroupIds => 'rubygems', :includeScope => :provided do
    execute_goal 'copy-dependencies', :phase => 'generate-resources'
  end
=======
  gem 'ruby-maven', '3.3.3', :scope => :provided
>>>>>>> 643006f5

  execute :install_gems, :'initialize' do |ctx|
    require 'fileutils'

    puts "using jruby #{JRUBY_VERSION}"

    target = ctx.project.build.directory.to_pathname
    gem_home = File.join( target, 'rubygems' )
    gems = File.join( gem_home, 'gems' )
    specs = File.join( gem_home, 'specifications' )
    cache = File.join( gem_home, 'cache' )
    jruby_gems = File.join( ctx.project.basedir.to_pathname, 'ruby', 'gems', 'shared' )
    default_specs = File.join( ctx.project.basedir.to_pathname, 'ruby', 'gems', 'shared',
                               'specifications', 'default' )
    bin_stubs = File.join( ctx.project.basedir.to_pathname, 'ruby', 'gems', 'shared',
                           'gems' )
    ruby_dir = File.join( ctx.project.basedir.to_pathname, 'ruby' )
    FileUtils.mkdir_p( default_specs )

    # have an empty openssl.rb so we do not run in trouble with not having
    # jopenssl which is part of the default gems
    lib_dir = File.join( target, 'lib' )
    openssl = File.join( lib_dir, 'openssl.rb' )
    FileUtils.mkdir_p( lib_dir )
    File.open( openssl, 'w' )
    $LOAD_PATH.unshift lib_dir

    # since the bouncy castle .jars are version-ed (e.g. bcprov-jdk15on-1.47)
    # make sure we cleanup before adding the ones from the jruby-openssl.gem:
    Dir.glob( File.join( lib_dir, "bc{prov,pkix}*.jar" ) ).each do |f|
      # use this instead of FileUtils.rm_f - issue #1698
      File.delete( f ) if File.exists?( f )
    end

    # now we can require the rubygems staff
    require 'rubygems/installer'
    require 'rubygems/package'

    puts 'install gems unless already installed'
    ENV_JAVA['jars.skip'] = 'true'
    ctx.project.artifacts.select do |a|
      a.group_id == 'rubygems' || a.group_id == 'org.jruby.gems'
    end.each do |a|
      ghome = default_gemnames.member?( a.artifact_id ) ? gem_home : jruby_gems
      if Dir[ File.join( ghome, 'cache', File.basename( a.file.to_pathname ).sub( /.gem/, '*.gem' ) ) ].empty?
        puts a.file.to_pathname
        # do not set bin_dir since its create absolute symbolic links
        installer = Gem::Installer.new( a.file.to_pathname,
                                        :ignore_dependencies => true,
                                        :install_dir => ghome )
        installer.install
      end
    end

    default_gems.each do |g|
      pom_version = ctx.project.properties.get( g.pom_version_key ) || g.pom_version_key
      version = pom_version.sub( /-SNAPSHOT/, '' )

      # install the gem unless already installed
      if Dir[ File.join( default_specs, "#{g.name}-#{version}*.gemspec" ) ].empty?

        puts
        puts "--- gem #{g.name}-#{version} ---"

        # copy the gem content to stdlib
        stdlib_dir = File.join( ruby_dir, 'stdlib' )
        puts "copy gem content to #{stdlib_dir}"
        # assume default require_path
        require_base = File.join( gems, "#{g.name}-#{version}*", 'lib' )
        require_files = File.join( require_base, '*' )

        # copy in new ones and mark writable for future updates (e.g. minitest)
        stdlib_locs = []
        Dir[ require_files ].each do |f|
          puts "copying: #{f} to #{stdlib_dir}"
          FileUtils.cp_r( f, stdlib_dir )

          stdlib_loc = f.sub( File.dirname(f), stdlib_dir )
          if File.directory?(stdlib_loc)
            stdlib_locs += Dir[stdlib_loc + "/*"].to_a
          else
            stdlib_locs << stdlib_loc
          end
        end

        # fix permissions on copied files
        stdlib_locs.each do |f|
          next if File.writable? f

          puts "fixing permissions: #{f}"
          # TODO: better way to just set it writable without changing all modes?
          FileUtils.chmod_R(0644, f)
        end

        # copy bin files if the gem has any
        bin = File.join( gems, "#{g.name}-#{version}", 'bin' )
        if File.exists? bin
          Dir[ File.join( bin, '*' ) ].each do |f|
            puts "copy to bin: #{File.basename( f )}"
            target = File.join( bin_stubs, f.sub( /#{gems}/, '' ) )
            FileUtils.mkdir_p( File.dirname( target ) )
            FileUtils.cp_r( f, target )
          end
        end

        if g.default_gem
          specfile_wildcard = "#{g.name}-#{version}*.gemspec"
          specfile = Dir[ File.join( specs,  specfile_wildcard ) ].first

          unless specfile
            raise Errno::ENOENT, "gemspec #{specfile_wildcard} not found in #{specs}; dependency unspecified in lib/pom.xml?"
          end

          specname = File.basename( specfile )
          puts "copy to specifications/default: #{specname}"

          spec = Gem::Package.new( Dir[ File.join( cache, "#{g.name}-#{version}*.gem" ) ].first ).spec
          File.open( File.join( default_specs, specname ), 'w' ) do |f|
            f.print( spec.to_ruby )
          end
        end
      end
    end

    # patch jruby-openssl - remove file which should be only inside gem
    # use this instead of FileUtils.rm_f - issue #1698
    f = File.join( ruby_dir, 'stdlib', 'jruby-openssl.rb' )
    File.delete( f ) if File.exists?( f )

    # we do not want rubygems_plugin.rb within jruby
    f = File.join( ruby_dir, 'stdlib', 'rubygems_plugin.rb' )
    File.delete( f ) if File.exists?( f )

    # fix file permissions of installed gems
    ( Dir[ File.join( jruby_gems, '**/*' ) ] + Dir[ File.join( jruby_gems, '**/.*' ) ] ).each do |f|
      File.chmod( 0644, f ) rescue nil if File.file?( f )
    end
  end

  execute( 'fix shebang on gem bin files and add *.bat files',
           'prepare-resources' ) do |ctx|
    
    puts 'fix the gem stub files'
    jruby_home = ctx.project.basedir.to_pathname + '/../'
    bindir = File.join( jruby_home, 'lib', 'ruby', 'gems', 'shared', 'bin' )
    Dir[ File.join( bindir, '*' ) ].each do |f|
      content = File.read( f )
      new_content = content.sub( /#!.*/, "#!/usr/bin/env jruby
" )
      File.open( f, "w" ) { |file| file.print( new_content ) }
    end
    
    puts 'generate the missing bat files'
    Dir[File.join( jruby_home, 'bin', '*' )].each do |fn|
      next unless File.file?(fn)
      next if fn =~ /.bat$/
      next if File.exist?("#{fn}.bat")
      next unless File.open(fn, 'r', :internal_encoding => 'ASCII-8BIT') do |io|
        line = io.readline rescue ""
        line =~ /^#!.*ruby/
      end
      puts "Generating #{File.basename(fn)}.bat"
      File.open("#{fn}.bat", "wb") do |f|
        f.print "@ECHO OFF\r\n"
        f.print "@\"%~dp0jruby.exe\" -S #{File.basename(fn)} %*\r\n"
      end
    end
  end
  
  execute( 'copy bin/jruby.bash to bin/jruby',
           'process-resources' ) do |ctx|
    require 'fileutils'
    jruby_complete = ctx.project.properties.get_property( 'jruby.complete.home' )
    FileUtils.cp( File.join( jruby_complete, 'bin', 'jruby.bash' ), 
                  File.join( jruby_complete, 'bin', 'jruby' ) )
  end

  execute 'jrubydir', 'prepare-package' do |ctx|
    require( ctx.project.basedir.to_pathname + '/../core/src/main/ruby/jruby/commands.rb' )
    JRuby::Commands.generate_dir_info( ctx.project.build.output_directory.to_pathname + '/META-INF/jruby.home' )
  end

  # we have no sources and attach an empty jar later in the build to
  # satisfy oss.sonatype.org upload

  plugin( :source, 'skipSource' =>  'true' )

  # this plugin is configured to attach empty jars for sources and javadocs
  plugin( 'org.codehaus.mojo:build-helper-maven-plugin' )

  build do

    # both resources are includes for the $jruby_home/lib directory

    resource do
      directory '${gem.home}'
      includes 'gems/rake-${rake.version}/bin/r*', 'gems/rdoc-${rdoc.version}/bin/r*', 'specifications/default/*.gemspec'
      target_path '${jruby.complete.gems}'
    end

    resource do
      directory '${basedir}/..'
      includes 'bin/ast*', 'bin/gem*', 'bin/irb*', 'bin/jgem*', 'bin/jirb*', 'bin/jruby*', 'bin/rake*', 'bin/ri*', 'bin/rdoc*', 'bin/testrb*', 'lib/ruby/stdlib/**', 'lib/ruby/truffle/**'
      excludes 'bin/jruby', 'bin/jruby*_*', 'bin/jruby*-*', '**/.*', 'lib/ruby/stdlib/rubygems/defaults/jruby_native.rb'
      target_path '${jruby.complete.home}'
    end
  end
end<|MERGE_RESOLUTION|>--- conflicted
+++ resolved
@@ -87,18 +87,14 @@
     end
   end
 
-  gem 'ruby-maven', '3.3.2', :scope => :provided
-
-<<<<<<< HEAD
+  gem 'ruby-maven', '3.3.3', :scope => :provided
+
   default_gemnames = default_gems.collect { |g| g.name }
 
   # TODO no hardcoded group-ids
   plugin :dependency, :useRepositoryLayout => true, :outputDirectory => 'ruby/stdlib', :excludeGroupIds => 'rubygems', :includeScope => :provided do
     execute_goal 'copy-dependencies', :phase => 'generate-resources'
   end
-=======
-  gem 'ruby-maven', '3.3.3', :scope => :provided
->>>>>>> 643006f5
 
   execute :install_gems, :'initialize' do |ctx|
     require 'fileutils'

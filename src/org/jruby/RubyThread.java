/***** BEGIN LICENSE BLOCK *****
 * Version: CPL 1.0/GPL 2.0/LGPL 2.1
 *
 * The contents of this file are subject to the Common Public
 * License Version 1.0 (the "License"); you may not use this file
 * except in compliance with the License. You may obtain a copy of
 * the License at http://www.eclipse.org/legal/cpl-v10.html
 *
 * Software distributed under the License is distributed on an "AS
 * IS" basis, WITHOUT WARRANTY OF ANY KIND, either express or
 * implied. See the License for the specific language governing
 * rights and limitations under the License.
 *
 * Copyright (C) 2002 Jason Voegele <jason@jvoegele.com>
 * Copyright (C) 2002-2004 Anders Bengtsson <ndrsbngtssn@yahoo.se>
 * Copyright (C) 2002-2004 Jan Arne Petersen <jpetersen@uni-bonn.de>
 * Copyright (C) 2004 Thomas E Enebo <enebo@acm.org>
 * Copyright (C) 2004-2005 Charles O Nutter <headius@headius.com>
 * Copyright (C) 2004 Stefan Matthias Aust <sma@3plus4.de>
 * 
 * Alternatively, the contents of this file may be used under the terms of
 * either of the GNU General Public License Version 2 or later (the "GPL"),
 * or the GNU Lesser General Public License Version 2.1 or later (the "LGPL"),
 * in which case the provisions of the GPL or the LGPL are applicable instead
 * of those above. If you wish to allow use of your version of this file only
 * under the terms of either the GPL or the LGPL, and not to allow others to
 * use your version of this file under the terms of the CPL, indicate your
 * decision by deleting the provisions above and replace them with the notice
 * and other provisions required by the GPL or the LGPL. If you do not delete
 * the provisions above, a recipient may use your version of this file under
 * the terms of any one of the CPL, the GPL or the LGPL.
 ***** END LICENSE BLOCK *****/
package org.jruby;

import java.io.IOException;
import java.lang.ref.WeakReference;
import java.nio.channels.Channel;
import java.nio.channels.SelectableChannel;
import java.nio.channels.SelectionKey;
import java.nio.channels.Selector;
import java.util.WeakHashMap;
import java.util.HashMap;
import java.util.Map;

import java.util.Set;
import org.jruby.common.IRubyWarnings.ID;
import org.jruby.exceptions.RaiseException;
import org.jruby.exceptions.ThreadKill;
import org.jruby.internal.runtime.FutureThread;
import org.jruby.internal.runtime.NativeThread;
import org.jruby.internal.runtime.RubyRunnable;
import org.jruby.internal.runtime.ThreadLike;
import org.jruby.internal.runtime.ThreadService;
import org.jruby.runtime.Block;
import org.jruby.runtime.ObjectAllocator;
import org.jruby.runtime.ThreadContext;
import org.jruby.runtime.ExecutionContext;
import org.jruby.runtime.builtin.IRubyObject;

import java.util.concurrent.ExecutionException;
import org.jruby.anno.JRubyMethod;
import org.jruby.anno.JRubyClass;
import org.jruby.runtime.ClassIndex;
import org.jruby.runtime.ObjectMarshal;
import org.jruby.runtime.Visibility;
import org.jruby.util.io.BlockingIO;

/**
 * Implementation of Ruby's <code>Thread</code> class.  Each Ruby thread is
 * mapped to an underlying Java Virtual Machine thread.
 * <p>
 * Thread encapsulates the behavior of a thread of execution, including the main
 * thread of the Ruby script.  In the descriptions that follow, the parameter
 * <code>aSymbol</code> refers to a symbol, which is either a quoted string or a
 * <code>Symbol</code> (such as <code>:name</code>).
 * 
 * Note: For CVS history, see ThreadClass.java.
 */
@JRubyClass(name="Thread")
public class RubyThread extends RubyObject implements ExecutionContext {
    private ThreadLike threadImpl;
    private RubyFixnum priority;
    private transient Map<IRubyObject, IRubyObject> threadLocalVariables;
    private final Map<Object, IRubyObject> contextVariables = new WeakHashMap<Object, IRubyObject>();
    private boolean abortOnException;
    private IRubyObject finalResult;
    private RaiseException exitingException;
    private RubyThreadGroup threadGroup;
    private RubyThread joiningThread;

    private final ThreadService threadService;

    // Error info is per-thread
    private IRubyObject errorInfo;

    // weak reference to associated ThreadContext
    private volatile WeakReference<ThreadContext> contextRef;
    
    private static final boolean DEBUG = false;

    public static enum Status { RUN, SLEEP, ABORTING, DEAD }

    private volatile ThreadService.Event mail;
    private volatile Status status = Status.RUN;

    protected RubyThread(Ruby runtime, RubyClass type) {
        super(runtime, type);
        this.threadService = runtime.getThreadService();
        finalResult = runtime.getNil();

        // init errorInfo to nil
        errorInfo = runtime.getNil();
    }

    public synchronized void receiveMail(ThreadService.Event event) {
        // if we're already aborting, we can receive no further mail
        if (status == Status.ABORTING) return;
        
        mail = event;
        switch (event.type) {
        case KILL:
            status = Status.ABORTING;
        }
        
        // If this thread is sleeping or stopped, wake it
        notify();

        // interrupt the target thread in case it's blocking or waiting
        // WARNING: We no longer interrupt the target thread, since this usually means
        // interrupting IO and with NIO that means the channel is no longer usable.
        // We either need a new way to handle waking a target thread that's waiting
        // on IO, or we need to accept that we can't wake such threads and must wait
        // for them to complete their operation.
        //threadImpl.interrupt();

        // new interrupt, to hopefully wake it out of any blocking IO
        this.interrupt();

    }

    public synchronized void checkMail(ThreadContext context) {
        ThreadService.Event myEvent = mail;
        mail = null;
        if (myEvent != null) {
            switch (myEvent.type) {
            case RAISE:
                receivedAnException(context, myEvent.exception);
            case KILL:
                throwThreadKill();
            }
        }
    }

    public IRubyObject getErrorInfo() {
        return errorInfo;
    }

    public IRubyObject setErrorInfo(IRubyObject errorInfo) {
        this.errorInfo = errorInfo;
        return errorInfo;
    }

    public void setContext(ThreadContext context) {
        this.contextRef = new WeakReference<ThreadContext>(context);
    }

    public ThreadContext getContext() {
        return contextRef.get();
    }
    
    /**
     * Dispose of the current thread by removing it from its parent ThreadGroup.
     */
    public void dispose() {
        threadGroup.remove(this);
    }
   
    public static RubyClass createThreadClass(Ruby runtime) {
        // FIXME: In order for Thread to play well with the standard 'new' behavior,
        // it must provide an allocator that can create empty object instances which
        // initialize then fills with appropriate data.
        RubyClass threadClass = runtime.defineClass("Thread", runtime.getObject(), ObjectAllocator.NOT_ALLOCATABLE_ALLOCATOR);
        runtime.setThread(threadClass);

        threadClass.index = ClassIndex.THREAD;
        threadClass.setReifiedClass(RubyThread.class);

        threadClass.defineAnnotatedMethods(RubyThread.class);

        RubyThread rubyThread = new RubyThread(runtime, threadClass);
        // TODO: need to isolate the "current" thread from class creation
        rubyThread.threadImpl = new NativeThread(rubyThread, Thread.currentThread());
        runtime.getThreadService().setMainThread(Thread.currentThread(), rubyThread);
        
        // set to default thread group
        runtime.getDefaultThreadGroup().addDirectly(rubyThread);
        
        threadClass.setMarshal(ObjectMarshal.NOT_MARSHALABLE_MARSHAL);
        
        return threadClass;
    }

    /**
     * <code>Thread.new</code>
     * <p>
     * Thread.new( <i>[ arg ]*</i> ) {| args | block } -> aThread
     * <p>
     * Creates a new thread to execute the instructions given in block, and
     * begins running it. Any arguments passed to Thread.new are passed into the
     * block.
     * <pre>
     * x = Thread.new { sleep .1; print "x"; print "y"; print "z" }
     * a = Thread.new { print "a"; print "b"; sleep .2; print "c" }
     * x.join # Let the threads finish before
     * a.join # main thread exits...
     * </pre>
     * <i>produces:</i> abxyzc
     */
    @JRubyMethod(name = {"new", "fork"}, rest = true, frame = true, meta = true)
    public static IRubyObject newInstance(IRubyObject recv, IRubyObject[] args, Block block) {
        return startThread(recv, args, true, block);
    }

    /**
     * Basically the same as Thread.new . However, if class Thread is
     * subclassed, then calling start in that subclass will not invoke the
     * subclass's initialize method.
     */
    @JRubyMethod(name = "start", rest = true, frame = true, meta = true)
    public static RubyThread start(IRubyObject recv, IRubyObject[] args, Block block) {
        return startThread(recv, args, false, block);
    }
    
    public static RubyThread adopt(IRubyObject recv, Thread t) {
        return adoptThread(recv, t, Block.NULL_BLOCK);
    }

    private static RubyThread adoptThread(final IRubyObject recv, Thread t, Block block) {
        final Ruby runtime = recv.getRuntime();
        final RubyThread rubyThread = new RubyThread(runtime, (RubyClass) recv);
        
        rubyThread.threadImpl = new NativeThread(rubyThread, t);
        ThreadContext context = runtime.getThreadService().registerNewThread(rubyThread);
        runtime.getThreadService().associateThread(t, rubyThread);
        
        context.preAdoptThread();
        
        // set to default thread group
        runtime.getDefaultThreadGroup().addDirectly(rubyThread);
        
        return rubyThread;
    }
    
    @JRubyMethod(name = "initialize", rest = true, frame = true, visibility = Visibility.PRIVATE)
    public IRubyObject initialize(ThreadContext context, IRubyObject[] args, Block block) {
        Ruby runtime = getRuntime();
        if (!block.isGiven()) throw runtime.newThreadError("must be called with a block");

        try {
            RubyRunnable runnable = new RubyRunnable(this, args, context.getFrames(0), block);
            if (RubyInstanceConfig.POOLING_ENABLED) {
                FutureThread futureThread = new FutureThread(this, runnable);
                threadImpl = futureThread;

                addToCorrectThreadGroup(context);

                threadImpl.start();

                // JRUBY-2380, associate future early so it shows up in Thread.list right away, in case it doesn't run immediately
                runtime.getThreadService().associateThread(futureThread.getFuture(), this);
            } else {
                Thread thread = new Thread(runnable);
                thread.setDaemon(true);
                threadImpl = new NativeThread(this, thread);
            
                addToCorrectThreadGroup(context);

                threadImpl.start();

                // JRUBY-2380, associate thread early so it shows up in Thread.list right away, in case it doesn't run immediately
                runtime.getThreadService().associateThread(thread, this);
            }

            // We yield here to hopefully permit the target thread to schedule
            // MRI immediately schedules it, so this is close but not exact
            Thread.yield();
        
            return this;
        } catch (SecurityException ex) {
          throw runtime.newThreadError(ex.getMessage());
        }
    }
    
    private static RubyThread startThread(final IRubyObject recv, final IRubyObject[] args, boolean callInit, Block block) {
        RubyThread rubyThread = new RubyThread(recv.getRuntime(), (RubyClass) recv);
        
        if (callInit) {
            rubyThread.callInit(args, block);
        } else {
            // for Thread::start, which does not call the subclass's initialize
            rubyThread.initialize(recv.getRuntime().getCurrentContext(), args, block);
        }
        
        return rubyThread;
    }
    
    public synchronized void cleanTerminate(IRubyObject result) {
        finalResult = result;
    }

    public synchronized void beDead() {
        status = status.DEAD;
        try {
            if (selector != null) selector.close();
        } catch (IOException ioe) {
        }
    }

    public void pollThreadEvents() {
        pollThreadEvents(getRuntime().getCurrentContext());
    }
    
    public void pollThreadEvents(ThreadContext context) {
        if (mail != null) checkMail(context);
    }
    
    private static void throwThreadKill() {
        throw new ThreadKill();
    }

    /**
     * Returns the status of the global ``abort on exception'' condition. The
     * default is false. When set to true, will cause all threads to abort (the
     * process will exit(0)) if an exception is raised in any thread. See also
     * Thread.abort_on_exception= .
     */
    @JRubyMethod(name = "abort_on_exception", meta = true)
    public static RubyBoolean abort_on_exception_x(IRubyObject recv) {
    	Ruby runtime = recv.getRuntime();
        return runtime.isGlobalAbortOnExceptionEnabled() ? runtime.getTrue() : runtime.getFalse();
    }

    @JRubyMethod(name = "abort_on_exception=", required = 1, meta = true)
    public static IRubyObject abort_on_exception_set_x(IRubyObject recv, IRubyObject value) {
        recv.getRuntime().setGlobalAbortOnExceptionEnabled(value.isTrue());
        return value;
    }

    @JRubyMethod(name = "current", meta = true)
    public static RubyThread current(IRubyObject recv) {
        return recv.getRuntime().getCurrentContext().getThread();
    }

    @JRubyMethod(name = "main", meta = true)
    public static RubyThread main(IRubyObject recv) {
        return recv.getRuntime().getThreadService().getMainThread();
    }

    @JRubyMethod(name = "pass", meta = true)
    public static IRubyObject pass(IRubyObject recv) {
        Ruby runtime = recv.getRuntime();
        ThreadService ts = runtime.getThreadService();
        boolean critical = ts.getCritical();
        
        ts.setCritical(false);
        
        Thread.yield();
        
        ts.setCritical(critical);
        
        return recv.getRuntime().getNil();
    }

    @JRubyMethod(name = "list", meta = true)
    public static RubyArray list(IRubyObject recv) {
    	RubyThread[] activeThreads = recv.getRuntime().getThreadService().getActiveRubyThreads();
        
        return recv.getRuntime().newArrayNoCopy(activeThreads);
    }

    private void addToCorrectThreadGroup(ThreadContext context) {
        // JRUBY-3568, inherit threadgroup or use default
        IRubyObject group = context.getThread().group();
        if (!group.isNil()) {
            ((RubyThreadGroup) group).addDirectly(this);
        } else {
            context.getRuntime().getDefaultThreadGroup().addDirectly(this);
        }
    }
    
    private IRubyObject getSymbolKey(IRubyObject originalKey) {
        if (originalKey instanceof RubySymbol) {
            return originalKey;
        } else if (originalKey instanceof RubyString) {
            return getRuntime().newSymbol(originalKey.asJavaString());
        } else if (originalKey instanceof RubyFixnum) {
            getRuntime().getWarnings().warn(ID.FIXNUMS_NOT_SYMBOLS, "Do not use Fixnums as Symbols");
            throw getRuntime().newArgumentError(originalKey + " is not a symbol");
        } else {
            throw getRuntime().newTypeError(originalKey + " is not a symbol");
        }
    }
    
    private synchronized Map<IRubyObject, IRubyObject> getThreadLocals() {
        if (threadLocalVariables == null) {
            threadLocalVariables = new HashMap<IRubyObject, IRubyObject>();
        }
        return threadLocalVariables;
    }

    public final Map<Object, IRubyObject> getContextVariables() {
        return contextVariables;
    }

    public boolean isAlive(){
        return threadImpl.isAlive() && status != Status.ABORTING;
    }

    @JRubyMethod(name = "[]", required = 1)
    public IRubyObject op_aref(IRubyObject key) {
        IRubyObject value;
        if ((value = getThreadLocals().get(getSymbolKey(key))) != null) {
            return value;
        }
        return getRuntime().getNil();
    }

    @JRubyMethod(name = "[]=", required = 2)
    public IRubyObject op_aset(IRubyObject key, IRubyObject value) {
        key = getSymbolKey(key);
        
        getThreadLocals().put(key, value);
        return value;
    }

    @JRubyMethod(name = "abort_on_exception")
    public RubyBoolean abort_on_exception() {
        return abortOnException ? getRuntime().getTrue() : getRuntime().getFalse();
    }

    @JRubyMethod(name = "abort_on_exception=", required = 1)
    public IRubyObject abort_on_exception_set(IRubyObject val) {
        abortOnException = val.isTrue();
        return val;
    }

    @JRubyMethod(name = "alive?")
    public RubyBoolean alive_p() {
        return isAlive() ? getRuntime().getTrue() : getRuntime().getFalse();
    }

    @JRubyMethod(name = "join", optional = 1, backtrace = true)
    public IRubyObject join(IRubyObject[] args) {
        long timeoutMillis = Long.MAX_VALUE;
        if (args.length > 0) {
            if (args.length > 1) {
                throw getRuntime().newArgumentError(args.length,1);
            }
            // MRI behavior: value given in seconds; converted to Float; less
            // than or equal to zero returns immediately; returns nil
            timeoutMillis = (long)(1000.0D * args[0].convertToFloat().getValue());
            if (timeoutMillis <= 0) {
                // TODO: not sure that we should skip calling join() altogether.
                // Thread.join() has some implications for Java Memory Model, etc.
                if (threadImpl.isAlive()) {
                    return getRuntime().getNil();
                } else {
                    return this;
                }
            }
        }
        if (threadService.getCritical()) deadlock();
        if (status != Status.DEAD) {
            RubyThread currentThread = getRuntime().getCurrentContext().getThread();
            if (currentThread == this) {
                throw getRuntime().newThreadError("thread " + identityString() + " tried to join itself");
            } else if (currentThread == this.joiningThread) {
                throw getRuntime().newThreadError(String.format("Thread#join: deadlock %s - mutual join(%s)", currentThread.identityString(), identityString()));
            }
            try {
                final long timeToWait = Math.min(timeoutMillis, 200);
                // We need this loop in order to be able to "unblock" the
                // join call without actually calling interrupt.
                long start = System.currentTimeMillis();
                while(true) {
                    currentThread.pollThreadEvents();
                    currentThread.joiningThread = this;
                    threadImpl.join(timeToWait);
                    if (!threadImpl.isAlive()) {
                        break;
                    }
                    if (System.currentTimeMillis() - start > timeoutMillis) {
                        break;
                    }
                }
            } catch (InterruptedException ie) {
                ie.printStackTrace();
                assert false : ie;
            } catch (ExecutionException ie) {
                ie.printStackTrace();
                assert false : ie;
            } finally {
                currentThread.joiningThread = null;
            }
        }

        if (exitingException != null) {
            throw exitingException;
        }

        if (threadImpl.isAlive()) {
            return getRuntime().getNil();
        } else {
            return this;
        }
    }

    @JRubyMethod(name = "value", frame = true)
    public IRubyObject value() {
        join(new IRubyObject[0]);
        synchronized (this) {
            return finalResult;
        }
    }

    @JRubyMethod(name = "group")
    public IRubyObject group() {
        if (threadGroup == null) {
        	return getRuntime().getNil();
        }
        
        return threadGroup;
    }
    
    void setThreadGroup(RubyThreadGroup rubyThreadGroup) {
    	threadGroup = rubyThreadGroup;
    }
    
    @JRubyMethod(name = "inspect")
    @Override
    public synchronized IRubyObject inspect() {
        // FIXME: There's some code duplication here with RubyObject#inspect
        StringBuilder part = new StringBuilder();
        String cname = getMetaClass().getRealClass().getName();
<<<<<<< HEAD
        part.append("#<").append(cname).append(":");
        part.append(identityString());
        part.append(" ");
=======
        part.append("#<").append(cname).append(":0x");
        part.append(Integer.toHexString(System.identityHashCode(this)));
        part.append(' ');
>>>>>>> 3c9aaa07
        part.append(status.toString().toLowerCase());
        part.append('>');
        return getRuntime().newString(part.toString());
    }

    @JRubyMethod(name = "key?", required = 1)
    public RubyBoolean key_p(IRubyObject key) {
        key = getSymbolKey(key);
        
        return getRuntime().newBoolean(getThreadLocals().containsKey(key));
    }

    @JRubyMethod(name = "keys")
    public RubyArray keys() {
        IRubyObject[] keys = new IRubyObject[getThreadLocals().size()];
        
        return RubyArray.newArrayNoCopy(getRuntime(), getThreadLocals().keySet().toArray(keys));
    }
    
    @JRubyMethod(name = "critical=", required = 1, meta = true, compat = CompatVersion.RUBY1_8)
    public static IRubyObject critical_set(IRubyObject receiver, IRubyObject value) {
    	receiver.getRuntime().getThreadService().setCritical(value.isTrue());
    	
    	return value;
    }

    @JRubyMethod(name = "critical", meta = true, compat = CompatVersion.RUBY1_8)
    public static IRubyObject critical(IRubyObject receiver) {
    	return receiver.getRuntime().newBoolean(receiver.getRuntime().getThreadService().getCritical());
    }
    
    @JRubyMethod(name = "stop", meta = true)
    public static IRubyObject stop(ThreadContext context, IRubyObject receiver) {
        RubyThread rubyThread = context.getThread();
        
        synchronized (rubyThread) {
            rubyThread.checkMail(context);
            try {
                // attempt to decriticalize all if we're the critical thread
                receiver.getRuntime().getThreadService().setCritical(false);

                rubyThread.status = Status.SLEEP;
                rubyThread.wait();
            } catch (InterruptedException ie) {
                rubyThread.checkMail(context);
                rubyThread.status = Status.RUN;
            }
        }
        
        return receiver.getRuntime().getNil();
    }
    
    @JRubyMethod(name = "kill", required = 1, frame = true, meta = true)
    public static IRubyObject kill(IRubyObject receiver, IRubyObject rubyThread, Block block) {
        if (!(rubyThread instanceof RubyThread)) throw receiver.getRuntime().newTypeError(rubyThread, receiver.getRuntime().getThread());
        return ((RubyThread)rubyThread).kill();
    }
    
    @JRubyMethod(name = "exit", frame = true, meta = true)
    public static IRubyObject s_exit(IRubyObject receiver, Block block) {
        RubyThread rubyThread = receiver.getRuntime().getThreadService().getCurrentContext().getThread();

        synchronized (rubyThread) {
            rubyThread.status = Status.ABORTING;
            rubyThread.mail = null;
            receiver.getRuntime().getThreadService().setCritical(false);
            throw new ThreadKill();
        }
    }

    @JRubyMethod(name = "stop?")
    public RubyBoolean stop_p() {
    	// not valid for "dead" state
    	return getRuntime().newBoolean(status == Status.SLEEP || status == Status.DEAD);
    }
    
    @JRubyMethod(name = "wakeup")
    public synchronized RubyThread wakeup() {
        if(!threadImpl.isAlive() && status == Status.DEAD) {
            throw getRuntime().newThreadError("killed thread");
        }

        status = Status.RUN;
        notifyAll();
    	
    	return this;
    }
    
    @JRubyMethod(name = "priority")
    public RubyFixnum priority() {
        return priority;
    }

    @JRubyMethod(name = "priority=", required = 1)
    public IRubyObject priority_set(IRubyObject priority) {
        // FIXME: This should probably do some translation from Ruby priority levels to Java priority levels (until we have green threads)
        int iPriority = RubyNumeric.fix2int(priority);
        
        if (iPriority < Thread.MIN_PRIORITY) {
            iPriority = Thread.MIN_PRIORITY;
        } else if (iPriority > Thread.MAX_PRIORITY) {
            iPriority = Thread.MAX_PRIORITY;
        }
        
        this.priority = RubyFixnum.newFixnum(getRuntime(), iPriority);
        
        if (threadImpl.isAlive()) {
            threadImpl.setPriority(iPriority);
        }
        return this.priority;
    }

    @JRubyMethod(name = "raise", optional = 3, frame = true)
    public IRubyObject raise(IRubyObject[] args, Block block) {
        Ruby runtime = getRuntime();
        ThreadContext context = runtime.getCurrentContext();
        if (this == context.getThread()) {
            return RubyKernel.raise(context, runtime.getKernel(), args, block);
        }
        
        if (DEBUG) System.out.println("thread " + Thread.currentThread() + " before raising");
        RubyThread currentThread = getRuntime().getCurrentContext().getThread();

        if (DEBUG) System.out.println("thread " + Thread.currentThread() + " raising");
        IRubyObject exception = prepareRaiseException(runtime, args, block);

        runtime.getThreadService().deliverEvent(new ThreadService.Event(currentThread, this, ThreadService.Event.Type.RAISE, exception));

        return this;
    }

    /**
     * This is intended to be used to raise exceptions in Ruby threads from non-
     * Ruby threads like Timeout's thread.
     * 
     * @param args Same args as for Thread#raise
     * @param block Same as for Thread#raise
     */
    public void internalRaise(IRubyObject[] args) {
        Ruby runtime = getRuntime();

        IRubyObject exception = prepareRaiseException(runtime, args, Block.NULL_BLOCK);

        receiveMail(new ThreadService.Event(this, this, ThreadService.Event.Type.RAISE, exception));
    }

    private IRubyObject prepareRaiseException(Ruby runtime, IRubyObject[] args, Block block) {
        if(args.length == 0) {
            IRubyObject lastException = errorInfo;
            if(lastException.isNil()) {
                return new RaiseException(runtime, runtime.getRuntimeError(), "", false).getException();
            } 
            return lastException;
        }

        IRubyObject exception;
        ThreadContext context = getRuntime().getCurrentContext();
        
        if(args.length == 1) {
            if(args[0] instanceof RubyString) {
                return runtime.getRuntimeError().newInstance(context, args, block);
            }
            
            if(!args[0].respondsTo("exception")) {
                return runtime.newTypeError("exception class/object expected").getException();
            }
            exception = args[0].callMethod(context, "exception");
        } else {
            if (!args[0].respondsTo("exception")) {
                return runtime.newTypeError("exception class/object expected").getException();
            }
            
            exception = args[0].callMethod(context, "exception", args[1]);
        }
        
        if (!runtime.getException().isInstance(exception)) {
            return runtime.newTypeError("exception object expected").getException();
        }
        
        if (args.length == 3) {
            ((RubyException) exception).set_backtrace(args[2]);
        }
        
        return exception;
    }
    
    @JRubyMethod(name = "run")
    public synchronized IRubyObject run() {
        return wakeup();
    }

    /**
     * We can never be sure if a wait will finish because of a Java "spurious wakeup".  So if we
     * explicitly wakeup and we wait less than requested amount we will return false.  We will
     * return true if we sleep right amount or less than right amount via spurious wakeup.
     */
    public synchronized boolean sleep(long millis) throws InterruptedException {
        assert this == getRuntime().getCurrentContext().getThread();
        boolean result = true;

        synchronized (this) {
            pollThreadEvents();
            try {
                status = Status.SLEEP;
                wait(millis);
            } finally {
                result = (status != Status.RUN);
                pollThreadEvents();
                status = Status.RUN;
            }
        }

        return result;
    }

    @JRubyMethod(name = "status")
    public synchronized IRubyObject status() {
        if (threadImpl.isAlive()) {
            // TODO: no java stringity
            return getRuntime().newString(status.toString().toLowerCase());
        } else if (exitingException != null) {
            return getRuntime().getNil();
        } else {
            return getRuntime().getFalse();
        }
    }

    public void enterSleep() {
        status = Status.SLEEP;
    }

    public void exitSleep() {
        status = Status.RUN;
    }

    @JRubyMethod(name = {"kill", "exit", "terminate"})
    public IRubyObject kill() {
    	// need to reexamine this
        RubyThread currentThread = getRuntime().getCurrentContext().getThread();
        
        // If the killee thread is the same as the killer thread, just die
        if (currentThread == this) throwThreadKill();
        
        if (DEBUG) System.out.println("thread " + Thread.currentThread() + " trying to kill");

        currentThread.pollThreadEvents();

        getRuntime().getThreadService().deliverEvent(new ThreadService.Event(currentThread, this, ThreadService.Event.Type.KILL));
        
        if (DEBUG) System.out.println("thread " + Thread.currentThread() + " succeeded with kill");
        
        return this;
    }
    
    @JRubyMethod(name = {"kill!", "exit!", "terminate!"})
    public IRubyObject kill_bang() {
        throw getRuntime().newNotImplementedError("Thread#kill!, exit!, and terminate! are not safe and not supported");
    }
    
    @JRubyMethod(name = "safe_level")
    public IRubyObject safe_level() {
        throw getRuntime().newNotImplementedError("Thread-specific SAFE levels are not supported");
    }

    @JRubyMethod(compat = CompatVersion.RUBY1_9)
    public IRubyObject backtrace(ThreadContext context) {
        return context.createCallerBacktrace(context.getRuntime(), 0);
    }

    private boolean isCurrent() {
        return threadImpl.isCurrent();
    }

    public void exceptionRaised(RaiseException exception) {
        assert isCurrent();

        RubyException rubyException = exception.getException();
        Ruby runtime = rubyException.getRuntime();
        if (runtime.getSystemExit().isInstance(rubyException)) {
            threadService.getMainThread().raise(new IRubyObject[] {rubyException}, Block.NULL_BLOCK);
        } else if (abortOnException(runtime)) {
            runtime.printError(rubyException);
            RubyException systemExit = RubySystemExit.newInstance(runtime, 1);
            systemExit.message = rubyException.message;
            systemExit.set_backtrace(rubyException.backtrace());
            threadService.getMainThread().raise(new IRubyObject[] {systemExit}, Block.NULL_BLOCK);
            return;
        } else if (runtime.getDebug().isTrue()) {
            runtime.printError(exception.getException());
        }
        exitingException = exception;
    }

    private boolean abortOnException(Ruby runtime) {
        return (runtime.isGlobalAbortOnExceptionEnabled() || abortOnException);
    }

    public static RubyThread mainThread(IRubyObject receiver) {
        return receiver.getRuntime().getThreadService().getMainThread();
    }
    
    private volatile Selector currentSelector;
    private volatile Object currentWaitObject;
    
    @Deprecated
    public boolean selectForAccept(RubyIO io) {
        return select(io, SelectionKey.OP_ACCEPT);
    }

    private volatile Selector selector;

    private synchronized Selector getSelector(SelectableChannel channel) throws IOException {
        if (selector == null) selector = Selector.open();
        return selector;
    }
    
    public boolean select(RubyIO io, int ops) {
        return select(io.getChannel(), io, ops);
    }

    public boolean select(Channel channel, RubyIO io, int ops) {
        if (channel instanceof SelectableChannel) {
            SelectableChannel selectable = (SelectableChannel)channel;
            
            synchronized (selectable.blockingLock()) {
                boolean oldBlocking = selectable.isBlocking();

                SelectionKey key = null;
                try {
                    selectable.configureBlocking(false);
                    
                    if (io != null) io.addBlockingThread(this);
                    currentSelector = getSelector(selectable);

                    key = selectable.register(currentSelector, ops);

                    beforeBlockingCall();
                    int result = currentSelector.select();

                    // check for thread events, in case we've been woken up to die
                    pollThreadEvents();

                    if (result == 1) {
                        Set<SelectionKey> keySet = currentSelector.selectedKeys();

                        if (keySet.iterator().next() == key) {
                            return true;
                        }
                    }

                    return false;
                } catch (IOException ioe) {
                    throw getRuntime().newRuntimeError("Error with selector: " + ioe);
                } finally {
                    try {
                        if (key != null) {
                            key.cancel();
                            currentSelector.selectNow();
                        }
                        afterBlockingCall();
                        currentSelector = null;
                        if (io != null) io.removeBlockingThread(this);
                        selectable.configureBlocking(oldBlocking);
                    } catch (IOException ioe) {
                        // ignore; I don't like doing it, but it seems like we
                        // really just need to make all channels non-blocking by
                        // default and use select when implementing blocking ops,
                        // so if this remains set non-blocking, perhaps it's not
                        // such a big deal...
                    }
                }
            }
        } else {
            // can't select, just have to do a blocking call
            return true;
        }
    }
    
    public void interrupt() {
        Selector activeSelector = currentSelector;
        if (activeSelector != null) {
            activeSelector.wakeup();
        }
        BlockingIO.Condition iowait = blockingIO;
        if (iowait != null) {
            iowait.cancel();
        }
        Object object = currentWaitObject;
        if (object != null) {
            synchronized (object) {
                object.notify();
            }
        }
    }
    private volatile BlockingIO.Condition blockingIO = null;
    public boolean waitForIO(ThreadContext context, RubyIO io, int ops) {
        Channel channel = io.getChannel();

        if (!(channel instanceof SelectableChannel)) {
            return true;
        }
        try {
            io.addBlockingThread(this);
            blockingIO = BlockingIO.newCondition(channel, ops);
            boolean ready = blockingIO.await();
            
            // check for thread events, in case we've been woken up to die
            pollThreadEvents();
            return ready;
        } catch (IOException ioe) {
            throw context.getRuntime().newRuntimeError("Error with selector: " + ioe);
        } catch (InterruptedException ex) {
            // FIXME: not correct exception
            throw context.getRuntime().newRuntimeError("Interrupted");
        } finally {
            blockingIO = null;
            io.removeBlockingThread(this);
        }
    }
    public void beforeBlockingCall() {
        enterSleep();
    }
    
    public void afterBlockingCall() {
        exitSleep();
    }

    private void receivedAnException(ThreadContext context, IRubyObject exception) {
        RubyModule kernelModule = getRuntime().getKernel();
        if (DEBUG) {
            System.out.println("thread " + Thread.currentThread() + " before propagating exception: " + status);
        }
        kernelModule.callMethod(context, "raise", exception);
    }

    public boolean wait_timeout(IRubyObject o, Double timeout) throws InterruptedException {
        if ( timeout != null ) {
            long delay_ns = (long)(timeout * 1000000000.0);
            long start_ns = System.nanoTime();
            if (delay_ns > 0) {
                long delay_ms = delay_ns / 1000000;
                int delay_ns_remainder = (int)( delay_ns % 1000000 );
                try {
                    currentWaitObject = o;
                    status = Status.SLEEP;
                    o.wait(delay_ms, delay_ns_remainder);
                } finally {
                    pollThreadEvents();
                    status = Status.RUN;
                    currentWaitObject = null;
                }
            }
            long end_ns = System.nanoTime();
            return ( end_ns - start_ns ) <= delay_ns;
        } else {
            try {
                currentWaitObject = o;
                status = Status.SLEEP;
                o.wait();
            } finally {
                pollThreadEvents();
                status = Status.RUN;
                currentWaitObject = null;
            }
            return true;
        }
    }

    @Override
    public boolean equals(Object obj) {
        if (obj == null) {
            return false;
        }
        if (getClass() != obj.getClass()) {
            return false;
        }
        final RubyThread other = (RubyThread)obj;
        if (this.threadImpl != other.threadImpl && (this.threadImpl == null || !this.threadImpl.equals(other.threadImpl))) {
            return false;
        }
        return true;
    }

    @Override
    public int hashCode() {
        int hash = 3;
        hash = 97 * hash + (this.threadImpl != null ? this.threadImpl.hashCode() : 0);
        return hash;
    }

    @Override
    public String toString() {
        return threadImpl.toString();
    }

    private String identityString() {
        return "0x" + Integer.toHexString(System.identityHashCode(this));
    }

    private void deadlock() {
        Ruby runtime = getRuntime();
        RubyThread current = runtime.getCurrentContext().getThread();
        String msg = String.format("Thread(%s): deadlock", current.identityString());
        RaiseException exception = new RaiseException(runtime, runtime.getFatal(), msg, true);
        if (current == threadService.getMainThread()) {
            throw exception;
        } else {
            threadService.getMainThread().raise(new IRubyObject[]{exception.getException()}, Block.NULL_BLOCK);
        }
    }
}<|MERGE_RESOLUTION|>--- conflicted
+++ resolved
@@ -542,15 +542,9 @@
         // FIXME: There's some code duplication here with RubyObject#inspect
         StringBuilder part = new StringBuilder();
         String cname = getMetaClass().getRealClass().getName();
-<<<<<<< HEAD
         part.append("#<").append(cname).append(":");
         part.append(identityString());
-        part.append(" ");
-=======
-        part.append("#<").append(cname).append(":0x");
-        part.append(Integer.toHexString(System.identityHashCode(this)));
         part.append(' ');
->>>>>>> 3c9aaa07
         part.append(status.toString().toLowerCase());
         part.append('>');
         return getRuntime().newString(part.toString());

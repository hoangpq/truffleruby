--- conflicted
+++ resolved
@@ -1155,14 +1155,6 @@
 
         encodingService = new EncodingService(this);
 
-        if (is1_9()) {
-<<<<<<< HEAD
-            RubyRandom.createRandomClass(this);
-=======
-            initEncodings();
->>>>>>> fd957a19
-        }
-
         RubySymbol.createSymbolClass(this);
 
         if (profile.allowClass("ThreadGroup")) {

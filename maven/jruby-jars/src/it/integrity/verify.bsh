--- conflicted
+++ resolved
@@ -8,11 +8,7 @@
 {
     throw new RuntimeException( "log file does not contain '" + expected + "'" );
 }
-<<<<<<< HEAD
 expected = "4.1.0";
-=======
-expected = "rdoc (4.1.2)";
->>>>>>> 2a9cccef
 if ( !log.contains( expected ) )
 {
     throw new RuntimeException( "log file does not contain '" + expected + "'" );
@@ -27,11 +23,7 @@
 {
     throw new RuntimeException( "log file does not contain '" + expected + "'" );
 }
-<<<<<<< HEAD
 expected = "rdoc (4.1.0)";
-=======
-expected = "4.1.2";
->>>>>>> 2a9cccef
 if ( !log.contains( expected ) )
 {
     throw new RuntimeException( "log file does not contain '" + expected + "'" );

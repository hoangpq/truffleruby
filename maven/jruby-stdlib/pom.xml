<?xml version="1.0" encoding="UTF-8"?>
<project xsi:schemaLocation="http://maven.apache.org/POM/4.0.0 http://maven.apache.org/xsd/maven-4.0.0.xsd" xmlns="http://maven.apache.org/POM/4.0.0"
    xmlns:xsi="http://www.w3.org/2001/XMLSchema-instance">
  <modelVersion>4.0.0</modelVersion>
  <parent>
    <groupId>org.jruby</groupId>
    <artifactId>jruby-artifacts</artifactId>
<<<<<<< HEAD
    <version>9000.dev-SNAPSHOT</version>
=======
    <version>1.7.17-SNAPSHOT</version>
>>>>>>> 1f13c082
  </parent>
  <artifactId>jruby-stdlib</artifactId>
  <name>JRuby Stdlib</name>
  <properties>
    <jruby.home>${basedir}/../..</jruby.home>
    <jruby.complete.gems>${jruby.complete.home}/lib/ruby/gems/shared</jruby.complete.gems>
<<<<<<< HEAD
=======
    <tesla.version>0.1.1</tesla.version>
    <bundle.symbolic_name>org.jruby.jruby-stdlib</bundle.symbolic_name>
    <gem.home>${jruby.home}/lib/ruby/gems/shared</gem.home>
>>>>>>> 1f13c082
    <main.basedir>${project.parent.parent.basedir}</main.basedir>
    <gem.home>${jruby.home}/lib/ruby/gems/shared</gem.home>
    <tesla.dump.pom>pom-generated.xml</tesla.dump.pom>
    <jruby.complete.home>${project.build.outputDirectory}/META-INF/jruby.home</jruby.complete.home>
<<<<<<< HEAD
    <tesla.version>0.1.1</tesla.version>
=======
    <bundle.name>JRuby Stdlib</bundle.name>
    <tesla.dump.pom>pom.xml</tesla.dump.pom>
    <tesla.dump.readonly>true</tesla.dump.readonly>
    <jruby.home>${basedir}/../..</jruby.home>
>>>>>>> 1f13c082
  </properties>
  <build>
    <resources>
      <resource>
        <targetPath>${jruby.complete.gems}</targetPath>
        <directory>${gem.home}</directory>
        <includes>
          <include>gems/rake-${rake.version}/bin/r*</include>
          <include>gems/rdoc-${rdoc.version}/bin/r*</include>
          <include>specifications/default/*.gemspec</include>
        </includes>
      </resource>
      <resource>
        <targetPath>${jruby.complete.home}</targetPath>
        <directory>${jruby.home}</directory>
        <includes>
          <include>bin/ast*</include>
          <include>bin/gem*</include>
          <include>bin/irb*</include>
          <include>bin/jgem*</include>
          <include>bin/jirb*</include>
          <include>bin/jruby*</include>
          <include>bin/rake*</include>
          <include>bin/ri*</include>
          <include>bin/rdoc*</include>
          <include>bin/testrb*</include>
          <include>lib/ruby/2.1/**</include>
          <include>lib/ruby/shared/**</include>
        </includes>
        <excludes>
          <exclude>bin/jruby</exclude>
          <exclude>bin/jruby*_*</exclude>
          <exclude>bin/jruby*-*</exclude>
          <exclude>**/.*</exclude>
          <exclude>lib/ruby/shared/rubygems/defaults/jruby_native.rb</exclude>
        </excludes>
      </resource>
      <resource>
        <filtering>true</filtering>
        <directory>${basedir}/src/main/resources</directory>
      </resource>
    </resources>
    <plugins>
      <plugin>
        <artifactId>maven-source-plugin</artifactId>
        <configuration>
          <skipSource>true</skipSource>
        </configuration>
      </plugin>
      <plugin>
        <groupId>org.codehaus.mojo</groupId>
        <artifactId>build-helper-maven-plugin</artifactId>
      </plugin>
      <plugin>
        <artifactId>maven-invoker-plugin</artifactId>
      </plugin>
      <plugin>
<<<<<<< HEAD
=======
        <artifactId>maven-jar-plugin</artifactId>
        <configuration>
          <archive>
            <manifestFile>${project.build.outputDirectory}/META-INF/MANIFEST.MF</manifestFile>
          </archive>
        </configuration>
      </plugin>
      <plugin>
>>>>>>> 1f13c082
        <groupId>io.tesla.polyglot</groupId>
        <artifactId>tesla-polyglot-maven-plugin</artifactId>
        <version>${tesla.version}</version>
        <executions>
          <execution>
<<<<<<< HEAD
            <id>create .jrubydir files</id>
            <phase>process-resources</phase>
            <goals>
              <goal>execute</goal>
            </goals>
            <configuration>
              <taskId>create .jrubydir files</taskId>
              <nativePom>pom.rb</nativePom>
            </configuration>
          </execution>
          <execution>
            <id>fix shebang on gem bin files and add *.bat files</id>
            <phase>initialize</phase>
            <goals>
              <goal>execute</goal>
            </goals>
            <configuration>
              <taskId>fix shebang on gem bin files and add *.bat files</taskId>
=======
            <id>fix shebang on gem bin files and add *.bat files</id>
            <phase>initialize</phase>
            <goals>
              <goal>execute</goal>
            </goals>
            <configuration>
              <taskId>fix shebang on gem bin files and add *.bat files</taskId>
              <nativePom>pom.rb</nativePom>
            </configuration>
          </execution>
          <execution>
            <id>copy bin/jruby.bash to bin/jruby</id>
            <phase>process-resources</phase>
            <goals>
              <goal>execute</goal>
            </goals>
            <configuration>
              <taskId>copy bin/jruby.bash to bin/jruby</taskId>
>>>>>>> 1f13c082
              <nativePom>pom.rb</nativePom>
            </configuration>
          </execution>
          <execution>
            <id>copy bin/jruby.bash to bin/jruby</id>
            <phase>process-resources</phase>
            <goals>
              <goal>execute</goal>
            </goals>
            <configuration>
              <taskId>copy bin/jruby.bash to bin/jruby</taskId>
              <nativePom>pom.rb</nativePom>
            </configuration>
          </execution>
        </executions>
        <dependencies>
          <dependency>
            <groupId>io.tesla.polyglot</groupId>
            <artifactId>tesla-polyglot-ruby</artifactId>
            <version>${tesla.version}</version>
          </dependency>
        </dependencies>
      </plugin>
    </plugins>
  </build>
</project><|MERGE_RESOLUTION|>--- conflicted
+++ resolved
@@ -5,35 +5,19 @@
   <parent>
     <groupId>org.jruby</groupId>
     <artifactId>jruby-artifacts</artifactId>
-<<<<<<< HEAD
     <version>9000.dev-SNAPSHOT</version>
-=======
-    <version>1.7.17-SNAPSHOT</version>
->>>>>>> 1f13c082
   </parent>
   <artifactId>jruby-stdlib</artifactId>
   <name>JRuby Stdlib</name>
   <properties>
     <jruby.home>${basedir}/../..</jruby.home>
+    <tesla.dump.readonly>true</tesla.dump.readonly>
     <jruby.complete.gems>${jruby.complete.home}/lib/ruby/gems/shared</jruby.complete.gems>
-<<<<<<< HEAD
-=======
-    <tesla.version>0.1.1</tesla.version>
-    <bundle.symbolic_name>org.jruby.jruby-stdlib</bundle.symbolic_name>
-    <gem.home>${jruby.home}/lib/ruby/gems/shared</gem.home>
->>>>>>> 1f13c082
     <main.basedir>${project.parent.parent.basedir}</main.basedir>
     <gem.home>${jruby.home}/lib/ruby/gems/shared</gem.home>
-    <tesla.dump.pom>pom-generated.xml</tesla.dump.pom>
+    <tesla.dump.pom>pom.xml</tesla.dump.pom>
     <jruby.complete.home>${project.build.outputDirectory}/META-INF/jruby.home</jruby.complete.home>
-<<<<<<< HEAD
     <tesla.version>0.1.1</tesla.version>
-=======
-    <bundle.name>JRuby Stdlib</bundle.name>
-    <tesla.dump.pom>pom.xml</tesla.dump.pom>
-    <tesla.dump.readonly>true</tesla.dump.readonly>
-    <jruby.home>${basedir}/../..</jruby.home>
->>>>>>> 1f13c082
   </properties>
   <build>
     <resources>
@@ -91,42 +75,11 @@
         <artifactId>maven-invoker-plugin</artifactId>
       </plugin>
       <plugin>
-<<<<<<< HEAD
-=======
-        <artifactId>maven-jar-plugin</artifactId>
-        <configuration>
-          <archive>
-            <manifestFile>${project.build.outputDirectory}/META-INF/MANIFEST.MF</manifestFile>
-          </archive>
-        </configuration>
-      </plugin>
-      <plugin>
->>>>>>> 1f13c082
         <groupId>io.tesla.polyglot</groupId>
         <artifactId>tesla-polyglot-maven-plugin</artifactId>
         <version>${tesla.version}</version>
         <executions>
           <execution>
-<<<<<<< HEAD
-            <id>create .jrubydir files</id>
-            <phase>process-resources</phase>
-            <goals>
-              <goal>execute</goal>
-            </goals>
-            <configuration>
-              <taskId>create .jrubydir files</taskId>
-              <nativePom>pom.rb</nativePom>
-            </configuration>
-          </execution>
-          <execution>
-            <id>fix shebang on gem bin files and add *.bat files</id>
-            <phase>initialize</phase>
-            <goals>
-              <goal>execute</goal>
-            </goals>
-            <configuration>
-              <taskId>fix shebang on gem bin files and add *.bat files</taskId>
-=======
             <id>fix shebang on gem bin files and add *.bat files</id>
             <phase>initialize</phase>
             <goals>
@@ -145,18 +98,17 @@
             </goals>
             <configuration>
               <taskId>copy bin/jruby.bash to bin/jruby</taskId>
->>>>>>> 1f13c082
               <nativePom>pom.rb</nativePom>
             </configuration>
           </execution>
           <execution>
-            <id>copy bin/jruby.bash to bin/jruby</id>
-            <phase>process-resources</phase>
+            <id>jrubydir</id>
+            <phase>prepare-package</phase>
             <goals>
               <goal>execute</goal>
             </goals>
             <configuration>
-              <taskId>copy bin/jruby.bash to bin/jruby</taskId>
+              <taskId>jrubydir</taskId>
               <nativePom>pom.rb</nativePom>
             </configuration>
           </execution>

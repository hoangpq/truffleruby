<?xml version="1.0" encoding="UTF-8"?>
<project xsi:schemaLocation="http://maven.apache.org/POM/4.0.0 http://maven.apache.org/xsd/maven-4.0.0.xsd" xmlns="http://maven.apache.org/POM/4.0.0"
    xmlns:xsi="http://www.w3.org/2001/XMLSchema-instance">
  <modelVersion>4.0.0</modelVersion>
  <parent>
    <groupId>org.jruby</groupId>
    <artifactId>jruby-artifacts</artifactId>
<<<<<<< HEAD
    <version>9000.dev-SNAPSHOT</version>
=======
    <version>1.7.17-SNAPSHOT</version>
>>>>>>> 1f13c082
  </parent>
  <artifactId>jruby-noasm</artifactId>
  <packaging>bundle</packaging>
  <name>JRuby Main Maven Artifact With ASM Relocated</name>
  <properties>
<<<<<<< HEAD
    <jruby.basedir>${basedir}/../../</jruby.basedir>
=======
    <jruby.home>${basedir}/../..</jruby.home>
    <tesla.dump.readonly>true</tesla.dump.readonly>
>>>>>>> 1f13c082
    <main.basedir>${project.parent.parent.basedir}</main.basedir>
    <tesla.dump.pom>pom-generated.xml</tesla.dump.pom>
  </properties>
  <dependencies>
    <dependency>
      <groupId>org.jruby</groupId>
      <artifactId>jruby-core</artifactId>
      <version>${project.version}</version>
      <classifier>noasm</classifier>
      <exclusions>
        <exclusion>
          <artifactId>jnr-ffi</artifactId>
          <groupId>com.github.jnr</groupId>
        </exclusion>
        <exclusion>
          <artifactId>asm</artifactId>
          <groupId>org.ow2.asm</groupId>
        </exclusion>
        <exclusion>
          <artifactId>asm-commons</artifactId>
          <groupId>org.ow2.asm</groupId>
        </exclusion>
        <exclusion>
          <artifactId>asm-analysis</artifactId>
          <groupId>org.ow2.asm</groupId>
        </exclusion>
        <exclusion>
          <artifactId>asm-util</artifactId>
          <groupId>org.ow2.asm</groupId>
        </exclusion>
      </exclusions>
    </dependency>
    <dependency>
      <groupId>org.jruby</groupId>
      <artifactId>jruby-stdlib</artifactId>
      <version>${project.version}</version>
    </dependency>
  </dependencies>
  <build>
    <plugins>
      <plugin>
        <artifactId>maven-source-plugin</artifactId>
        <configuration>
          <skipSource>true</skipSource>
        </configuration>
      </plugin>
      <plugin>
        <groupId>org.codehaus.mojo</groupId>
        <artifactId>build-helper-maven-plugin</artifactId>
      </plugin>
      <plugin>
        <artifactId>maven-invoker-plugin</artifactId>
<<<<<<< HEAD
=======
      </plugin>
      <plugin>
        <groupId>org.apache.felix</groupId>
        <artifactId>maven-bundle-plugin</artifactId>
        <extensions>true</extensions>
        <configuration>
          <instructions>
            <Bundle-Name>JRuby ${project.version}</Bundle-Name>
            <Bundle-Description>JRuby ${project.version} OSGi bundle</Bundle-Description>
            <Bundle-SymbolicName>org.jruby.jruby</Bundle-SymbolicName>
          </instructions>
        </configuration>
>>>>>>> 1f13c082
      </plugin>
    </plugins>
  </build>
</project><|MERGE_RESOLUTION|>--- conflicted
+++ resolved
@@ -5,24 +5,15 @@
   <parent>
     <groupId>org.jruby</groupId>
     <artifactId>jruby-artifacts</artifactId>
-<<<<<<< HEAD
     <version>9000.dev-SNAPSHOT</version>
-=======
-    <version>1.7.17-SNAPSHOT</version>
->>>>>>> 1f13c082
   </parent>
   <artifactId>jruby-noasm</artifactId>
-  <packaging>bundle</packaging>
   <name>JRuby Main Maven Artifact With ASM Relocated</name>
   <properties>
-<<<<<<< HEAD
-    <jruby.basedir>${basedir}/../../</jruby.basedir>
-=======
     <jruby.home>${basedir}/../..</jruby.home>
     <tesla.dump.readonly>true</tesla.dump.readonly>
->>>>>>> 1f13c082
     <main.basedir>${project.parent.parent.basedir}</main.basedir>
-    <tesla.dump.pom>pom-generated.xml</tesla.dump.pom>
+    <tesla.dump.pom>pom.xml</tesla.dump.pom>
   </properties>
   <dependencies>
     <dependency>
@@ -73,21 +64,6 @@
       </plugin>
       <plugin>
         <artifactId>maven-invoker-plugin</artifactId>
-<<<<<<< HEAD
-=======
-      </plugin>
-      <plugin>
-        <groupId>org.apache.felix</groupId>
-        <artifactId>maven-bundle-plugin</artifactId>
-        <extensions>true</extensions>
-        <configuration>
-          <instructions>
-            <Bundle-Name>JRuby ${project.version}</Bundle-Name>
-            <Bundle-Description>JRuby ${project.version} OSGi bundle</Bundle-Description>
-            <Bundle-SymbolicName>org.jruby.jruby</Bundle-SymbolicName>
-          </instructions>
-        </configuration>
->>>>>>> 1f13c082
       </plugin>
     </plugins>
   </build>
